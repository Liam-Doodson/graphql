const commaDangle = {
    arrays: "always-multiline",
    objects: "always-multiline",
    imports: "always-multiline",
    exports: "always-multiline",
    functions: "never",
};

module.exports = {
    extends: ["eslint:recommended", "plugin:eslint-comments/recommended", "plugin:import/recommended", "prettier"],
    root: true,
    env: {
        node: true,
        es2021: true,
    },
    rules: {
        "comma-dangle": ["error", commaDangle],
        "eslint-comments/no-unused-disable": "error",
        // Expensive rules disabled below
        "import/default": "off",
        "import/namespace": "off",
        "import/no-named-as-default": "off",
        "import/no-named-as-default-member": "off",
    },
    overrides: [
        {
            files: ["**/*.ts", "**/*.tsx"],
            extends: [
                "plugin:@typescript-eslint/recommended",
                "plugin:@typescript-eslint/recommended-requiring-type-checking",
                "plugin:import/typescript",
            ],
            parser: "@typescript-eslint/parser",
            parserOptions: {
                tsconfigRootDir: __dirname,
                project: "./**/tsconfig.json",
            },
            rules: {
                "comma-dangle": "off",
                "@typescript-eslint/comma-dangle": [
                    "error",
                    {
                        ...commaDangle,
                        enums: "always-multiline",
                        generics: "always-multiline",
                        tuples: "never", // Removed due to conflict with prettier
                    },
                ],
                "@typescript-eslint/ban-ts-comment": ["error", { "ts-ignore": "allow-with-description" }],
                "@typescript-eslint/restrict-template-expressions": "off",
                "@typescript-eslint/no-explicit-any": "off",
                // The below are a project for when we pursue complete type safety
                "@typescript-eslint/no-unsafe-argument": "off",
                "@typescript-eslint/no-unsafe-assignment": "off",
                "@typescript-eslint/no-unsafe-call": "off",
                "@typescript-eslint/no-unsafe-member-access": "off",
                "@typescript-eslint/no-unsafe-return": "off",
                "@typescript-eslint/consistent-type-imports": [
                    "error",
                    {
                        prefer: "type-imports",
                    },
                ],
<<<<<<< HEAD
                "no-unused-vars": "off",
                "@typescript-eslint/no-unused-vars": [
                    "error",
                    {
                        argsIgnorePattern: "^_",
                        varsIgnorePattern: "^_",
                        caughtErrorsIgnorePattern: "^_",
                    },
                ],
=======
                "@typescript-eslint/no-unused-vars": ["error", { "ignoreRestSiblings": true }],
>>>>>>> d4aea32c
            },
            settings: {
                "import/resolver": {
                    typescript: {
                        project: "./**/tsconfig.json",
                    },
                },
            },
        },
        {
            files: ["jest.test-setup.js", "**/*.test.ts"],
            extends: ["plugin:jest/recommended", "plugin:jest/style"],
            rules: {
                "@typescript-eslint/no-unsafe-member-access": "off",
                "@typescript-eslint/ban-ts-comment": "off",
                "@typescript-eslint/no-unsafe-assignment": "off",
                "@typescript-eslint/no-explicit-any": "off",
                "jest/expect-expect": ["warn", { assertFunctionNames: ["expect", "expectTypeOf"] }],
            },
        },
        {
            files: ["**/*.tsx"],
            extends: ["plugin:react/recommended", "plugin:react/jsx-runtime", "plugin:jsx-a11y/recommended"],
            plugins: ["simple-import-sort"],
            settings: {
                react: {
                    version: "detect",
                },
            },
            rules: {
                "simple-import-sort/imports": [
                    "error",
                    {
                        groups: [
                            // Matches any import statement that are 'react'
                            ["^react$"],

                            // Matches any import statement that starts with '@' followed by any word character
                            ["^@?\\w"],

                            // Matches any import statement that starts with a dot, but not when it is followed by a forward slash (i.e., not a relative import), and not when it is followed by nothing (i.e., not an absolute import). Also matches import statements that start with two dots, followed by either nothing or a forward slash (i.e., a relative parent import).
                            ["^\\.(?!/?$)", "^\\.\\./?$"],

                            // Side effect imports.
                            ["^\\u0000"],
                        ],
                    },
                ],
            },
        },
    ],
};<|MERGE_RESOLUTION|>--- conflicted
+++ resolved
@@ -61,7 +61,6 @@
                         prefer: "type-imports",
                     },
                 ],
-<<<<<<< HEAD
                 "no-unused-vars": "off",
                 "@typescript-eslint/no-unused-vars": [
                     "error",
@@ -69,11 +68,9 @@
                         argsIgnorePattern: "^_",
                         varsIgnorePattern: "^_",
                         caughtErrorsIgnorePattern: "^_",
+                        ignoreRestSiblings: true,
                     },
                 ],
-=======
-                "@typescript-eslint/no-unused-vars": ["error", { "ignoreRestSiblings": true }],
->>>>>>> d4aea32c
             },
             settings: {
                 "import/resolver": {
