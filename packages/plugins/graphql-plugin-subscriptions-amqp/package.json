--- conflicted
+++ resolved
@@ -42,13 +42,8 @@
         "apollo-server-express": "3.10.2",
         "camelcase": "6.3.0",
         "graphql-ws": "5.10.1",
-<<<<<<< HEAD
         "jest": ">=28.0.0 <29.0.0-0",
-        "neo4j-driver": "4.4.7",
-=======
-        "jest": "29.0.2",
         "neo4j-driver": "5.0.0",
->>>>>>> 669f8fa2
         "pluralize": "8.0.0",
         "randomstring": "1.1.5",
         "supertest": "6.2.4",
