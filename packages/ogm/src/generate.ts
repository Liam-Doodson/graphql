--- conflicted
+++ resolved
@@ -20,22 +20,14 @@
 import { codegen } from "@graphql-codegen/core";
 import * as typescriptPlugin from "@graphql-codegen/typescript";
 import { Types } from "@graphql-codegen/plugin-helpers";
-<<<<<<< HEAD
-import { OGM } from "./index";
 import { upperFirst, Neo4jGraphQL } from "@neo4j/graphql";
-=======
-import { upperFirst } from "@neo4j/graphql";
->>>>>>> 69147c7d
 import camelCase from "camelcase";
 import pluralize from "pluralize";
 import * as fs from "fs";
 import * as graphql from "graphql";
 import prettier from "prettier";
-<<<<<<< HEAD
+import { OGM } from "./index";
 import { getReferenceNode } from "./utils";
-=======
-import { OGM } from "./index";
->>>>>>> 69147c7d
 
 export interface IGenerateOptions {
     /**
