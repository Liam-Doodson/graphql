--- conflicted
+++ resolved
@@ -1,10 +1,6 @@
 {
     "name": "@neo4j/graphql",
-<<<<<<< HEAD
     "version": "4.0.0-beta.2",
-=======
-    "version": "3.24.3",
->>>>>>> bb93862e
     "description": "A GraphQL to Cypher query execution layer for Neo4j and JavaScript GraphQL implementations",
     "keywords": [
         "neo4j",
