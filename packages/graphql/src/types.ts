--- conflicted
+++ resolved
@@ -44,11 +44,8 @@
     otherDirectives: DirectiveNode[];
     arguments: InputValueDefinitionNode[];
     private?: boolean;
-<<<<<<< HEAD
     auth?: Auth;
-=======
     description?: string;
->>>>>>> d116eea2
 }
 
 /**
