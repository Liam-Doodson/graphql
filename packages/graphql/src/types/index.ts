--- conflicted
+++ resolved
@@ -59,11 +59,7 @@
     auth?: AuthContext;
     callbacks?: Neo4jGraphQLCallbacks;
     plugins?: Neo4jGraphQLPlugins;
-<<<<<<< HEAD
     features: ContextFeatures;
-    jwt?: JwtPayload;
-=======
->>>>>>> b0182757
     subscriptionsEnabled: boolean;
     executor: Executor;
     extensions?: Record<string, any>;
