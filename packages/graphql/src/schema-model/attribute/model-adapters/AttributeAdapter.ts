--- conflicted
+++ resolved
@@ -111,7 +111,6 @@
             this.isEnum() ||
             this.isTemporal() ||
             this.isSpatial()
-<<<<<<< HEAD
         );
     }
 
@@ -195,67 +194,6 @@
     }
 
     /**
-=======
-        );
-    }
-
-    /**
-    * Previously defined as:
-    * const nodeFields = objectFieldsToComposeFields([
-        ...node.primitiveFields,
-        ...node.cypherFields,
-        ...node.enumFields,
-        ...node.scalarFields,
-        ...node.interfaceFields,
-        ...node.objectFields,
-        ...node.unionFields,
-        ...node.temporalFields,
-        ...node.pointFields,
-        ...node.customResolverFields,
-    ]);
-    */
-    isObjectField(): boolean {
-        return (
-            this.isScalar() || this.isEnum() || this.isAbstract() || this.isObject() || this.isSpatial()
-            // this.isCustomResolver()
-        );
-    }
-
-    /*
-    return [
-        ...obj.primitiveFields,
-        ...obj.scalarFields,
-        ...obj.enumFields,
-        ...obj.temporalFields,
-        ...obj.pointFields,
-        ...obj.cypherFields.filter((field) =>
-            [
-                "Boolean",
-                "ID",
-                "Int",
-                "BigInt",
-                "Float",
-                "String",
-                "DateTime",
-                "LocalDateTime",
-                "Time",
-                "LocalTime",
-                "Date",
-                "Duration",
-            ].includes(field.typeMeta.name)
-        ),
-    ].filter((field) => !field.typeMeta.array);
-    */
-    isSortableField(): boolean {
-        return (
-            !this.isList() &&
-            !this.isCustomResolvable() &&
-            (this.isScalar() || this.isEnum() || this.isSpatial() || this.isCypher())
-        );
-    }
-
-    /**
->>>>>>> 31b96b2c
     * 
         fields: {
             temporalFields: node.temporalFields,
@@ -279,13 +217,7 @@
      ]
      */
     isOnCreateField(): boolean {
-<<<<<<< HEAD
-        return (
-            this.isNonGeneratedField() && (this.isScalar() || this.isSpatial() || this.isEnum() || this.isAbstract())
-        );
-=======
         return this.isNonGeneratedField() && (this.isScalar() || this.isEnum() || this.isAbstract());
->>>>>>> 31b96b2c
     }
 
     /**
@@ -615,10 +547,7 @@
         );
     }
     isAggregationFilterable(): boolean {
-<<<<<<< HEAD
         console.log("isAggregationFilterable", this.annotations.filterable?.byAggregate);
-=======
->>>>>>> 31b96b2c
         return (
             this.annotations.filterable?.byAggregate !== false &&
             this.isCustomResolvable() === false &&
