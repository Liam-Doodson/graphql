// eslint-disable-next-line eslint-comments/disable-enable-pair
/* eslint-disable @typescript-eslint/no-unsafe-enum-comparison */
/*
 * Copyright (c) "Neo4j"
 * Neo4j Sweden AB [http://neo4j.com]
 *
 * This file is part of Neo4j.
 *
 * Licensed under the Apache License, Version 2.0 (the "License");
 * you may not use this file except in compliance with the License.
 * You may obtain a copy of the License at
 *
 *     http://www.apache.org/licenses/LICENSE-2.0
 *
 * Unless required by applicable law or agreed to in writing, software
 * distributed under the License is distributed on an "AS IS" BASIS,
 * WITHOUT WARRANTIES OR CONDITIONS OF ANY KIND, either express or implied.
 * See the License for the specific language governing permissions and
 * limitations under the License.
 */

import type { DirectiveNode } from "graphql";
import type { Annotations } from "../annotation/Annotation";
import { annotationsParsers } from "../annotation/Annotation";

<<<<<<< HEAD
export function parseAnnotations(directives: readonly DirectiveNode[]): Annotation[] {
    const annotations = directives.reduce((directivesMap, directive) => {
        if (directivesMap.has(directive.name.value)) {
            // TODO: takes the first one
            // will impact if we allow for repeatable directives
            return directivesMap;
        }
        const annotation = parseDirective(directive);
        if (annotation) {
            directivesMap.set(directive.name.value, annotation);
        }
        return directivesMap;
    }, new Map<string, Annotation>());
    return Array.from(annotations.values());
}
=======
export function parseAnnotations(directives: readonly DirectiveNode[]): Partial<Annotations> {
    const groupedDirectives = new Map<string, DirectiveNode[]>();
    for (const directive of directives) {
        const directivesOfName = groupedDirectives.get(directive.name.value) ?? [];
        groupedDirectives.set(directive.name.value, [...directivesOfName, directive]);
    }
>>>>>>> 44bf3e03

    const result: Partial<Annotations> = {};
    for (const [name, parser] of Object.entries(annotationsParsers)) {
        const relevantDirectives = groupedDirectives.get(name) ?? [];
        const firstDirective = relevantDirectives[0];
        if (firstDirective) {
            result[name] = parser(firstDirective, relevantDirectives);
        }
    }
    return result;
}<|MERGE_RESOLUTION|>--- conflicted
+++ resolved
@@ -1,5 +1,3 @@
-// eslint-disable-next-line eslint-comments/disable-enable-pair
-/* eslint-disable @typescript-eslint/no-unsafe-enum-comparison */
 /*
  * Copyright (c) "Neo4j"
  * Neo4j Sweden AB [http://neo4j.com]
@@ -23,30 +21,12 @@
 import type { Annotations } from "../annotation/Annotation";
 import { annotationsParsers } from "../annotation/Annotation";
 
-<<<<<<< HEAD
-export function parseAnnotations(directives: readonly DirectiveNode[]): Annotation[] {
-    const annotations = directives.reduce((directivesMap, directive) => {
-        if (directivesMap.has(directive.name.value)) {
-            // TODO: takes the first one
-            // will impact if we allow for repeatable directives
-            return directivesMap;
-        }
-        const annotation = parseDirective(directive);
-        if (annotation) {
-            directivesMap.set(directive.name.value, annotation);
-        }
-        return directivesMap;
-    }, new Map<string, Annotation>());
-    return Array.from(annotations.values());
-}
-=======
 export function parseAnnotations(directives: readonly DirectiveNode[]): Partial<Annotations> {
     const groupedDirectives = new Map<string, DirectiveNode[]>();
     for (const directive of directives) {
         const directivesOfName = groupedDirectives.get(directive.name.value) ?? [];
         groupedDirectives.set(directive.name.value, [...directivesOfName, directive]);
     }
->>>>>>> 44bf3e03
 
     const result: Partial<Annotations> = {};
     for (const [name, parser] of Object.entries(annotationsParsers)) {
