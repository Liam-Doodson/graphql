/*
 * Copyright (c) "Neo4j"
 * Neo4j Sweden AB [http://neo4j.com]
 *
 * This file is part of Neo4j.
 *
 * Licensed under the Apache License, Version 2.0 (the "License");
 * you may not use this file except in compliance with the License.
 * You may obtain a copy of the License at
 *
 *     http://www.apache.org/licenses/LICENSE-2.0
 *
 * Unless required by applicable law or agreed to in writing, software
 * distributed under the License is distributed on an "AS IS" BASIS,
 * WITHOUT WARRANTIES OR CONDITIONS OF ANY KIND, either express or implied.
 * See the License for the specific language governing permissions and
 * limitations under the License.
 */

import { mergeTypeDefs } from "@graphql-tools/merge";
import { gql } from "graphql-tag";
import type { Neo4jGraphQLSchemaModel } from "./Neo4jGraphQLSchemaModel";
import { AuthenticationAnnotation } from "./annotation/AuthenticationAnnotation";
import {
    AuthorizationFilterOperationRule,
    AuthorizationValidateOperationRule,
} from "./annotation/AuthorizationAnnotation";
import { SubscriptionsAuthorizationFilterEventRule } from "./annotation/SubscriptionsAuthorizationAnnotation";
import { GraphQLBuiltInScalarType, ListType, ObjectType } from "./attribute/AttributeType";
import type { AttributeTypeHelper } from "./attribute/AttributeTypeHelper";
import type { ConcreteEntity } from "./entity/ConcreteEntity";
import { InterfaceEntity } from "./entity/InterfaceEntity";
import { UnionEntity } from "./entity/UnionEntity";
import type { ConcreteEntityAdapter } from "./entity/model-adapters/ConcreteEntityAdapter";
import { generateModel } from "./generate-model";
import type { RelationshipAdapter } from "./relationship/model-adapters/RelationshipAdapter";

describe("Schema model generation", () => {
    test("parses @authentication directive with no arguments", () => {
        const typeDefs = gql`
            extend schema @authentication
        `;

        const document = mergeTypeDefs(typeDefs);
        const schemaModel = generateModel(document);

        expect(schemaModel.annotations.authentication).toEqual(
            new AuthenticationAnnotation([
                "READ",
                "AGGREGATE",
                "CREATE",
                "UPDATE",
                "DELETE",
                "CREATE_RELATIONSHIP",
                "DELETE_RELATIONSHIP",
                "SUBSCRIBE",
            ])
        );
    });

    test("parses @authentication directive with operations", () => {
        const typeDefs = gql`
            extend schema @authentication(operations: [CREATE])
        `;

        const document = mergeTypeDefs(typeDefs);
        const schemaModel = generateModel(document);

        expect(schemaModel.annotations.authentication).toEqual(new AuthenticationAnnotation(["CREATE"]));
    });
});

describe("ConcreteEntity generation", () => {
    describe("authorization annotation", () => {
        let schemaModel: Neo4jGraphQLSchemaModel;

        beforeAll(() => {
            const typeDefs = gql`
                type User
                    @authorization(
                        validate: [
                            { when: ["BEFORE"], where: { node: { id: { equals: "$jwt.sub" } } } }
                            { when: ["AFTER"], where: { node: { id: { equals: "$jwt.sub" } } } }
                        ]
                    ) {
                    id: ID!
                    name: String!
                }

                extend type User {
                    password: String! @authorization(filter: [{ where: { node: { id: { equals: "$jwt.sub" } } } }])
                }
            `;

            const document = mergeTypeDefs(typeDefs);
            schemaModel = generateModel(document);
        });

        test("creates the concrete entity", () => {
            expect(schemaModel.concreteEntities).toHaveLength(1);
        });

        test("concrete entity has correct attributes", () => {
            const userEntity = schemaModel.concreteEntities.find((e) => e.name === "User");
            expect(userEntity?.attributes.has("id")).toBeTrue();
            expect(userEntity?.attributes.has("name")).toBeTrue();
            expect(userEntity?.attributes.has("password")).toBeTrue();
        });

        test("creates the authorization annotation on User entity", () => {
            const userEntity = schemaModel.concreteEntities.find((e) => e.name === "User");
            expect(userEntity?.annotations.authorization).toBeDefined();
        });

        test("creates the authorization annotation on password field", () => {
            const userEntity = schemaModel.concreteEntities.find((e) => e.name === "User");
            expect(userEntity?.attributes.get("password")?.annotations).toHaveProperty("authorization");
            const authAnnotation = userEntity?.attributes.get("password")?.annotations.authorization;

            expect(authAnnotation).toBeDefined();
            expect(authAnnotation?.filter).toHaveLength(1);
            expect(authAnnotation?.filter).toEqual([
                {
                    operations: AuthorizationFilterOperationRule,
                    requireAuthentication: true,
                    where: {
                        jwt: undefined,
                        node: { id: { equals: "$jwt.sub" } },
                    },
                },
            ]);
            expect(authAnnotation?.validate).toBeUndefined();
        });

        test("authorization annotation is correct on User entity", () => {
            const userEntity = schemaModel.concreteEntities.find((e) => e.name === "User");
            const authAnnotation = userEntity?.annotations.authorization;
            expect(authAnnotation).toBeDefined();
            expect(authAnnotation?.filter).toBeUndefined();
            expect(authAnnotation?.validate).toHaveLength(2);
            expect(authAnnotation?.validate).toEqual(
                expect.arrayContaining([
                    {
                        operations: AuthorizationValidateOperationRule,
                        when: ["BEFORE"],
                        requireAuthentication: true,
                        where: {
                            jwt: undefined,
                            node: { id: { equals: "$jwt.sub" } },
                        },
                    },
                    {
                        operations: AuthorizationValidateOperationRule,
                        when: ["AFTER"],
                        requireAuthentication: true,
                        where: {
                            jwt: undefined,
                            node: { id: { equals: "$jwt.sub" } },
                        },
                    },
                ])
            );
        });
    });

    describe("subscriptionsAuthorization annotation", () => {
        let schemaModel: Neo4jGraphQLSchemaModel;

        beforeAll(() => {
            const typeDefs = gql`
                type User @subscriptionsAuthorization(filter: [{ where: { node: { id: "$jwt.sub" } } }]) {
                    id: ID!
                    name: String!
                }

                extend type User {
                    password: String! @subscriptionsAuthorization(filter: [{ where: { node: { id: "$jwt.sub" } } }])
                }
            `;

            const document = mergeTypeDefs(typeDefs);
            schemaModel = generateModel(document);
        });

        test("creates the concrete entity", () => {
            expect(schemaModel.concreteEntities).toHaveLength(1);
        });

        test("concrete entity has correct attributes", () => {
            const userEntity = schemaModel.concreteEntities.find((e) => e.name === "User");
            expect(userEntity?.attributes.has("id")).toBeTrue();
            expect(userEntity?.attributes.has("name")).toBeTrue();
            expect(userEntity?.attributes.has("password")).toBeTrue();
        });

        test("creates the subscriptionsAuthorization annotation on User entity", () => {
            const userEntity = schemaModel.concreteEntities.find((e) => e.name === "User");
            expect(userEntity?.annotations.subscriptionsAuthorization).toBeDefined();
        });

        test("creates the subscriptionsAuthorization annotation on password field", () => {
            const userEntity = schemaModel.concreteEntities.find((e) => e.name === "User");
            expect(userEntity?.attributes.get("password")?.annotations).toHaveProperty("subscriptionsAuthorization");
            const authAnnotation = userEntity?.attributes.get("password")?.annotations.subscriptionsAuthorization;

            expect(authAnnotation).toBeDefined();
            expect(authAnnotation?.filter).toHaveLength(1);
            expect(authAnnotation?.filter).toEqual([
                {
                    events: SubscriptionsAuthorizationFilterEventRule,
                    requireAuthentication: true,
                    where: {
                        jwt: undefined,
                        node: { id: "$jwt.sub" },
                    },
                },
            ]);
        });

        test("subscriptionsAuthorization annotation is correct on User entity", () => {
            const userEntity = schemaModel.concreteEntities.find((e) => e.name === "User");
            const authAnnotation = userEntity?.annotations.subscriptionsAuthorization;
            expect(authAnnotation).toBeDefined();
            expect(authAnnotation?.filter).toEqual([
                {
                    events: SubscriptionsAuthorizationFilterEventRule,
                    requireAuthentication: true,
                    where: {
                        jwt: undefined,
                        node: { id: "$jwt.sub" },
                    },
                },
            ]);
        });
    });
});

describe("ComposeEntity generation", () => {
    let schemaModel: Neo4jGraphQLSchemaModel;

    beforeAll(() => {
        const typeDefs = gql`
            union Tool = Screwdriver | Pencil

            type Screwdriver {
                length: Int
            }

            type Pencil {
                colour: String
            }

            interface Animal {
                favoriteFood: String
            }

            interface Human {
                id: ID!
            }

            type User implements Human & Animal
                @authorization(
                    validate: [
                        { when: "BEFORE", where: { node: { id: { equals: "$jwt.sub" } } } }
                        { when: "AFTER", where: { node: { id: { equals: "$jwt.sub" } } } }
                    ]
                ) {
                id: ID!
                name: String!
                favoriteTool: Tool
            }

            extend type User {
                password: String! @authorization(filter: [{ where: { node: { id: { equals: "$jwt.sub" } } } }])
            }
        `;

        const document = mergeTypeDefs(typeDefs);
        schemaModel = generateModel(document);
    });

    test("creates the concrete entity", () => {
        expect(schemaModel.concreteEntities).toHaveLength(3); // User, Pencil, Screwdriver
    });

    test("creates the composite entity", () => {
        expect(schemaModel.compositeEntities).toHaveLength(3); // Human, Animal, Tool
    });

    test("composite entities has correct concrete entities", () => {
        const toolEntities = schemaModel.compositeEntities.find((e) => e.name === "Tool");
        expect(toolEntities?.concreteEntities).toHaveLength(2); // Pencil, Screwdriver
        const humanEntities = schemaModel.compositeEntities.find((e) => e.name === "Human");
        expect(humanEntities?.concreteEntities).toHaveLength(1); // User
    });

    test("composite entities has correct type", () => {
        const toolEntities = schemaModel.compositeEntities.find((e) => e.name === "Tool");
        expect(toolEntities).toBeInstanceOf(UnionEntity);
        const humanEntities = schemaModel.compositeEntities.find((e) => e.name === "Human");
        expect(humanEntities).toBeInstanceOf(InterfaceEntity);
    });

    test("concrete entity has correct attributes", () => {
        const userEntity = schemaModel.concreteEntities.find((e) => e.name === "User");
        expect(userEntity?.attributes.has("id")).toBeTrue();
        expect(userEntity?.attributes.has("name")).toBeTrue();
        expect(userEntity?.attributes.has("password")).toBeTrue();
        expect(userEntity?.attributes.has("favoriteTool")).toBeTrue();
    });

    test("concrete entity has correct references of the composite entities that implements", () => {
        const userEntity = schemaModel.concreteEntities.find((e) => e.name === "User");
        expect(userEntity?.compositeEntities).toBeArrayOfSize(2);
        expect(userEntity?.compositeEntities.map((e) => e.name)).toStrictEqual(
            expect.arrayContaining(["Human", "Animal"])
        );
        const pencilEntity = schemaModel.concreteEntities.find((e) => e.name === "Pencil");
        expect(pencilEntity?.compositeEntities).toBeArrayOfSize(1);
        expect(pencilEntity?.compositeEntities.map((e) => e.name)).toStrictEqual(expect.arrayContaining(["Tool"]));
    });
});

describe("Relationship", () => {
    let schemaModel: Neo4jGraphQLSchemaModel;

    beforeAll(() => {
        const typeDefs = gql`
            type User {
                id: ID!
                name: String!
                accounts: [Account!]! @relationship(type: "HAS_ACCOUNT", properties: "hasAccount", direction: OUT)
                favoriteShow: [Show!]! @relationship(type: "FAVORITE_SHOW", direction: OUT)
            }

            interface Person {
                favoriteActors: [Actor!]! @declareRelationship
            }

            interface Human implements Person {
                favoriteActors: [Actor!]! @declareRelationship
            }

            interface Worker implements Person {
                favoriteActors: [Actor!]!
            }

            type hasAccount @relationshipProperties {
                creationTime: DateTime!
            }

            union Show = Movie | TvShow

            type Actor {
                name: String
            }

            interface Production {
                actors: [Actor!]! @declareRelationship
            }

            type Movie implements Production {
                name: String!
                actors: [Actor!]! @relationship(type: "ACTED_IN", direction: OUT)
            }

            type TvShow implements Production {
                name: String!
                episodes: Int
                actors: [Actor!]! @relationship(type: "STARED_IN", direction: OUT)
            }

            type Account {
                id: ID!
                username: String!
            }

            extend type User implements Worker & Human & Person {
                password: String! @authorization(filter: [{ where: { node: { id: { equals: "$jwt.sub" } } } }])
                favoriteActors: [Actor!]! @relationship(type: "LIKES", direction: OUT)
            }
        `;

        const document = mergeTypeDefs(typeDefs);
        schemaModel = generateModel(document);
    });

    test("concrete entity has correct relationship", () => {
        const userEntity = schemaModel.concreteEntities.find((e) => e.name === "User");
        const accounts = userEntity?.relationships.get("accounts");
        expect(accounts).toBeDefined();
        expect(accounts?.type).toBe("HAS_ACCOUNT");
        expect(accounts?.direction).toBe("OUT");
        expect(accounts?.queryDirection).toBe("DEFAULT_DIRECTED");
        expect(accounts?.nestedOperations).toEqual([
            "CREATE",
            "UPDATE",
            "DELETE",
            "CONNECT",
            "DISCONNECT",
            "CONNECT_OR_CREATE",
        ]);
        expect(accounts?.target.name).toBe("Account");
        expect(accounts?.attributes.has("creationTime")).toBeTrue();
    });

    test("composite interface entity has correct relationship", () => {
        const productionEntity = schemaModel.compositeEntities.find((e) => e.name === "Production") as InterfaceEntity;
        const actors = productionEntity?.relationshipDeclarations.get("actors");
        expect(actors).toBeDefined();
        expect(actors?.nestedOperations).toEqual([
            "CREATE",
            "UPDATE",
            "DELETE",
            "CONNECT",
            "DISCONNECT",
            "CONNECT_OR_CREATE",
        ]);
        expect(actors?.target.name).toBe("Actor");
    });

    test("concrete entity has overwritten the inherited relationship", () => {
        const showEntity = schemaModel.concreteEntities.find((e) => e.name === "TvShow");
        const actors = showEntity?.relationships.get("actors");
        expect(actors).toBeDefined();
        expect(actors?.type).toBe("STARED_IN");
        expect(actors?.direction).toBe("OUT");
        expect(actors?.queryDirection).toBe("DEFAULT_DIRECTED");
        expect(actors?.nestedOperations).toEqual([
            "CREATE",
            "UPDATE",
            "DELETE",
            "CONNECT",
            "DISCONNECT",
            "CONNECT_OR_CREATE",
        ]);
        expect(actors?.target.name).toBe("Actor");
    });

    test("composite entity has overwritten the inherited relationship", () => {
        const humanEntity = schemaModel.compositeEntities.find((e) => e.name === "Human") as InterfaceEntity;
        const actors = humanEntity?.relationshipDeclarations.get("favoriteActors");
        expect(actors).toBeDefined();
        expect(actors?.nestedOperations).toEqual([
            "CREATE",
            "UPDATE",
            "DELETE",
            "CONNECT",
            "DISCONNECT",
            "CONNECT_OR_CREATE",
        ]);
        expect(actors?.target.name).toBe("Actor");
    });
});

describe("ConcreteEntity Annotations & Attributes", () => {
    let schemaModel: Neo4jGraphQLSchemaModel;
    let userEntity: ConcreteEntity;
    let accountEntity: ConcreteEntity;

    beforeAll(() => {
        const typeDefs = gql`
            type User @query @mutation @subscription {
                id: ID!
                name: String! @selectable(onAggregate: true) @alias(property: "dbName")
                defaultName: String! @default(value: "John")
                age: Int! @populatedBy(callback: "thisCallback", operations: [CREATE])
                accounts: [Account!]! @relationship(type: "HAS_ACCOUNT", direction: OUT)
            }

            type Account @subscription(events: [CREATED]) {
                id: ID!
                accountName: String! @settable(onCreate: false)
            }

            extend type User {
                password: String! @authorization(filter: [{ where: { node: { id: { equals: "$jwt.sub" } } } }])
            }
        `;

        const document = mergeTypeDefs(typeDefs);
        schemaModel = generateModel(document);
        userEntity = schemaModel.concreteEntities.find((e) => e.name === "User") as ConcreteEntity;
        accountEntity = schemaModel.concreteEntities.find((e) => e.name === "Account") as ConcreteEntity;
    });

    test("concrete entities should be generated with the correct annotations", () => {
        const userQuery = userEntity?.annotations.query;
        expect(userQuery).toBeDefined();
        expect(userQuery?.read).toBe(true);
        expect(userQuery?.aggregate).toBe(false);

        const userMutation = userEntity?.annotations.mutation;
        expect(userMutation).toBeDefined();
        expect(userMutation?.operations).toStrictEqual(new Set(["CREATE", "UPDATE", "DELETE"]));

        const userSubscription = userEntity?.annotations.subscription;
        expect(userSubscription).toBeDefined();
        expect(userSubscription?.events).toStrictEqual(
            new Set(["CREATED", "UPDATED", "DELETED", "RELATIONSHIP_CREATED", "RELATIONSHIP_DELETED"])
        );

        const accountSubscription = accountEntity?.annotations.subscription;
        expect(accountSubscription).toBeDefined();
        expect(accountSubscription?.events).toStrictEqual(new Set(["CREATED"]));
    });

    test("attributes should be generated with the correct annotations", () => {
        const userName = userEntity?.attributes.get("name");
        expect(userName?.annotations.selectable).toBeDefined();
        expect(userName?.annotations.selectable?.onRead).toBe(true);
        expect(userName?.annotations.selectable?.onAggregate).toBe(true);

        expect(userName?.databaseName).toBeDefined();
        expect(userName?.databaseName).toBe("dbName");

        const defaultName = userEntity?.attributes.get("defaultName");
        expect(defaultName).toBeDefined();
        expect(defaultName?.annotations.default).toBeDefined();
        expect(defaultName?.annotations.default?.value).toBe("John");

        const age = userEntity?.attributes.get("age");
        expect(age).toBeDefined();
        expect(age?.annotations.populatedBy).toBeDefined();
        expect(age?.annotations.populatedBy?.callback).toBe("thisCallback");
        expect(age?.annotations.populatedBy?.operations).toStrictEqual(["CREATE"]);

        const accountName = accountEntity?.attributes.get("accountName");
        expect(accountName?.annotations.settable).toBeDefined();
        expect(accountName?.annotations.settable?.onCreate).toBe(false);
        expect(accountName?.annotations.settable?.onUpdate).toBe(true);

        expect(accountName?.databaseName).toBeDefined();
        expect(accountName?.databaseName).toBe("accountName");
    });

    describe("Arguments", () => {
        test("attribute argument scalar", () => {
            const typeDefs = gql`
                type User {
                    id: ID!
                    name(something: Int): String!
                }
            `;

            const document = mergeTypeDefs(typeDefs);
            const schemaModel = generateModel(document);
            const userEntity = schemaModel.concreteEntities.find((e) => e.name === "User");
            expect(userEntity?.attributes.has("id")).toBeTrue();
            expect(userEntity?.attributes.has("name")).toBeTrue();
            const idAttribute = userEntity?.findAttribute("id");
            expect(idAttribute?.args).toHaveLength(0);
            const nameAttribute = userEntity?.findAttribute("name");
            expect(nameAttribute?.args).toHaveLength(1);
            expect(nameAttribute?.args[0]?.name).toBe("something");
            expect(nameAttribute?.args[0]?.type.name).toBe(GraphQLBuiltInScalarType.Int);
            expect(nameAttribute?.args[0]?.type.isRequired).toBeFalse();
        });

        test("attribute argument object", () => {
            const typeDefs = gql`
                type User {
                    id: ID!
                    favoritePet(from: [Animal]!): String!
                }
                type Animal {
                    sound: String
                }
            `;

            const document = mergeTypeDefs(typeDefs);
            const schemaModel = generateModel(document);
            const userEntity = schemaModel.concreteEntities.find((e) => e.name === "User");
            expect(userEntity?.attributes.has("id")).toBeTrue();
            expect(userEntity?.attributes.has("favoritePet")).toBeTrue();
            const idAttribute = userEntity?.findAttribute("id");
            expect(idAttribute?.args).toHaveLength(0);
            const favoritePetAttribute = userEntity?.findAttribute("favoritePet");
            expect(favoritePetAttribute?.args).toHaveLength(1);
            expect(favoritePetAttribute?.args[0]?.name).toBe("from");
            expect(favoritePetAttribute?.args[0]?.type).toEqual(new ListType(new ObjectType("Animal", false), true));
        });
    });
});

describe("ComposeEntity Annotations & Attributes and Inheritance", () => {
    test("concrete entity inherits from composite entity", () => {
        const typeDefs = gql`
            interface Production {
                year: Int @populatedBy(callback: "thisCallback", operations: [CREATE])
                defaultName: String! @default(value: "AwesomeProduction")
                aliasedProp: String! @alias(property: "dbName")
            }

            type Movie implements Production {
                name: String!
                year: Int
                defaultName: String!
                aliasedProp: String! @alias(property: "movieDbName")
            }

            type TvShow implements Production {
                name: String!
                episodes: Int
                year: Int @populatedBy(callback: "thisOtherCallback", operations: [CREATE])
                aliasedProp: String!
            }

            extend type TvShow {
                defaultName: String! @default(value: "AwesomeShow")
            }
        `;

        const document = mergeTypeDefs(typeDefs);
        const schemaModel = generateModel(document);
        const movieEntity = schemaModel.concreteEntities.find((e) => e.name === "Movie") as ConcreteEntity;
        const showEntity = schemaModel.concreteEntities.find((e) => e.name === "TvShow") as ConcreteEntity;
        const productionEntity = schemaModel.compositeEntities.find((e) => e.name === "Production") as InterfaceEntity;

        const productionYear = productionEntity?.attributes.get("year");
        expect(productionYear?.annotations.populatedBy).toBeDefined();
        expect(productionYear?.annotations.populatedBy?.callback).toBe("thisCallback");
        expect(productionYear?.annotations.populatedBy?.operations).toStrictEqual(["CREATE"]);

        const movieYear = movieEntity?.attributes.get("year");
<<<<<<< HEAD
        expect(movieYear?.annotations[AnnotationsKey.populatedBy]).toBeUndefined();
=======
        expect(movieYear?.annotations.populatedBy).toBeDefined();
        expect(movieYear?.annotations.populatedBy?.callback).toBe("thisCallback");
        expect(movieYear?.annotations.populatedBy?.operations).toStrictEqual(["CREATE"]);
>>>>>>> 44bf3e03

        const showYear = showEntity?.attributes.get("year");
        expect(showYear?.annotations.populatedBy).toBeDefined();
        expect(showYear?.annotations.populatedBy?.callback).toBe("thisOtherCallback");
        expect(showYear?.annotations.populatedBy?.operations).toStrictEqual(["CREATE"]);

        const productionDefaultName = productionEntity?.attributes.get("defaultName");
        expect(productionDefaultName).toBeDefined();
        expect(productionDefaultName?.annotations.default).toBeDefined();
        expect(productionDefaultName?.annotations.default?.value).toBe("AwesomeProduction");

        const movieDefaultName = movieEntity?.attributes.get("defaultName");
        expect(movieDefaultName).toBeDefined();
<<<<<<< HEAD
        expect(movieDefaultName?.annotations[AnnotationsKey.default]).toBeUndefined();
=======
        expect(movieDefaultName?.annotations.default).toBeDefined();
        expect(movieDefaultName?.annotations.default?.value).toBe("AwesomeProduction");
>>>>>>> 44bf3e03

        const showDefaultName = showEntity?.attributes.get("defaultName");
        expect(showDefaultName).toBeDefined();
        expect(showDefaultName?.annotations.default).toBeDefined();
        expect(showDefaultName?.annotations.default?.value).toBe("AwesomeShow");

        const productionAliasedProp = productionEntity?.attributes.get("aliasedProp");
        const movieAliasedProp = movieEntity?.attributes.get("aliasedProp");
        const showAliasedProp = showEntity?.attributes.get("aliasedProp");
        expect(productionAliasedProp?.databaseName).toBeDefined();
        expect(productionAliasedProp?.databaseName).toBe("dbName");
        expect(movieAliasedProp?.databaseName).toBeDefined();
        expect(movieAliasedProp?.databaseName).toBe("movieDbName");
        expect(showAliasedProp?.databaseName).toBeDefined();
        expect(showAliasedProp?.databaseName).toBe("aliasedProp");
    });

    test("composite entity inherits from composite entity", () => {
        const typeDefs = gql`
            interface Production {
                year: Int @populatedBy(callback: "thisCallback", operations: [CREATE])
                defaultName: String! @default(value: "AwesomeProduction")
                aliasedProp: String! @alias(property: "dbName")
            }

            interface TvProduction implements Production {
                name: String!
                year: Int
                defaultName: String!
                aliasedProp: String! @alias(property: "movieDbName")
            }

            type TvShow implements TvProduction & Production {
                name: String!
                episodes: Int
                year: Int @populatedBy(callback: "thisOtherCallback", operations: [CREATE])
                aliasedProp: String!
            }

            extend type TvShow {
                defaultName: String! @default(value: "AwesomeShow")
            }
        `;

        const document = mergeTypeDefs(typeDefs);
        const schemaModel = generateModel(document);
        const tvProductionEntity = schemaModel.compositeEntities.find(
            (e) => e.name === "TvProduction"
        ) as InterfaceEntity;
        const showEntity = schemaModel.concreteEntities.find((e) => e.name === "TvShow") as ConcreteEntity;
        const productionEntity = schemaModel.compositeEntities.find((e) => e.name === "Production") as InterfaceEntity;

        const productionYear = productionEntity?.attributes.get("year");
        expect(productionYear?.annotations.populatedBy).toBeDefined();
        expect(productionYear?.annotations.populatedBy?.callback).toBe("thisCallback");
        expect(productionYear?.annotations.populatedBy?.operations).toStrictEqual(["CREATE"]);

        const tvProductionYear = tvProductionEntity?.attributes.get("year");
<<<<<<< HEAD
        expect(tvProductionYear?.annotations[AnnotationsKey.populatedBy]).toBeUndefined();
=======
        expect(tvProductionYear?.annotations.populatedBy).toBeDefined();
        expect(tvProductionYear?.annotations.populatedBy?.callback).toBe("thisCallback");
        expect(tvProductionYear?.annotations.populatedBy?.operations).toStrictEqual(["CREATE"]);
>>>>>>> 44bf3e03

        const showYear = showEntity?.attributes.get("year");
        expect(showYear?.annotations.populatedBy).toBeDefined();
        expect(showYear?.annotations.populatedBy?.callback).toBe("thisOtherCallback");
        expect(showYear?.annotations.populatedBy?.operations).toStrictEqual(["CREATE"]);

        const productionDefaultName = productionEntity?.attributes.get("defaultName");
        expect(productionDefaultName).toBeDefined();
        expect(productionDefaultName?.annotations.default).toBeDefined();
        expect(productionDefaultName?.annotations.default?.value).toBe("AwesomeProduction");

        const tvProductionDefaultName = tvProductionEntity?.attributes.get("defaultName");
        expect(tvProductionDefaultName).toBeDefined();
<<<<<<< HEAD
        expect(tvProductionDefaultName?.annotations[AnnotationsKey.default]).toBeUndefined();
=======
        expect(tvProductionDefaultName?.annotations.default).toBeDefined();
        expect(tvProductionDefaultName?.annotations.default?.value).toBe("AwesomeProduction");
>>>>>>> 44bf3e03

        const showDefaultName = showEntity?.attributes.get("defaultName");
        expect(showDefaultName).toBeDefined();
        expect(showDefaultName?.annotations.default).toBeDefined();
        expect(showDefaultName?.annotations.default?.value).toBe("AwesomeShow");

        const productionAliasedProp = productionEntity?.attributes.get("aliasedProp");
        const tvProductionAliasedProp = tvProductionEntity?.attributes.get("aliasedProp");
        const showAliasedProp = showEntity?.attributes.get("aliasedProp");
        expect(productionAliasedProp?.databaseName).toBeDefined();
        expect(productionAliasedProp?.databaseName).toBe("dbName");
        expect(tvProductionAliasedProp?.databaseName).toBeDefined();
        expect(tvProductionAliasedProp?.databaseName).toBe("movieDbName");
        expect(showAliasedProp?.databaseName).toBeDefined();
        expect(showAliasedProp?.databaseName).toBe("aliasedProp");
    });
});

describe("GraphQL adapters", () => {
    let schemaModel: Neo4jGraphQLSchemaModel;
    // entities
    let userEntity: ConcreteEntityAdapter;
    let accountEntity: ConcreteEntityAdapter;

    // relationships
    let userAccounts: RelationshipAdapter;

    // user attributes
    let id: AttributeTypeHelper;
    let name: AttributeTypeHelper;
    let createdAt: AttributeTypeHelper;
    let releaseDate: AttributeTypeHelper;
    let runningTime: AttributeTypeHelper;
    let accountSize: AttributeTypeHelper;
    let favoriteColors: AttributeTypeHelper;
    let password: AttributeTypeHelper;

    // hasAccount relationship attributes
    let creationTime: AttributeTypeHelper;

    // account attributes
    let status: AttributeTypeHelper;
    let aOrB: AttributeTypeHelper;
    let point: AttributeTypeHelper;
    let points: AttributeTypeHelper;
    let cartesianPoint: AttributeTypeHelper;

    beforeAll(() => {
        const typeDefs = gql`
            type User {
                id: ID!
                name: String!
                createdAt: DateTime
                releaseDate: Date!
                runningTime: Time
                accountSize: BigInt
                favoriteColors: [String!]!
                accounts: [Account!]! @relationship(type: "HAS_ACCOUNT", properties: "hasAccount", direction: OUT)
            }

            type hasAccount @relationshipProperties {
                creationTime: DateTime!
            }

            type A {
                id: ID
            }

            type B {
                age: Int
            }

            union AorB = A | B

            enum Status {
                ACTIVATED
                DISABLED
            }

            type Account {
                status: Status
                point: Point
                points: [Point!]!
                cartesianPoint: CartesianPoint
                aOrB: AorB
            }

            extend type User {
                password: String!
            }
        `;

        const document = mergeTypeDefs(typeDefs);
        schemaModel = generateModel(document);

        // entities
        userEntity = schemaModel.getConcreteEntityAdapter("User") as ConcreteEntityAdapter;
        userAccounts = userEntity.relationships.get("accounts") as RelationshipAdapter;
        accountEntity = userAccounts.target as ConcreteEntityAdapter; // it's possible to obtain accountEntity using schemaModel.getConcreteEntityAdapter("Account") as well

        // user attributes
        id = userEntity?.attributes.get("id")?.typeHelper as AttributeTypeHelper;
        name = userEntity?.attributes.get("name")?.typeHelper as AttributeTypeHelper;
        createdAt = userEntity?.attributes.get("createdAt")?.typeHelper as AttributeTypeHelper;
        releaseDate = userEntity?.attributes.get("releaseDate")?.typeHelper as AttributeTypeHelper;
        runningTime = userEntity?.attributes.get("runningTime")?.typeHelper as AttributeTypeHelper;
        accountSize = userEntity?.attributes.get("accountSize")?.typeHelper as AttributeTypeHelper;
        favoriteColors = userEntity?.attributes.get("favoriteColors")?.typeHelper as AttributeTypeHelper;

        // extended attributes
        password = userEntity?.attributes.get("password")?.typeHelper as AttributeTypeHelper;

        // hasAccount relationship attributes
        creationTime = userAccounts?.attributes.get("creationTime")?.typeHelper as AttributeTypeHelper;

        // account attributes
        status = accountEntity?.attributes.get("status")?.typeHelper as AttributeTypeHelper;
        aOrB = accountEntity?.attributes.get("aOrB")?.typeHelper as AttributeTypeHelper;
        point = accountEntity?.attributes.get("point")?.typeHelper as AttributeTypeHelper;
        points = accountEntity?.attributes.get("points")?.typeHelper as AttributeTypeHelper;
        cartesianPoint = accountEntity?.attributes.get("cartesianPoint")?.typeHelper as AttributeTypeHelper;
    });

    describe("attribute types", () => {
        test("ID", () => {
            expect(id.isID()).toBe(true);
            expect(id.isGraphQLBuiltInScalar()).toBe(true);
        });

        test("String", () => {
            expect(name.isString()).toBe(true);
            expect(id.isGraphQLBuiltInScalar()).toBe(true);
        });

        test("DateTime", () => {
            expect(createdAt.isDateTime()).toBe(true);
            expect(createdAt.isGraphQLBuiltInScalar()).toBe(false);
            expect(createdAt.isTemporal()).toBe(true);
            expect(creationTime.isDateTime()).toBe(true);
            expect(creationTime.isGraphQLBuiltInScalar()).toBe(false);
            expect(creationTime.isTemporal()).toBe(true);
        });

        test("Date", () => {
            expect(releaseDate.isDate()).toBe(true);
            expect(releaseDate.isGraphQLBuiltInScalar()).toBe(false);
            expect(releaseDate.isTemporal()).toBe(true);
        });

        test("Time", () => {
            expect(runningTime.isTime()).toBe(true);
            expect(runningTime.isGraphQLBuiltInScalar()).toBe(false);
            expect(runningTime.isTemporal()).toBe(true);
        });

        test("BigInt", () => {
            expect(accountSize.isBigInt()).toBe(true);
            expect(accountSize.isGraphQLBuiltInScalar()).toBe(false);
        });

        test("Enum", () => {
            expect(status.isEnum()).toBe(true);
            expect(status.isGraphQLBuiltInScalar()).toBe(false);
        });

        test("Union", () => {
            expect(aOrB.isUnion()).toBe(true);
            expect(aOrB.isGraphQLBuiltInScalar()).toBe(false);
            expect(aOrB.isAbstract()).toBe(true);
        });

        test("Point", () => {
            expect(point.isPoint({ includeLists: false })).toBe(true);
            expect(point.isPoint({ includeLists: true })).toBe(true);
            expect(point.isGraphQLBuiltInScalar()).toBe(false);
            expect(points.isPoint({ includeLists: false })).toBeFalse();
            expect(points.isPoint({ includeLists: true })).toBeTrue();
            expect(points.isGraphQLBuiltInScalar()).toBe(false);
        });

        test("CartesianPoint", () => {
            expect(cartesianPoint.isCartesianPoint({ includeLists: false })).toBe(true);
            expect(cartesianPoint.isCartesianPoint({ includeLists: true })).toBe(true);
            expect(cartesianPoint.isGraphQLBuiltInScalar()).toBe(false);
        });

        test("List", () => {
            expect(favoriteColors.isList()).toBe(true);
            expect(favoriteColors.isString()).toBe(true);
            expect(favoriteColors.isString({ includeLists: false })).toBe(false);
        });

        test("on extended entity", () => {
            expect(password.isString()).toBe(true);
            expect(password.isGraphQLBuiltInScalar()).toBe(true);
        });

        test("isRequired", () => {
            expect(name.isRequired()).toBe(true);
            expect(id.isRequired()).toBe(true);
            expect(createdAt.isRequired()).toBe(false);
            expect(releaseDate.isRequired()).toBe(true);
            expect(runningTime.isRequired()).toBe(false);
            expect(accountSize.isRequired()).toBe(false);
            expect(favoriteColors.isRequired()).toBe(true);
            expect(password.isRequired()).toBe(true);
        });
    });
});<|MERGE_RESOLUTION|>--- conflicted
+++ resolved
@@ -623,13 +623,7 @@
         expect(productionYear?.annotations.populatedBy?.operations).toStrictEqual(["CREATE"]);
 
         const movieYear = movieEntity?.attributes.get("year");
-<<<<<<< HEAD
-        expect(movieYear?.annotations[AnnotationsKey.populatedBy]).toBeUndefined();
-=======
-        expect(movieYear?.annotations.populatedBy).toBeDefined();
-        expect(movieYear?.annotations.populatedBy?.callback).toBe("thisCallback");
-        expect(movieYear?.annotations.populatedBy?.operations).toStrictEqual(["CREATE"]);
->>>>>>> 44bf3e03
+        expect(movieYear?.annotations.populatedBy).toBeUndefined();
 
         const showYear = showEntity?.attributes.get("year");
         expect(showYear?.annotations.populatedBy).toBeDefined();
@@ -643,12 +637,7 @@
 
         const movieDefaultName = movieEntity?.attributes.get("defaultName");
         expect(movieDefaultName).toBeDefined();
-<<<<<<< HEAD
-        expect(movieDefaultName?.annotations[AnnotationsKey.default]).toBeUndefined();
-=======
-        expect(movieDefaultName?.annotations.default).toBeDefined();
-        expect(movieDefaultName?.annotations.default?.value).toBe("AwesomeProduction");
->>>>>>> 44bf3e03
+        expect(movieDefaultName?.annotations.default).toBeUndefined();
 
         const showDefaultName = showEntity?.attributes.get("defaultName");
         expect(showDefaultName).toBeDefined();
@@ -707,13 +696,7 @@
         expect(productionYear?.annotations.populatedBy?.operations).toStrictEqual(["CREATE"]);
 
         const tvProductionYear = tvProductionEntity?.attributes.get("year");
-<<<<<<< HEAD
-        expect(tvProductionYear?.annotations[AnnotationsKey.populatedBy]).toBeUndefined();
-=======
-        expect(tvProductionYear?.annotations.populatedBy).toBeDefined();
-        expect(tvProductionYear?.annotations.populatedBy?.callback).toBe("thisCallback");
-        expect(tvProductionYear?.annotations.populatedBy?.operations).toStrictEqual(["CREATE"]);
->>>>>>> 44bf3e03
+        expect(tvProductionYear?.annotations.populatedBy).toBeUndefined();
 
         const showYear = showEntity?.attributes.get("year");
         expect(showYear?.annotations.populatedBy).toBeDefined();
@@ -727,12 +710,7 @@
 
         const tvProductionDefaultName = tvProductionEntity?.attributes.get("defaultName");
         expect(tvProductionDefaultName).toBeDefined();
-<<<<<<< HEAD
-        expect(tvProductionDefaultName?.annotations[AnnotationsKey.default]).toBeUndefined();
-=======
-        expect(tvProductionDefaultName?.annotations.default).toBeDefined();
-        expect(tvProductionDefaultName?.annotations.default?.value).toBe("AwesomeProduction");
->>>>>>> 44bf3e03
+        expect(tvProductionDefaultName?.annotations.default).toBeUndefined();
 
         const showDefaultName = showEntity?.attributes.get("defaultName");
         expect(showDefaultName).toBeDefined();
