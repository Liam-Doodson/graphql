--- conflicted
+++ resolved
@@ -19,12 +19,8 @@
 
 import { mergeTypeDefs } from "@graphql-tools/merge";
 import { gql } from "graphql-tag";
-<<<<<<< HEAD
 import type { Neo4jGraphQLSchemaModel } from "./Neo4jGraphQLSchemaModel";
-import { AnnotationsKey } from "./annotation/Annotation";
 import { AuthenticationAnnotation } from "./annotation/AuthenticationAnnotation";
-=======
->>>>>>> 608790d1
 import {
     AuthorizationFilterOperationRule,
     AuthorizationValidateOperationRule,
