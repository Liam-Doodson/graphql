--- conflicted
+++ resolved
@@ -151,19 +151,10 @@
         return `${this.relationshipEntityAdapter.name}Connection`;
     }
 
-<<<<<<< HEAD
-    public get connectionNotFieldName(): string {
-        return `${this.connectionFieldName}_NOT`;
-    }
-
-    public get connectionWhereTypename(): string {
-        return `${this.prefixForTypename}${upperFirst(this.relationshipEntityAdapter.name)}ConnectionWhere`;
-=======
     public getConnectionWhereTypename(ifUnionRelationshipTargetEntity?: ConcreteEntityAdapter): string {
         return `${this.prefixForTypename}${upperFirst(this.relationshipEntityAdapter.name)}${
             ifUnionRelationshipTargetEntity?.name || ""
         }ConnectionWhere`;
->>>>>>> 1441efed
     }
 
     public getUpdateConnectionInputTypename(ifUnionRelationshipTargetEntity?: ConcreteEntityAdapter): string {
