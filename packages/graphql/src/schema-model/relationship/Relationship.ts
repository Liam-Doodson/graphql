/*
 * Copyright (c) "Neo4j"
 * Neo4j Sweden AB [http://neo4j.com]
 *
 * This file is part of Neo4j.
 *
 * Licensed under the Apache License, Version 2.0 (the "License");
 * you may not use this file except in compliance with the License.
 * You may obtain a copy of the License at
 *
 *     http://www.apache.org/licenses/LICENSE-2.0
 *
 * Unless required by applicable law or agreed to in writing, software
 * distributed under the License is distributed on an "AS IS" BASIS,
 * WITHOUT WARRANTIES OR CONDITIONS OF ANY KIND, either express or implied.
 * See the License for the specific language governing permissions and
 * limitations under the License.
 */

import { Neo4jGraphQLSchemaValidationError } from "../../classes";
import { upperFirst } from "../../utils/upper-first";
import type { Attribute } from "../attribute/Attribute";
import type { ConcreteEntity } from "../entity/ConcreteEntity";
import type { Entity } from "../entity/Entity";

export type RelationshipDirection = "IN" | "OUT";
export type QueryDirection = "DEFAULT_DIRECTED" | "DEFAULT_UNDIRECTED" | "DIRECTED_ONLY" | "UNDIRECTED_ONLY";
export type NestedOperation = "CREATE" | "UPDATE" | "DELETE" | "CONNECT" | "DISCONNECT" | "CONNECT_OR_CREATE";

export class Relationship {
    public readonly name: string; // name of the relationship field, e.g. friends
    public readonly type: string; // name of the relationship type, e.g. "IS_FRIENDS_WITH"
    public readonly attributes: Map<string, Attribute> = new Map();
    public readonly source: ConcreteEntity;
    public readonly target: Entity;
    public readonly direction: RelationshipDirection;
<<<<<<< HEAD
    public readonly isArray: boolean;
=======
    public readonly isList: boolean;
>>>>>>> 074d47eb
    public readonly queryDirection: QueryDirection;
    public readonly nestedOperations: NestedOperation[];
    public readonly aggregate: boolean;

    // TODO: Remove  connectionFieldTypename and relationshipFieldTypename and delegate to the adapter
    /**Note: Required for now to infer the types without ResolveTree */
    public get connectionFieldTypename(): string {
        return `${this.source.name}${upperFirst(this.name)}Connection`;
    }

    /**Note: Required for now to infer the types without ResolveTree */
    public get relationshipFieldTypename(): string {
        return `${this.source.name}${upperFirst(this.name)}Relationship`;
    }

    constructor({
        name,
        type,
        attributes = [],
        source,
        target,
        direction,
<<<<<<< HEAD
        isArray,
=======
        isList,
>>>>>>> 074d47eb
        queryDirection,
        nestedOperations,
        aggregate,
    }: {
        name: string;
        type: string;
        attributes?: Attribute[];
        source: ConcreteEntity;
        target: Entity;
        direction: RelationshipDirection;
<<<<<<< HEAD
        isArray: boolean;
=======
        isList: boolean;
>>>>>>> 074d47eb
        queryDirection: QueryDirection;
        nestedOperations: NestedOperation[];
        aggregate: boolean;
    }) {
        this.type = type;
        this.source = source;
        this.target = target;
        this.name = name;
        this.direction = direction;
<<<<<<< HEAD
        this.isArray = isArray;
=======
        this.isList = isList;
>>>>>>> 074d47eb
        this.queryDirection = queryDirection;
        this.nestedOperations = nestedOperations;
        this.aggregate = aggregate;

        for (const attribute of attributes) {
            this.addAttribute(attribute);
        }
    }

    public clone(): Relationship {
        return new Relationship({
            name: this.name,
            type: this.type,
            attributes: Array.from(this.attributes.values()).map((a) => a.clone()),
            source: this.source,
            target: this.target,
            direction: this.direction,
<<<<<<< HEAD
            isArray: this.isArray,
=======
            isList: this.isList,
>>>>>>> 074d47eb
            queryDirection: this.queryDirection,
            nestedOperations: this.nestedOperations,
            aggregate: this.aggregate,
        });
    }

    private addAttribute(attribute: Attribute): void {
        if (this.attributes.has(attribute.name)) {
            throw new Neo4jGraphQLSchemaValidationError(`Attribute ${attribute.name} already exists in ${this.name}.`);
        }
        this.attributes.set(attribute.name, attribute);
    }

    public findAttribute(name: string): Attribute | undefined {
        return this.attributes.get(name);
    }
}<|MERGE_RESOLUTION|>--- conflicted
+++ resolved
@@ -34,11 +34,7 @@
     public readonly source: ConcreteEntity;
     public readonly target: Entity;
     public readonly direction: RelationshipDirection;
-<<<<<<< HEAD
-    public readonly isArray: boolean;
-=======
     public readonly isList: boolean;
->>>>>>> 074d47eb
     public readonly queryDirection: QueryDirection;
     public readonly nestedOperations: NestedOperation[];
     public readonly aggregate: boolean;
@@ -61,11 +57,7 @@
         source,
         target,
         direction,
-<<<<<<< HEAD
-        isArray,
-=======
         isList,
->>>>>>> 074d47eb
         queryDirection,
         nestedOperations,
         aggregate,
@@ -76,11 +68,7 @@
         source: ConcreteEntity;
         target: Entity;
         direction: RelationshipDirection;
-<<<<<<< HEAD
-        isArray: boolean;
-=======
         isList: boolean;
->>>>>>> 074d47eb
         queryDirection: QueryDirection;
         nestedOperations: NestedOperation[];
         aggregate: boolean;
@@ -90,11 +78,7 @@
         this.target = target;
         this.name = name;
         this.direction = direction;
-<<<<<<< HEAD
-        this.isArray = isArray;
-=======
         this.isList = isList;
->>>>>>> 074d47eb
         this.queryDirection = queryDirection;
         this.nestedOperations = nestedOperations;
         this.aggregate = aggregate;
@@ -112,11 +96,7 @@
             source: this.source,
             target: this.target,
             direction: this.direction,
-<<<<<<< HEAD
-            isArray: this.isArray,
-=======
             isList: this.isList,
->>>>>>> 074d47eb
             queryDirection: this.queryDirection,
             nestedOperations: this.nestedOperations,
             aggregate: this.aggregate,
