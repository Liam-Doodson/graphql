/*
 * Copyright (c) "Neo4j"
 * Neo4j Sweden AB [http://neo4j.com]
 *
 * This file is part of Neo4j.
 *
 * Licensed under the Apache License, Version 2.0 (the "License");
 * you may not use this file except in compliance with the License.
 * You may obtain a copy of the License at
 *
 *     http://www.apache.org/licenses/LICENSE-2.0
 *
 * Unless required by applicable law or agreed to in writing, software
 * distributed under the License is distributed on an "AS IS" BASIS,
 * WITHOUT WARRANTIES OR CONDITIONS OF ANY KIND, either express or implied.
 * See the License for the specific language governing permissions and
 * limitations under the License.
 */
import type {
    DirectiveNode,
    DocumentNode,
    FieldDefinitionNode,
    InterfaceTypeDefinitionNode,
    ObjectTypeDefinitionNode,
    UnionTypeDefinitionNode,
} from "graphql";
import { Neo4jGraphQLSchemaValidationError } from "../classes";
<<<<<<< HEAD
import { SCHEMA_CONFIGURATION_OBJECT_DIRECTIVES } from "../constants";
import {
    declareRelationshipDirective,
    nodeDirective,
    privateDirective,
    relationshipDirective,
} from "../graphql/directives";
=======
import { SCHEMA_CONFIGURATION_OBJECT_DIRECTIVES } from "./library-directives";
import { nodeDirective, privateDirective, relationshipDirective } from "../graphql/directives";
>>>>>>> 44bf3e03
import getFieldTypeMeta from "../schema/get-field-type-meta";
import { filterTruthy } from "../utils/utils";
import type { Operations } from "./Neo4jGraphQLSchemaModel";
import { Neo4jGraphQLSchemaModel } from "./Neo4jGraphQLSchemaModel";
import { Operation } from "./Operation";
import type { Attribute } from "./attribute/Attribute";
import type { CompositeEntity } from "./entity/CompositeEntity";
import { ConcreteEntity } from "./entity/ConcreteEntity";
import { InterfaceEntity } from "./entity/InterfaceEntity";
import { UnionEntity } from "./entity/UnionEntity";
import type { DefinitionCollection } from "./parser/definition-collection";
import { getDefinitionCollection } from "./parser/definition-collection";
import { parseAnnotations } from "./parser/parse-annotation";
import { parseArguments } from "./parser/parse-arguments";
import { parseAttribute, parseAttributeArguments } from "./parser/parse-attribute";
import { findDirective } from "./parser/utils";
import type { NestedOperation, QueryDirection, RelationshipDirection } from "./relationship/Relationship";
import { Relationship } from "./relationship/Relationship";
<<<<<<< HEAD
import { RelationshipDeclaration } from "./relationship/RelationshipDeclaration";
=======
import { isInArray } from "../utils/is-in-array";
>>>>>>> 44bf3e03

export function generateModel(document: DocumentNode): Neo4jGraphQLSchemaModel {
    const definitionCollection: DefinitionCollection = getDefinitionCollection(document);

    const operations: Operations = definitionCollection.operations.reduce((acc, definition): Operations => {
        acc[definition.name.value] = generateOperation(definition, definitionCollection);
        return acc;
    }, {});

    // hydrate interface to typeNames map
    hydrateInterfacesToTypeNamesMap(definitionCollection);

    const concreteEntities = Array.from(definitionCollection.nodes.values()).map((node) =>
        generateConcreteEntity(node, definitionCollection)
    );

    const concreteEntitiesMap = concreteEntities.reduce((acc, entity) => {
        if (acc.has(entity.name)) {
            throw new Neo4jGraphQLSchemaValidationError(`Duplicate node ${entity.name}`);
        }
        acc.set(entity.name, entity);
        return acc;
    }, new Map<string, ConcreteEntity>());

    const interfaceEntities = Array.from(definitionCollection.interfaceToImplementingTypeNamesMap.entries()).map(
        ([name, concreteEntities]) => {
            const interfaceNode = definitionCollection.interfaceTypes.get(name);
            if (!interfaceNode) {
                throw new Error(`Cannot find interface ${name}`);
            }
            return generateInterfaceEntity(
                name,
                interfaceNode,
                concreteEntities,
                concreteEntitiesMap,
                definitionCollection
            );
        }
    );
    const unionEntities = Array.from(definitionCollection.unionTypes).map(([unionName, unionDefinition]) => {
        return generateUnionEntity(
            unionName,
            unionDefinition,
            unionDefinition.types?.map((t) => t.name.value) || [],
            concreteEntitiesMap
        );
    });

    const annotations = parseAnnotations(definitionCollection.schemaDirectives);

    const schema = new Neo4jGraphQLSchemaModel({
        compositeEntities: [...unionEntities, ...interfaceEntities],
        concreteEntities,
        operations,
        annotations,
    });
    definitionCollection.nodes.forEach((def) => hydrateRelationships(def, schema, definitionCollection));
    definitionCollection.interfaceTypes.forEach((def) =>
        hydrateRelationshipDeclarations(def, schema, definitionCollection)
    );
    addCompositeEntitiesToConcreteEntity(interfaceEntities);
    addCompositeEntitiesToConcreteEntity(unionEntities);
    return schema;
}

function addCompositeEntitiesToConcreteEntity(compositeEntities: CompositeEntity[]): void {
    compositeEntities.forEach((compositeEntity: CompositeEntity) => {
        compositeEntity.concreteEntities.forEach((concreteEntity: ConcreteEntity) =>
            concreteEntity.addCompositeEntities(compositeEntity)
        );
    });
}

function hydrateInterfacesToTypeNamesMap(definitionCollection: DefinitionCollection) {
    return definitionCollection.nodes.forEach((node) => {
        if (!node.interfaces) {
            return;
        }
        const objectTypeName = node.name.value;
        node.interfaces?.forEach((i) => {
            const interfaceTypeName = i.name.value;
            const concreteEntities = definitionCollection.interfaceToImplementingTypeNamesMap.get(interfaceTypeName);
            if (!concreteEntities) {
                throw new Neo4jGraphQLSchemaValidationError(
                    `Could not find composite entity with name ${interfaceTypeName}`
                );
            }
            // TODO: modify the existing array instead of creating a new one
            definitionCollection.interfaceToImplementingTypeNamesMap.set(
                interfaceTypeName,
                concreteEntities.concat(objectTypeName)
            );
        });
    });
}

function generateUnionEntity(
    entityDefinitionName: string,
    unionDefinition: UnionTypeDefinitionNode,
    entityImplementingTypeNames: string[],
    concreteEntities: Map<string, ConcreteEntity>
): UnionEntity {
    const unionEntity = generateCompositeEntity(entityDefinitionName, entityImplementingTypeNames, concreteEntities);
    const annotations = parseAnnotations(unionDefinition.directives || []);
    return new UnionEntity({ ...unionEntity, annotations });
}

function generateInterfaceEntity(
    entityDefinitionName: string,
    definition: InterfaceTypeDefinitionNode,
    entityImplementingTypeNames: string[],
    concreteEntities: Map<string, ConcreteEntity>,
    definitionCollection: DefinitionCollection
): InterfaceEntity {
    const interfaceEntity = generateCompositeEntity(
        entityDefinitionName,
        entityImplementingTypeNames,
        concreteEntities
    );

    const fields = (definition.fields || []).map((fieldDefinition) => {
        const isPrivateAttribute = findDirective(fieldDefinition.directives, privateDirective.name);

        if (isPrivateAttribute) {
            return;
        }
        const isRelationshipAttribute = findDirective(fieldDefinition.directives, declareRelationshipDirective.name);
        if (isRelationshipAttribute) {
            return;
        }
        return parseAttribute(fieldDefinition, definitionCollection, definition.fields);
    });

    const inheritedDirectives =
        definition.interfaces?.flatMap((interfaceNamedNode) => {
            const interfaceName = interfaceNamedNode.name.value;
            return definitionCollection.interfaceTypes.get(interfaceName)?.directives || [];
        }) || [];
    const mergedDirectives = (definition.directives || []).concat(inheritedDirectives);
    const annotations = parseAnnotations(mergedDirectives);

    return new InterfaceEntity({
        ...interfaceEntity,
        description: definition.description?.value,
        attributes: filterTruthy(fields),
        annotations,
    });
}

function generateCompositeEntity(
    entityDefinitionName: string,
    entityImplementingTypeNames: string[],
    concreteEntities: Map<string, ConcreteEntity>
): { name: string; concreteEntities: ConcreteEntity[] } {
    const compositeFields = entityImplementingTypeNames.map((type) => {
        const concreteEntity = concreteEntities.get(type);
        if (!concreteEntity) {
            throw new Neo4jGraphQLSchemaValidationError(`Could not find concrete entity with name ${type}`);
        }
        return concreteEntity;
    });
    /*
   // This is commented out because is currently possible to have leaf interfaces as demonstrated in the test
   // packages/graphql/tests/integration/aggregations/where/node/string.int.test.ts
   if (!compositeFields.length) {
        throw new Neo4jGraphQLSchemaValidationError(
            `Composite entity ${entityDefinitionName} has no concrete entities`
        );
    } */
    return {
        name: entityDefinitionName,
        concreteEntities: compositeFields,
    };
}

function hydrateRelationships(
    definition: ObjectTypeDefinitionNode,
    schema: Neo4jGraphQLSchemaModel,
    definitionCollection: DefinitionCollection
): void {
    const name = definition.name.value;
    const entity = schema.getEntity(name);

    if (!entity) {
        throw new Error(`Cannot find entity ${name}`);
    }
    if (!(entity instanceof ConcreteEntity)) {
        throw new Error(`Can only add relationship to concrete entity and ${name} is not concrete.`);
    }
    if (!definition.fields?.length) {
        return;
    }
    for (const fieldDefinition of definition.fields) {
        const relationshipField = generateRelationshipField(
            fieldDefinition,
            schema,
            entity,
            definitionCollection,
            getInterfaceNameIfInheritedField(definition, fieldDefinition.name.value, definitionCollection)
        );
        if (relationshipField) {
            entity.addRelationship(relationshipField);
        }
    }
}
function hydrateRelationshipDeclarations(
    definition: InterfaceTypeDefinitionNode,
    schema: Neo4jGraphQLSchemaModel,
    definitionCollection: DefinitionCollection
): void {
    const name = definition.name.value;
    const entity = schema.getEntity(name);

    if (!entity) {
        throw new Error(`Cannot find entity ${name}`);
    }
    if (!(entity instanceof InterfaceEntity)) {
        throw new Error(`Can only declare relationships on Interface entities and ${name} is not an Interface.`);
    }
    if (!definition.fields?.length) {
        return;
    }
    for (const fieldDefinition of definition.fields) {
        const relationshipField = generateRelationshipDeclaration(
            fieldDefinition,
            schema,
            entity,
            definitionCollection
        );
        if (relationshipField) {
            entity.addRelationshipDeclaration(relationshipField);
        }
    }
}

function getInterfaceNameIfInheritedField(
    definition: ObjectTypeDefinitionNode | InterfaceTypeDefinitionNode,
    fieldName: string,
    definitionCollection: DefinitionCollection
): string | undefined {
    // TODO: potentially use this instead
    // const fieldNameToSourceNameMap = definition.interfaces?.reduce((acc, interfaceNamedNode) => {
    //     const interfaceName = interfaceNamedNode.name.value;
    //     const fields = definitionCollection.interfaceTypes.get(interfaceName)?.fields || [];
    //     fields.forEach((f) => {
    //         const exists = acc.has(f.name.value);
    //         if (!exists) {
    //             acc.set(f.name.value, interfaceName);
    //         }
    //     });
    //     return acc;
    // }, new Map<string, string>());

    // deliberately using the first interface ONLY
    const fieldNameToSourceNameMap = new Map<string, string>();
    const firstInterfaceName = definition.interfaces?.[0]?.name.value;
    if (firstInterfaceName) {
        const fields = definitionCollection.interfaceTypes.get(firstInterfaceName)?.fields || [];
        fields.forEach((field) => fieldNameToSourceNameMap.set(field.name.value, firstInterfaceName));
    }
    return fieldNameToSourceNameMap?.get(fieldName);
}

function generateRelationshipField(
    field: FieldDefinitionNode,
    schema: Neo4jGraphQLSchemaModel,
    source: ConcreteEntity | InterfaceEntity,
    definitionCollection: DefinitionCollection,
    inheritedFrom: string | undefined
): Relationship | undefined {
    // TODO: remove reference to getFieldTypeMeta
    const fieldTypeMeta = getFieldTypeMeta(field.type);
    const relationshipUsage = findDirective(field.directives, "relationship");
    if (!relationshipUsage) return undefined;

    const fieldName = field.name.value;
    const relatedEntityName = fieldTypeMeta.name;
    const relatedToEntity = schema.getEntity(relatedEntityName);
    if (!relatedToEntity) throw new Error(`Entity ${relatedEntityName} Not Found`);
    const { type, direction, properties, queryDirection, nestedOperations, aggregate } = parseArguments<{
        type: string;
        direction: RelationshipDirection;
        properties: unknown;
        queryDirection: QueryDirection;
        nestedOperations: NestedOperation[];
        aggregate: boolean;
    }>(relationshipDirective, relationshipUsage);

    let attributes: Attribute[] = [];
    let propertiesTypeName: string | undefined = undefined;
    if (properties && typeof properties === "string") {
        const propertyInterface = definitionCollection.relationshipProperties.get(properties);
        if (!propertyInterface) {
            throw new Error(
                `The \`@relationshipProperties\` directive could not be found on the \`${properties}\` interface`
            );
        }
        propertiesTypeName = properties;

        const fields = (propertyInterface.fields || []).map((fieldDefinition) => {
            const isPrivateAttribute = findDirective(fieldDefinition.directives, privateDirective.name);

            if (isPrivateAttribute) {
                return;
            }
            return parseAttribute(fieldDefinition, definitionCollection, propertyInterface.fields);
        });

        attributes = filterTruthy(fields);
    }

    const annotations = parseAnnotations(field.directives || []);
    const args = parseAttributeArguments(field.arguments || [], definitionCollection);

    return new Relationship({
        name: fieldName,
        type,
        args,
        attributes,
        source,
        target: relatedToEntity,
        direction,
        isList: Boolean(fieldTypeMeta.array),
        queryDirection,
        nestedOperations,
        aggregate,
        isNullable: !fieldTypeMeta.required,
        description: field.description?.value,
        annotations: annotations,
        propertiesTypeName,
        inheritedFrom,
    });
}

function generateRelationshipDeclaration(
    field: FieldDefinitionNode,
    schema: Neo4jGraphQLSchemaModel,
    source: InterfaceEntity,
    definitionCollection: DefinitionCollection
): RelationshipDeclaration | undefined {
    // TODO: remove reference to getFieldTypeMeta
    const fieldTypeMeta = getFieldTypeMeta(field.type);
    const declareRelationshipUsage = findDirective(field.directives, "declareRelationship");
    if (!declareRelationshipUsage) {
        return;
    }
    const fieldName = field.name.value;
    const relatedEntityName = fieldTypeMeta.name;
    const relatedToEntity = schema.getEntity(relatedEntityName);
    if (!relatedToEntity) {
        throw new Error(`Entity ${relatedEntityName} Not Found`);
    }
    const { nestedOperations, aggregate } = parseArguments<{
        nestedOperations: NestedOperation[];
        aggregate: boolean;
    }>(declareRelationshipDirective, declareRelationshipUsage);

    const annotations = parseAnnotations(field.directives || []);
    const relationshipImplementations = source.concreteEntities
        .map((concreteEntity) => concreteEntity.findRelationship(fieldName))
        .filter((x) => x) as Relationship[];

    return new RelationshipDeclaration({
        name: fieldName,
        source,
        target: relatedToEntity,
        isList: Boolean(fieldTypeMeta.array),
        nestedOperations,
        aggregate,
        isNullable: !fieldTypeMeta.required,
        description: field.description?.value,
        args: parseAttributeArguments(field.arguments || [], definitionCollection),
        annotations,
        relationshipImplementations,
    });
}

function generateConcreteEntity(
    definition: ObjectTypeDefinitionNode,
    definitionCollection: DefinitionCollection
): ConcreteEntity {
    const fields = (definition.fields || []).map((fieldDefinition) => {
        // If the attribute is the private directive then
        const isPrivateAttribute = findDirective(fieldDefinition.directives, privateDirective.name);

        if (isPrivateAttribute) {
            return;
        }

        const isRelationshipAttribute = findDirective(fieldDefinition.directives, relationshipDirective.name);
        if (isRelationshipAttribute) {
            return;
        }
        return parseAttribute(fieldDefinition, definitionCollection, definition.fields);
    });

    // schema configuration directives are propagated onto concrete entities
    const schemaDirectives = definitionCollection.schemaExtension?.directives?.filter((x) =>
        isInArray(SCHEMA_CONFIGURATION_OBJECT_DIRECTIVES, x.name.value)
    );
    const annotations = parseAnnotations((definition.directives || []).concat(schemaDirectives || []));

    return new ConcreteEntity({
        name: definition.name.value,
        description: definition.description?.value,
        labels: getLabels(definition),
        attributes: filterTruthy(fields),
        annotations,
    });
}

function getLabels(entityDefinition: ObjectTypeDefinitionNode): string[] {
    const nodeDirectiveUsage = findDirective(entityDefinition.directives, nodeDirective.name);
    if (nodeDirectiveUsage) {
        const nodeArguments = parseArguments<{ labels?: string[] }>(nodeDirective, nodeDirectiveUsage);
        if (nodeArguments.labels?.length) {
            return nodeArguments.labels;
        }
    }
    return [entityDefinition.name.value];
}

function generateOperation(
    definition: ObjectTypeDefinitionNode,
    definitionCollection: DefinitionCollection
): Operation {
    const attributes = (definition.fields || [])
        .map((fieldDefinition) => parseAttribute(fieldDefinition, definitionCollection))
        .filter((attribute) => attribute.annotations.cypher);

    return new Operation({
        name: definition.name.value,
        attributes,
        annotations: parseAnnotations(definition.directives || []),
    });
}<|MERGE_RESOLUTION|>--- conflicted
+++ resolved
@@ -17,7 +17,6 @@
  * limitations under the License.
  */
 import type {
-    DirectiveNode,
     DocumentNode,
     FieldDefinitionNode,
     InterfaceTypeDefinitionNode,
@@ -25,18 +24,13 @@
     UnionTypeDefinitionNode,
 } from "graphql";
 import { Neo4jGraphQLSchemaValidationError } from "../classes";
-<<<<<<< HEAD
-import { SCHEMA_CONFIGURATION_OBJECT_DIRECTIVES } from "../constants";
+import { SCHEMA_CONFIGURATION_OBJECT_DIRECTIVES } from "./library-directives";
 import {
     declareRelationshipDirective,
     nodeDirective,
     privateDirective,
     relationshipDirective,
 } from "../graphql/directives";
-=======
-import { SCHEMA_CONFIGURATION_OBJECT_DIRECTIVES } from "./library-directives";
-import { nodeDirective, privateDirective, relationshipDirective } from "../graphql/directives";
->>>>>>> 44bf3e03
 import getFieldTypeMeta from "../schema/get-field-type-meta";
 import { filterTruthy } from "../utils/utils";
 import type { Operations } from "./Neo4jGraphQLSchemaModel";
@@ -55,11 +49,8 @@
 import { findDirective } from "./parser/utils";
 import type { NestedOperation, QueryDirection, RelationshipDirection } from "./relationship/Relationship";
 import { Relationship } from "./relationship/Relationship";
-<<<<<<< HEAD
+import { isInArray } from "../utils/is-in-array";
 import { RelationshipDeclaration } from "./relationship/RelationshipDeclaration";
-=======
-import { isInArray } from "../utils/is-in-array";
->>>>>>> 44bf3e03
 
 export function generateModel(document: DocumentNode): Neo4jGraphQLSchemaModel {
     const definitionCollection: DefinitionCollection = getDefinitionCollection(document);
@@ -193,6 +184,7 @@
         return parseAttribute(fieldDefinition, definitionCollection, definition.fields);
     });
 
+    // TODO: ALE CHECK THIS
     const inheritedDirectives =
         definition.interfaces?.flatMap((interfaceNamedNode) => {
             const interfaceName = interfaceNamedNode.name.value;
