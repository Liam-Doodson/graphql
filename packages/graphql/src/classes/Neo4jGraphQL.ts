/*
 * Copyright (c) "Neo4j"
 * Neo4j Sweden AB [http://neo4j.com]
 *
 * This file is part of Neo4j.
 *
 * Licensed under the Apache License, Version 2.0 (the "License");
 * you may not use this file except in compliance with the License.
 * You may obtain a copy of the License at
 *
 *     http://www.apache.org/licenses/LICENSE-2.0
 *
 * Unless required by applicable law or agreed to in writing, software
 * distributed under the License is distributed on an "AS IS" BASIS,
 * WITHOUT WARRANTIES OR CONDITIONS OF ANY KIND, either express or implied.
 * See the License for the specific language governing permissions and
 * limitations under the License.
 */

import type { Driver } from "neo4j-driver";
import type { DocumentNode, GraphQLSchema } from "graphql";
import type { IExecutableSchemaDefinition } from "@graphql-tools/schema";
import { makeExecutableSchema } from "@graphql-tools/schema";
import { composeResolvers } from "@graphql-tools/resolvers-composition";
import { mergeResolvers, mergeTypeDefs } from "@graphql-tools/merge";
import Debug from "debug";
import type {
    DriverConfig,
    CypherQueryOptions,
    Neo4jGraphQLPlugins,
    Neo4jGraphQLCallbacks,
    Neo4jFeaturesSettings,
    StartupValidationConfig,
} from "../types";
import { makeAugmentedSchema } from "../schema";
import type Node from "./Node";
import type Relationship from "./Relationship";
import checkNeo4jCompat from "./utils/verify-database";
import type { AssertIndexesAndConstraintsOptions } from "./utils/asserts-indexes-and-constraints";
import assertIndexesAndConstraints from "./utils/asserts-indexes-and-constraints";
import { wrapResolver, wrapSubscription } from "../schema/resolvers/wrapper";
import { defaultFieldResolver } from "../schema/resolvers/field/defaultField";
import { asArray } from "../utils/utils";
import { DEBUG_ALL } from "../constants";
import { getNeo4jDatabaseInfo, Neo4jDatabaseInfo } from "./Neo4jDatabaseInfo";
import { Executor, ExecutorConstructorParam } from "./Executor";
import { generateModel } from "../schema-model/generate-model";
import type { Neo4jGraphQLSchemaModel } from "../schema-model/Neo4jGraphQLSchemaModel";
import { forEachField, TypeSource } from "@graphql-tools/utils";
import { validateDocument } from "../schema/validation";

export interface Neo4jGraphQLConfig {
    driverConfig?: DriverConfig;
    enableRegex?: boolean;
    enableDebug?: boolean;
    /**
     * @deprecated This argument has been deprecated and will be removed in v4.0.0.
     * Please use startupValidation instead. More information can be found at
     * https://neo4j.com/docs/graphql-manual/current/guides/v4-migration/#startup-validation
     */
    skipValidateTypeDefs?: boolean;
    startupValidation?: StartupValidationConfig;
    queryOptions?: CypherQueryOptions;
    callbacks?: Neo4jGraphQLCallbacks;
}

export interface Neo4jGraphQLConstructor extends IExecutableSchemaDefinition {
    features?: Neo4jFeaturesSettings;
    config?: Neo4jGraphQLConfig;
    driver?: Driver;
    plugins?: Neo4jGraphQLPlugins;
}

class Neo4jGraphQL {
    private config: Neo4jGraphQLConfig;
    private driver?: Driver;
    private features?: Neo4jFeaturesSettings;
    private schemaDefinition: IExecutableSchemaDefinition;

    private _nodes?: Node[];
    private _relationships?: Relationship[];
    private plugins?: Neo4jGraphQLPlugins;

    private schemaModel?: Neo4jGraphQLSchemaModel;

    private executableSchema?: Promise<GraphQLSchema>;
    private subgraphSchema?: Promise<GraphQLSchema>;

    private pluginsInit?: Promise<void>;

    private dbInfo?: Neo4jDatabaseInfo;

    constructor(input: Neo4jGraphQLConstructor) {
        const { config = {}, driver, plugins, features, ...schemaDefinition } = input;

        this.driver = driver;
        this.config = config;
        this.plugins = plugins;
        this.features = features;
        this.schemaDefinition = schemaDefinition;

        this.checkEnableDebug();
    }

    public get nodes(): Node[] {
        if (!this._nodes) {
            throw new Error("You must await `.getSchema()` before accessing `nodes`");
        }

        return this._nodes;
    }

    public get relationships(): Relationship[] {
        if (!this._relationships) {
            throw new Error("You must await `.getSchema()` before accessing `relationships`");
        }

        return this._relationships;
    }

    /**
     * @deprecated This method will change to `getExecutableSchema` in the next major release, as different schema types are introduced into the library.
     */
    public async getSchema(): Promise<GraphQLSchema> {
        return this.getExecutableSchema();
    }

    public async getExecutableSchema(): Promise<GraphQLSchema> {
        if (!this.executableSchema) {
            this.executableSchema = this.generateExecutableSchema();

            if (!this.pluginsInit) {
                this.pluginsInit = this.pluginsSetup();
            }
            await this.pluginsInit;
        }

        return this.executableSchema;
    }

    public async getSubgraphSchema(): Promise<GraphQLSchema> {
        console.warn(
            "Apollo Federation support is currently experimental. There will be missing functionality, and breaking changes may occur in patch and minor releases. It is not recommended to use it in a production environment."
        );

        if (!this.driver) {
            throw new Error("Driver must be provided when running in subgraph mode");
        }

        if (!this.subgraphSchema) {
            this.subgraphSchema = this.generateSubgraphSchema();

            if (!this.pluginsInit) {
                this.pluginsInit = this.pluginsSetup();
            }
            await this.pluginsInit;
        }

        return this.subgraphSchema;
    }

    public async checkNeo4jCompat(input: { driver?: Driver; driverConfig?: DriverConfig } = {}): Promise<void> {
        const driver = input.driver || this.driver;
        const driverConfig = input.driverConfig || this.config?.driverConfig;

        if (!driver) {
            throw new Error("neo4j-driver Driver missing");
        }

        if (!this.dbInfo) {
            this.dbInfo = await this.getNeo4jDatabaseInfo(driver, driverConfig);
        }

        return checkNeo4jCompat({ driver, driverConfig, dbInfo: this.dbInfo });
    }

    public async assertIndexesAndConstraints(
        input: { driver?: Driver; driverConfig?: DriverConfig; options?: AssertIndexesAndConstraintsOptions } = {}
    ): Promise<void> {
        if (!(this.executableSchema || this.subgraphSchema)) {
            throw new Error("You must await `.getSchema()` before `.assertIndexesAndConstraints()`");
        }

        await (this.executableSchema || this.subgraphSchema);

        const driver = input.driver || this.driver;
        const driverConfig = input.driverConfig || this.config?.driverConfig;

        if (!driver) {
            throw new Error("neo4j-driver Driver missing");
        }

        if (!this.dbInfo) {
            this.dbInfo = await this.getNeo4jDatabaseInfo(driver, driverConfig);
        }

        await assertIndexesAndConstraints({
            driver,
            driverConfig,
            nodes: this.nodes,
            options: input.options,
            dbInfo: this.dbInfo,
        });
    }

    private addDefaultFieldResolvers(schema: GraphQLSchema): GraphQLSchema {
        forEachField(schema, (field) => {
            if (!field.resolve) {
                field.resolve = defaultFieldResolver;
            }
        });

        return schema;
    }

    private checkEnableDebug(): void {
        if (this.config.enableDebug === true || this.config.enableDebug === false) {
            if (this.config.enableDebug) {
                Debug.enable(DEBUG_ALL);
            } else {
                Debug.disable();
            }
        }
    }

    private getDocument(typeDefs: TypeSource): DocumentNode {
        return mergeTypeDefs(typeDefs);
    }

    private async getNeo4jDatabaseInfo(driver: Driver, driverConfig?: DriverConfig): Promise<Neo4jDatabaseInfo> {
        const executorConstructorParam: ExecutorConstructorParam = {
            executionContext: driver,
        };

        if (driverConfig?.database) {
            executorConstructorParam.database = driverConfig?.database;
        }

        if (driverConfig?.bookmarks) {
            executorConstructorParam.bookmarks = driverConfig?.bookmarks;
        }

        return getNeo4jDatabaseInfo(new Executor(executorConstructorParam));
    }

    private wrapResolvers(resolvers: IExecutableSchemaDefinition["resolvers"]) {
        if (!resolvers) {
            throw new Error("No resolvers to wrap");
        }

        if (!this.schemaModel) {
            throw new Error("Schema Model is not defined");
        }

        const wrapResolverArgs = {
            driver: this.driver,
            config: this.config,
            nodes: this.nodes,
            relationships: this.relationships,
            schemaModel: this.schemaModel,
            plugins: this.plugins,
        };

        const resolversComposition = {
            "Query.*": [wrapResolver(wrapResolverArgs)],
            "Mutation.*": [wrapResolver(wrapResolverArgs)],
            "Subscription.*": [wrapSubscription(wrapResolverArgs)],
        };

        // Merge generated and custom resolvers
        const mergedResolvers = mergeResolvers([...asArray(resolvers), ...asArray(this.schemaDefinition.resolvers)]);
        return composeResolvers(mergedResolvers, resolversComposition);
    }

    private async generateSubgraphSchema(): Promise<GraphQLSchema> {
        const { Subgraph } = await import("./Subgraph");

        return new Promise((resolve) => {
            const document = this.getDocument(this.schemaDefinition.typeDefs);
            const subgraph = new Subgraph(this.schemaDefinition.typeDefs);

            const { directives, types } = subgraph.getValidationDefinitions();

            if (!this.config?.skipValidateTypeDefs) {
                validateDocument(document, directives, types);
            }

            const { nodes, relationships, typeDefs, resolvers } = makeAugmentedSchema(document, {
                features: this.features,
                enableRegex: this.config?.enableRegex,
                generateSubscriptions: Boolean(this.plugins?.subscriptions),
                callbacks: this.config.callbacks,
                userCustomResolvers: this.schemaDefinition.resolvers,
                subgraph,
            });

            const schemaModel = generateModel(document);

            this._nodes = nodes;
            this._relationships = relationships;

            this.schemaModel = schemaModel;

            const referenceResolvers = subgraph.getReferenceResolvers(this._nodes, this.driver as Driver);
            const subgraphTypeDefs = subgraph.augmentGeneratedSchemaDefinition(typeDefs);
            const wrappedResolvers = this.wrapResolvers([resolvers, referenceResolvers]);

            const schema = subgraph.buildSchema({
                typeDefs: subgraphTypeDefs,
                resolvers: wrappedResolvers as Record<string, any>,
            });

            resolve(this.addDefaultFieldResolvers(schema));
        });
    }

    private generateExecutableSchema(): Promise<GraphQLSchema> {
        return new Promise((resolve) => {
            const document = this.getDocument(this.schemaDefinition.typeDefs);

            if (!this.config?.skipValidateTypeDefs) {
                validateDocument(document);
            }

            const { validateTypeDefs, validateResolvers } = this.parseStartupValidationConfig();

            const { nodes, relationships, typeDefs, resolvers } = makeAugmentedSchema(document, {
                features: this.features,
                enableRegex: this.config?.enableRegex,
<<<<<<< HEAD
=======
                validateTypeDefs,
                validateResolvers,
>>>>>>> 70041855
                generateSubscriptions: Boolean(this.plugins?.subscriptions),
                callbacks: this.config.callbacks,
                userCustomResolvers: this.schemaDefinition.resolvers,
            });

            const schemaModel = generateModel(document);

            this._nodes = nodes;
            this._relationships = relationships;

            this.schemaModel = schemaModel;

            // Wrap the generated and custom resolvers, which adds a context including the schema to every request
            const wrappedResolvers = this.wrapResolvers(resolvers);

            const schema = makeExecutableSchema({
                ...this.schemaDefinition,
                typeDefs,
                resolvers: wrappedResolvers,
            });

            resolve(this.addDefaultFieldResolvers(schema));
        });
    }

    private parseStartupValidationConfig(): {
        validateTypeDefs: boolean;
        validateResolvers: boolean;
    } {
        let validateTypeDefs = true;
        let validateResolvers = true;

        if (this.config?.startupValidation === false) {
            return {
                validateTypeDefs: false,
                validateResolvers: false,
            };
        }

        // TODO - remove in 4.0.0 when skipValidateTypeDefs is removed
        if (this.config?.skipValidateTypeDefs === true) validateTypeDefs = false

        if (typeof this.config?.startupValidation === "object") {
            if (this.config?.startupValidation.typeDefs === false) validateTypeDefs = false;
            if (this.config?.startupValidation.resolvers === false) validateResolvers = false;
        }

        return {
            validateTypeDefs,
            validateResolvers,
        };
    }

    private async pluginsSetup(): Promise<void> {
        const subscriptionsPlugin = this.plugins?.subscriptions;
        if (subscriptionsPlugin) {
            subscriptionsPlugin.events.setMaxListeners(0); // Removes warning regarding leak. >10 listeners are expected
            if (subscriptionsPlugin.init) {
                await subscriptionsPlugin.init();
            }
        }
    }
}

export default Neo4jGraphQL;<|MERGE_RESOLUTION|>--- conflicted
+++ resolved
@@ -281,13 +281,15 @@
 
             const { directives, types } = subgraph.getValidationDefinitions();
 
-            if (!this.config?.skipValidateTypeDefs) {
+            const { validateTypeDefs, validateResolvers } = this.parseStartupValidationConfig();
+
+            if (validateTypeDefs) {
                 validateDocument(document, directives, types);
             }
-
             const { nodes, relationships, typeDefs, resolvers } = makeAugmentedSchema(document, {
                 features: this.features,
                 enableRegex: this.config?.enableRegex,
+                validateResolvers,
                 generateSubscriptions: Boolean(this.plugins?.subscriptions),
                 callbacks: this.config.callbacks,
                 userCustomResolvers: this.schemaDefinition.resolvers,
@@ -318,20 +320,16 @@
         return new Promise((resolve) => {
             const document = this.getDocument(this.schemaDefinition.typeDefs);
 
-            if (!this.config?.skipValidateTypeDefs) {
+            const { validateTypeDefs, validateResolvers } = this.parseStartupValidationConfig();
+
+            if (validateTypeDefs) {
                 validateDocument(document);
             }
-
-            const { validateTypeDefs, validateResolvers } = this.parseStartupValidationConfig();
 
             const { nodes, relationships, typeDefs, resolvers } = makeAugmentedSchema(document, {
                 features: this.features,
                 enableRegex: this.config?.enableRegex,
-<<<<<<< HEAD
-=======
-                validateTypeDefs,
                 validateResolvers,
->>>>>>> 70041855
                 generateSubscriptions: Boolean(this.plugins?.subscriptions),
                 callbacks: this.config.callbacks,
                 userCustomResolvers: this.schemaDefinition.resolvers,
@@ -372,7 +370,7 @@
         }
 
         // TODO - remove in 4.0.0 when skipValidateTypeDefs is removed
-        if (this.config?.skipValidateTypeDefs === true) validateTypeDefs = false
+        if (this.config?.skipValidateTypeDefs === true) validateTypeDefs = false;
 
         if (typeof this.config?.startupValidation === "object") {
             if (this.config?.startupValidation.typeDefs === false) validateTypeDefs = false;
