--- conflicted
+++ resolved
@@ -28,23 +28,12 @@
 import Node from "./Node";
 import Relationship from "./Relationship";
 import checkNeo4jCompat from "./utils/verify-database";
-<<<<<<< HEAD
-import { DEBUG_GRAPHQL } from "../constants";
-import getNeo4jResolveTree from "../utils/get-neo4j-resolve-tree";
-import createAuthParam from "../translate/create-auth-param";
-import assertIndexesAndConstraints, {
-    AssertIndexesAndConstraintsOptions,
-} from "./utils/asserts-indexes-and-constraints";
-import Neo4jGraphQLJWTPlugin from "./Neo4jGraphQLJWTPlugin";
-
-const debug = Debug(DEBUG_GRAPHQL);
-=======
 import assertIndexesAndConstraints, {
     AssertIndexesAndConstraintsOptions,
 } from "./utils/asserts-indexes-and-constraints";
 import { wrapResolver } from "../schema/resolvers/wrapper";
 import { defaultFieldResolver } from "../schema/resolvers";
->>>>>>> b221e25f
+import { Neo4jGraphQLJWTPlugin } from ".";
 
 export interface Neo4jGraphQLJWT {
     jwksEndpoint?: string;
@@ -64,15 +53,11 @@
 export interface Neo4jGraphQLConstructor extends IExecutableSchemaDefinition {
     config?: Neo4jGraphQLConfig;
     driver?: Driver;
-<<<<<<< HEAD
-    schemaDirectives?: Record<string, typeof SchemaDirectiveVisitor>;
     plugins?: Neo4jGraphQLPlugins;
 }
 
 interface Neo4jGraphQLPlugins {
     jwt?: Neo4jGraphQLJWTPlugin;
-=======
->>>>>>> b221e25f
 }
 
 class Neo4jGraphQL {
@@ -85,13 +70,8 @@
     public plugins?: Neo4jGraphQLPlugins;
 
     constructor(input: Neo4jGraphQLConstructor) {
-<<<<<<< HEAD
-        const { config = {}, driver, resolvers, schemaDirectives, plugins, ...schemaDefinition } = input;
-        const { nodes, relationships, schema } = makeAugmentedSchema(schemaDefinition, {
-=======
-        const { config = {}, driver, ...schemaDefinition } = input;
+        const { config = {}, driver, plugins, ...schemaDefinition } = input;
         const { nodes, relationships, typeDefs, resolvers } = makeAugmentedSchema(input.typeDefs, {
->>>>>>> b221e25f
             enableRegex: config.enableRegex,
             skipValidateTypeDefs: config.skipValidateTypeDefs,
         });
@@ -100,61 +80,7 @@
         this.config = config;
         this.nodes = nodes;
         this.relationships = relationships;
-<<<<<<< HEAD
-        this.schema = schema;
         this.plugins = plugins;
-
-        /*
-            Order must be:
-
-                addResolversToSchema -> visitSchemaDirectives -> createWrappedSchema
-
-            addResolversToSchema breaks schema directives added before it
-
-            createWrappedSchema must come last so that all requests have context prepared correctly
-        */
-        if (resolvers) {
-            if (Array.isArray(resolvers)) {
-                resolvers.forEach((r) => {
-                    this.schema = addResolversToSchema(this.schema, r);
-                });
-            } else {
-                this.schema = addResolversToSchema(this.schema, resolvers);
-            }
-        }
-
-        if (schemaDirectives) {
-            SchemaDirectiveVisitor.visitSchemaDirectives(this.schema, schemaDirectives);
-        }
-
-        this.schema = this.createWrappedSchema({ schema: this.schema, config });
-        this.document = parse(printSchema(schema));
-    }
-
-    private createWrappedSchema({
-        schema,
-        config,
-    }: {
-        schema: GraphQLSchema;
-        config: Neo4jGraphQLConfig;
-    }): GraphQLSchema {
-        return addSchemaLevelResolver(schema, async (obj, _args, context: any, resolveInfo: GraphQLResolveInfo) => {
-            const { driverConfig } = config;
-
-            if (debug.enabled) {
-                const query = print(resolveInfo.operation);
-
-                debug(
-                    "%s",
-                    `Incoming GraphQL:\nQuery:\n${query}\nVariables:\n${JSON.stringify(
-                        resolveInfo.variableValues,
-                        null,
-                        2
-                    )}`
-                );
-            }
-=======
->>>>>>> b221e25f
 
         const resolversComposition = {
             "Query.*": [wrapResolver({ driver, config, neoSchema: this })],
@@ -172,31 +98,17 @@
             resolvers: composedResolvers,
         });
 
-<<<<<<< HEAD
-            if (!context.jwt) {
-                if (this.plugins?.jwt) {
-                    context.jwt = await this.plugins?.jwt.decode(context);
-                }
-=======
         // Assign a default field resolver to account for aliasing of fields
         forEachField(schema, (field) => {
             if (!field.resolve) {
                 // eslint-disable-next-line no-param-reassign
                 field.resolve = defaultFieldResolver;
->>>>>>> b221e25f
             }
         });
 
         this.schema = schema;
 
-<<<<<<< HEAD
-            context.queryOptions = config.queryOptions;
-
-            return obj;
-        });
-=======
         this.document = parse(printSchema(schema));
->>>>>>> b221e25f
     }
 
     async checkNeo4jCompat(input: { driver?: Driver; driverConfig?: DriverConfig } = {}): Promise<void> {
