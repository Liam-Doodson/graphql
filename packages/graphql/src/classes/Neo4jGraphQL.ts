--- conflicted
+++ resolved
@@ -22,7 +22,8 @@
 import { addResolversToSchema, makeExecutableSchema } from "@graphql-tools/schema";
 import type { IExecutableSchemaDefinition } from "@graphql-tools/schema";
 import { composeResolvers } from "@graphql-tools/resolvers-composition";
-import { forEachField, getResolversFromSchema, TypeSource } from "@graphql-tools/utils";
+import type { TypeSource } from "@graphql-tools/utils";
+import { forEachField, getResolversFromSchema } from "@graphql-tools/utils";
 import { mergeResolvers, mergeTypeDefs } from "@graphql-tools/merge";
 import Debug from "debug";
 import type {
@@ -49,11 +50,6 @@
 import { Executor } from "./Executor";
 import { generateModel } from "../schema-model/generate-model";
 import type { Neo4jGraphQLSchemaModel } from "../schema-model/Neo4jGraphQLSchemaModel";
-<<<<<<< HEAD
-=======
-import type { TypeSource } from "@graphql-tools/utils";
-import { forEachField, getResolversFromSchema } from "@graphql-tools/utils";
->>>>>>> 4cee204e
 import { validateDocument } from "../schema/validation";
 
 export interface Neo4jGraphQLConfig {
