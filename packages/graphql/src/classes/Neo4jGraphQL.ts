/*
 * Copyright (c) "Neo4j"
 * Neo4j Sweden AB [http://neo4j.com]
 *
 * This file is part of Neo4j.
 *
 * Licensed under the Apache License, Version 2.0 (the "License");
 * you may not use this file except in compliance with the License.
 * You may obtain a copy of the License at
 *
 *     http://www.apache.org/licenses/LICENSE-2.0
 *
 * Unless required by applicable law or agreed to in writing, software
 * distributed under the License is distributed on an "AS IS" BASIS,
 * WITHOUT WARRANTIES OR CONDITIONS OF ANY KIND, either express or implied.
 * See the License for the specific language governing permissions and
 * limitations under the License.
 */

<<<<<<< HEAD
import type { Driver } from "neo4j-driver";
import type { DocumentNode, GraphQLSchema } from "graphql";
import { addResolversToSchema, makeExecutableSchema } from "@graphql-tools/schema";
import type { IExecutableSchemaDefinition } from "@graphql-tools/schema";
import { composeResolvers } from "@graphql-tools/resolvers-composition";
import type { TypeSource } from "@graphql-tools/utils";
import { forEachField, getResolversFromSchema } from "@graphql-tools/utils";
=======
>>>>>>> 99cf2c2a
import { mergeResolvers, mergeTypeDefs } from "@graphql-tools/merge";
import { composeResolvers } from "@graphql-tools/resolvers-composition";
import type { IExecutableSchemaDefinition } from "@graphql-tools/schema";
import { addResolversToSchema, makeExecutableSchema } from "@graphql-tools/schema";
import type { TypeSource } from "@graphql-tools/utils";
import { forEachField, getResolversFromSchema } from "@graphql-tools/utils";
import Debug from "debug";
import type { DocumentNode, GraphQLSchema } from "graphql";
import type { Driver } from "neo4j-driver";
import { DEBUG_ALL } from "../constants";
import { makeAugmentedSchema } from "../schema";
import type { Neo4jGraphQLSchemaModel } from "../schema-model/Neo4jGraphQLSchemaModel";
import { generateModel } from "../schema-model/generate-model";
import { makeSchemaToAugment } from "../schema/make-schema-to-augment";
import { defaultFieldResolver } from "../schema/resolvers/field/defaultField";
import { wrapResolver, wrapSubscription } from "../schema/resolvers/wrapper";
import { validateDocument } from "../schema/validation";
import { validateUserDefinition } from "../schema/validation/schema-validation";
import type {
    CypherQueryOptions,
<<<<<<< HEAD
    Neo4jGraphQLPlugins,
=======
    DriverConfig,
>>>>>>> 99cf2c2a
    Neo4jFeaturesSettings,
    Neo4jGraphQLCallbacks,
    Neo4jGraphQLPlugins,
    StartupValidationConfig,
    ContextFeatures,
    Neo4jGraphQLSubscriptionsMechanism,
} from "../types";
import { asArray } from "../utils/utils";
import type { ExecutorConstructorParam } from "./Executor";
import { Executor } from "./Executor";
import type { Neo4jDatabaseInfo } from "./Neo4jDatabaseInfo";
import { getNeo4jDatabaseInfo } from "./Neo4jDatabaseInfo";
import type Node from "./Node";
import type Relationship from "./Relationship";
import type { AssertIndexesAndConstraintsOptions } from "./utils/asserts-indexes-and-constraints";
import assertIndexesAndConstraints from "./utils/asserts-indexes-and-constraints";
<<<<<<< HEAD
import type { WrapResolverArguments } from "../schema/resolvers/wrapper";
import { wrapResolver, wrapSubscription } from "../schema/resolvers/wrapper";
import { defaultFieldResolver } from "../schema/resolvers/field/defaultField";
import { asArray } from "../utils/utils";
import { DEBUG_ALL } from "../constants";
import type { Neo4jDatabaseInfo } from "./Neo4jDatabaseInfo";
import { getNeo4jDatabaseInfo } from "./Neo4jDatabaseInfo";
import type { ExecutorConstructorParam } from "./Executor";
import { Executor } from "./Executor";
import { generateModel } from "../schema-model/generate-model";
import type { Neo4jGraphQLSchemaModel } from "../schema-model/Neo4jGraphQLSchemaModel";
import { validateDocument } from "../schema/validation";
import { validateUserDefinition } from "../schema/validation/schema-validation";
import { Neo4jGraphQLSubscriptionsDefaultMechanism } from "./Neo4jGraphQLSubscriptionsDefaultMechanism";
import { makeSchemaToAugment } from "../schema/make-schema-to-augment";
=======
import checkNeo4jCompat from "./utils/verify-database";
>>>>>>> 99cf2c2a

export interface Neo4jGraphQLConfig {
    driverConfig?: DriverConfig;
    enableDebug?: boolean;
    startupValidation?: StartupValidationConfig;
    queryOptions?: CypherQueryOptions;
    /** Attach metrics to context extension field */
    addMeasurementsToExtension?: boolean;
}

export type ValidationConfig = {
    validateTypeDefs: boolean;
    validateResolvers: boolean;
    validateDuplicateRelationshipFields: boolean;
};

export interface Neo4jGraphQLConstructor {
    typeDefs: TypeSource;
    resolvers?: IExecutableSchemaDefinition["resolvers"];
    features?: Neo4jFeaturesSettings;
    config?: Neo4jGraphQLConfig;
    driver?: Driver;
    plugins?: Neo4jGraphQLPlugins;
}

export const defaultValidationConfig: ValidationConfig = {
    validateTypeDefs: true,
    validateResolvers: true,
    validateDuplicateRelationshipFields: true,
};

class Neo4jGraphQL {
    typeDefs: TypeSource;
    resolvers?: IExecutableSchemaDefinition["resolvers"];

    private config: Neo4jGraphQLConfig;
    private driver?: Driver;
    private features: ContextFeatures;

    private _nodes?: Node[];
    private _relationships?: Relationship[];
    private plugins?: Neo4jGraphQLPlugins;

    private schemaModel?: Neo4jGraphQLSchemaModel;

    private executableSchema?: Promise<GraphQLSchema>;
    private subgraphSchema?: Promise<GraphQLSchema>;

    // This promise ensures that subscription init only happens once
    private subscriptionInit?: Promise<void>;

    private dbInfo?: Neo4jDatabaseInfo;

    constructor(input: Neo4jGraphQLConstructor) {
        const { config = {}, driver, plugins, features, typeDefs, resolvers } = input;

        this.driver = driver;
        this.config = config;
        this.plugins = plugins;
        this.features = this.parseNeo4jFeatures(features);

        this.typeDefs = typeDefs;
        this.resolvers = resolvers;

        this.checkEnableDebug();
    }

    public get nodes(): Node[] {
        if (!this._nodes) {
            throw new Error("You must await `.getSchema()` before accessing `nodes`");
        }

        return this._nodes;
    }

    public get relationships(): Relationship[] {
        if (!this._relationships) {
            throw new Error("You must await `.getSchema()` before accessing `relationships`");
        }

        return this._relationships;
    }

    public async getSchema(): Promise<GraphQLSchema> {
        return this.getExecutableSchema();
    }

    public async getExecutableSchema(): Promise<GraphQLSchema> {
        if (!this.executableSchema) {
            this.executableSchema = this.generateExecutableSchema();

            await this.subscriptionMechanismSetup();
        }

        return this.executableSchema;
    }

    public async getSubgraphSchema(): Promise<GraphQLSchema> {
        console.warn(
            "Apollo Federation support is currently experimental. There will be missing functionality, and breaking changes may occur in patch and minor releases. It is not recommended to use it in a production environment."
        );

        if (!this.subgraphSchema) {
            this.subgraphSchema = this.generateSubgraphSchema();

            await this.subscriptionMechanismSetup();
        }

        return this.subgraphSchema;
    }

    public async checkNeo4jCompat(input: { driver?: Driver; driverConfig?: DriverConfig } = {}): Promise<void> {
        const driver = input.driver || this.driver;
        const driverConfig = input.driverConfig || this.config?.driverConfig;

        if (!driver) {
            throw new Error("neo4j-driver Driver missing");
        }

        if (!this.dbInfo) {
            this.dbInfo = await this.getNeo4jDatabaseInfo(driver, driverConfig);
        }

        return checkNeo4jCompat({ driver, driverConfig, dbInfo: this.dbInfo });
    }

    public async assertIndexesAndConstraints(
        input: { driver?: Driver; driverConfig?: DriverConfig; options?: AssertIndexesAndConstraintsOptions } = {}
    ): Promise<void> {
        if (!(this.executableSchema || this.subgraphSchema)) {
            throw new Error("You must await `.getSchema()` before `.assertIndexesAndConstraints()`");
        }

        await (this.executableSchema || this.subgraphSchema);

        const driver = input.driver || this.driver;
        const driverConfig = input.driverConfig || this.config?.driverConfig;

        if (!driver) {
            throw new Error("neo4j-driver Driver missing");
        }

        if (!this.dbInfo) {
            this.dbInfo = await this.getNeo4jDatabaseInfo(driver, driverConfig);
        }

        await assertIndexesAndConstraints({
            driver,
            driverConfig,
            nodes: this.nodes,
            options: input.options,
        });
    }

    public neo4jValidateGraphQLDocument(): { isValid: boolean; validationErrors: string[] } {
        try {
            const initialDocument = this.getDocument(this.schemaDefinition.typeDefs);

            validateDocument(initialDocument);

            const { document, typesExcludedFromGeneration } = makeSchemaToAugment(initialDocument);
            const { jwtPayload } = typesExcludedFromGeneration;

            const { typeDefs } = makeAugmentedSchema(document, {
                features: this.features,
                enableRegex: false,
                validateResolvers: true,
                generateSubscriptions: true,
                userCustomResolvers: undefined,
            });

            validateUserDefinition({ userDocument: document, augmentedDocument: typeDefs, jwtPayload });
        } catch (error) {
            if (error instanceof Error) {
                const validationErrors = error.message.split("\n\n");
                return { isValid: false, validationErrors };
            }
            return { isValid: false, validationErrors: [] };
        }
        return { isValid: true, validationErrors: [] };
    }

    private addDefaultFieldResolvers(schema: GraphQLSchema): GraphQLSchema {
        forEachField(schema, (field) => {
            if (!field.resolve) {
                field.resolve = defaultFieldResolver;
            }
        });

        return schema;
    }

    private checkEnableDebug(): void {
        if (this.config.enableDebug === true || this.config.enableDebug === false) {
            if (this.config.enableDebug) {
                Debug.enable(DEBUG_ALL);
            } else {
                Debug.disable();
            }
        }
    }

    private getDocument(typeDefs: TypeSource): DocumentNode {
        return mergeTypeDefs(typeDefs);
    }

    private async getNeo4jDatabaseInfo(driver: Driver, driverConfig?: DriverConfig): Promise<Neo4jDatabaseInfo> {
        const executorConstructorParam: ExecutorConstructorParam = {
            executionContext: driver,
        };

        if (driverConfig?.database) {
            executorConstructorParam.database = driverConfig?.database;
        }

        if (driverConfig?.bookmarks) {
            executorConstructorParam.bookmarks = driverConfig?.bookmarks;
        }

        return getNeo4jDatabaseInfo(new Executor(executorConstructorParam));
    }

    private wrapResolvers(
        resolvers: NonNullable<IExecutableSchemaDefinition["resolvers"]>,
        schemaModel: Neo4jGraphQLSchemaModel
    ) {
        if (!this.schemaModel) {
            throw new Error("Schema Model is not defined");
        }

        const config = {
            ...this.config,
            callbacks: this.features?.populatedBy?.callbacks,
        };

        const wrapResolverArgs: WrapResolverArguments = {
            driver: this.driver,
            config,
            nodes: this.nodes,
            relationships: this.relationships,
            schemaModel: schemaModel,
            plugins: this.plugins,
            features: this.features,
        };

        const resolversComposition = {
            "Query.*": [wrapResolver(wrapResolverArgs)],
            "Mutation.*": [wrapResolver(wrapResolverArgs)],
            "Subscription.*": [wrapSubscription(wrapResolverArgs)],
        };

        // Merge generated and custom resolvers
        const mergedResolvers = mergeResolvers([...asArray(resolvers), ...asArray(this.resolvers)]);
        return composeResolvers(mergedResolvers, resolversComposition);
    }

    private wrapFederationResolvers(
        resolvers: NonNullable<IExecutableSchemaDefinition["resolvers"]>,
        schemaModel: Neo4jGraphQLSchemaModel
    ) {
        const wrapResolverArgs: WrapResolverArguments = {
            driver: this.driver,
            config: this.config,
            nodes: this.nodes,
            relationships: this.relationships,
            schemaModel: schemaModel,
            plugins: this.plugins,
            features: this.features,
        };

        const resolversComposition = {
            "Query.{_entities, _service}": [wrapResolver(wrapResolverArgs)],
        };

        // Merge generated and custom resolvers
        const mergedResolvers = mergeResolvers([...asArray(resolvers)]);
        return composeResolvers(mergedResolvers, resolversComposition);
    }

    private parseNeo4jFeatures(features: Neo4jFeaturesSettings | undefined): ContextFeatures {
        let subscriptionPlugin: Neo4jGraphQLSubscriptionsMechanism | undefined;
        if (features?.subscriptions === true) {
            subscriptionPlugin = new Neo4jGraphQLSubscriptionsDefaultMechanism();
        } else {
            subscriptionPlugin = features?.subscriptions || undefined;
        }

        return {
            ...features,
            subscriptions: subscriptionPlugin,
        };
    }

    private generateSchemaModel(document: DocumentNode): Neo4jGraphQLSchemaModel {
        // This can be run several times but it will always be the same result,
        // so we memoize the schemaModel.
        if (!this.schemaModel) {
            this.schemaModel = generateModel(document);
        }
        return this.schemaModel;
    }

    private generateExecutableSchema(): Promise<GraphQLSchema> {
        return new Promise((resolve) => {
            const initialDocument = this.getDocument(this.typeDefs);

            const validationConfig = this.parseStartupValidationConfig();

            if (validationConfig.validateTypeDefs) {
                validateDocument({ document: initialDocument, validationConfig });
            }

            const { document, typesExcludedFromGeneration } = makeSchemaToAugment(initialDocument);
            const { jwtPayload } = typesExcludedFromGeneration;

            const { nodes, relationships, typeDefs, resolvers } = makeAugmentedSchema(document, {
                features: this.features,
                validateResolvers: validationConfig.validateResolvers,
                generateSubscriptions: Boolean(this.features?.subscriptions),
                userCustomResolvers: this.resolvers,
            });

            if (validationConfig.validateTypeDefs) {
                validateUserDefinition({ userDocument: document, augmentedDocument: typeDefs, jwtPayload });
            }

            this._nodes = nodes;
            this._relationships = relationships;

            const schemaModel = this.generateSchemaModel(document);

            // Wrap the generated and custom resolvers, which adds a context including the schema to every request
            const wrappedResolvers = this.wrapResolvers(resolvers, schemaModel);

            const schema = makeExecutableSchema({
                typeDefs,
                resolvers: wrappedResolvers,
            });

            resolve(this.addDefaultFieldResolvers(schema));
        });
    }

    private async generateSubgraphSchema(): Promise<GraphQLSchema> {
        const { Subgraph } = await import("./Subgraph");

        const initialDocument = this.getDocument(this.typeDefs);
        const subgraph = new Subgraph(this.typeDefs);

        const { directives, types } = subgraph.getValidationDefinitions();

        const validationConfig = this.parseStartupValidationConfig();

        if (validationConfig.validateTypeDefs) {
            validateDocument({
                document: initialDocument,
                validationConfig,
                additionalDirectives: directives,
                additionalTypes: types,
            });
        }

        const { document, typesExcludedFromGeneration } = makeSchemaToAugment(initialDocument);
        const { jwtPayload } = typesExcludedFromGeneration;

        const { nodes, relationships, typeDefs, resolvers } = makeAugmentedSchema(document, {
            features: this.features,
            validateResolvers: validationConfig.validateResolvers,
            generateSubscriptions: Boolean(this.features?.subscriptions),
            userCustomResolvers: this.resolvers,
            subgraph,
        });

        if (validationConfig.validateTypeDefs) {
            // validateUserDefinition(document, typeDefs, directives, types);
            // if (validateTypeDefs) {
            validateUserDefinition({
                userDocument: document,
                augmentedDocument: typeDefs,
                additionalDirectives: directives,
                additionalTypes: types,
                jwtPayload,
            });
        }

        this._nodes = nodes;
        this._relationships = relationships;

        if (!this.schemaModel) {
            this.schemaModel = generateModel(document);
        }

        // TODO: Move into makeAugmentedSchema, add resolvers alongside other resolvers
        const referenceResolvers = subgraph.getReferenceResolvers(this._nodes, this.schemaModel);

        const schemaModel = this.generateSchemaModel(document);

        const wrappedResolvers = this.wrapResolvers([resolvers, referenceResolvers], schemaModel);

        const schema = subgraph.buildSchema({
            typeDefs,
            resolvers: wrappedResolvers as Record<string, any>,
        });

        // Get resolvers from subgraph schema - this will include generated _entities and _service
        const subgraphResolvers = getResolversFromSchema(schema);

        // Wrap the _entities and _service Query resolvers
        const wrappedSubgraphResolvers = this.wrapFederationResolvers(subgraphResolvers, schemaModel);

        // Add the wrapped resolvers back to the schema, context will now be populated
        addResolversToSchema({ schema, resolvers: wrappedSubgraphResolvers, updateResolversInPlace: true });

        return this.addDefaultFieldResolvers(schema);
    }

    private parseStartupValidationConfig(): ValidationConfig {
        const validationConfig: ValidationConfig = { ...defaultValidationConfig };

        if (this.config?.startupValidation === false) {
            return {
                validateTypeDefs: false,
                validateResolvers: false,
                validateDuplicateRelationshipFields: false,
            };
        }

        if (typeof this.config?.startupValidation === "object") {
            if (this.config?.startupValidation.typeDefs === false) validationConfig.validateTypeDefs = false;
            if (this.config?.startupValidation.resolvers === false) validationConfig.validateResolvers = false;
            if (this.config?.startupValidation.noDuplicateRelationshipFields === false)
                validationConfig.validateDuplicateRelationshipFields = false;
        }

        return validationConfig;
    }

    private subscriptionMechanismSetup(): Promise<void> {
        if (this.subscriptionInit) {
            return this.subscriptionInit;
        }

        const setup = async () => {
            const subscriptionsMechanism = this.features?.subscriptions;
            if (subscriptionsMechanism) {
                subscriptionsMechanism.events.setMaxListeners(0); // Removes warning regarding leak. >10 listeners are expected
                if (subscriptionsMechanism.init) {
                    await subscriptionsMechanism.init();
                }
            }
        };

        this.subscriptionInit = setup();

        return this.subscriptionInit;
    }
}

export default Neo4jGraphQL;<|MERGE_RESOLUTION|>--- conflicted
+++ resolved
@@ -17,7 +17,6 @@
  * limitations under the License.
  */
 
-<<<<<<< HEAD
 import type { Driver } from "neo4j-driver";
 import type { DocumentNode, GraphQLSchema } from "graphql";
 import { addResolversToSchema, makeExecutableSchema } from "@graphql-tools/schema";
@@ -25,50 +24,23 @@
 import { composeResolvers } from "@graphql-tools/resolvers-composition";
 import type { TypeSource } from "@graphql-tools/utils";
 import { forEachField, getResolversFromSchema } from "@graphql-tools/utils";
-=======
->>>>>>> 99cf2c2a
 import { mergeResolvers, mergeTypeDefs } from "@graphql-tools/merge";
-import { composeResolvers } from "@graphql-tools/resolvers-composition";
-import type { IExecutableSchemaDefinition } from "@graphql-tools/schema";
-import { addResolversToSchema, makeExecutableSchema } from "@graphql-tools/schema";
-import type { TypeSource } from "@graphql-tools/utils";
-import { forEachField, getResolversFromSchema } from "@graphql-tools/utils";
 import Debug from "debug";
-import type { DocumentNode, GraphQLSchema } from "graphql";
-import type { Driver } from "neo4j-driver";
-import { DEBUG_ALL } from "../constants";
-import { makeAugmentedSchema } from "../schema";
-import type { Neo4jGraphQLSchemaModel } from "../schema-model/Neo4jGraphQLSchemaModel";
-import { generateModel } from "../schema-model/generate-model";
-import { makeSchemaToAugment } from "../schema/make-schema-to-augment";
-import { defaultFieldResolver } from "../schema/resolvers/field/defaultField";
-import { wrapResolver, wrapSubscription } from "../schema/resolvers/wrapper";
-import { validateDocument } from "../schema/validation";
-import { validateUserDefinition } from "../schema/validation/schema-validation";
 import type {
+    DriverConfig,
     CypherQueryOptions,
-<<<<<<< HEAD
     Neo4jGraphQLPlugins,
-=======
-    DriverConfig,
->>>>>>> 99cf2c2a
     Neo4jFeaturesSettings,
-    Neo4jGraphQLCallbacks,
-    Neo4jGraphQLPlugins,
     StartupValidationConfig,
     ContextFeatures,
     Neo4jGraphQLSubscriptionsMechanism,
 } from "../types";
-import { asArray } from "../utils/utils";
-import type { ExecutorConstructorParam } from "./Executor";
-import { Executor } from "./Executor";
-import type { Neo4jDatabaseInfo } from "./Neo4jDatabaseInfo";
-import { getNeo4jDatabaseInfo } from "./Neo4jDatabaseInfo";
+import { makeAugmentedSchema } from "../schema";
 import type Node from "./Node";
 import type Relationship from "./Relationship";
+import checkNeo4jCompat from "./utils/verify-database";
 import type { AssertIndexesAndConstraintsOptions } from "./utils/asserts-indexes-and-constraints";
 import assertIndexesAndConstraints from "./utils/asserts-indexes-and-constraints";
-<<<<<<< HEAD
 import type { WrapResolverArguments } from "../schema/resolvers/wrapper";
 import { wrapResolver, wrapSubscription } from "../schema/resolvers/wrapper";
 import { defaultFieldResolver } from "../schema/resolvers/field/defaultField";
@@ -84,9 +56,6 @@
 import { validateUserDefinition } from "../schema/validation/schema-validation";
 import { Neo4jGraphQLSubscriptionsDefaultMechanism } from "./Neo4jGraphQLSubscriptionsDefaultMechanism";
 import { makeSchemaToAugment } from "../schema/make-schema-to-augment";
-=======
-import checkNeo4jCompat from "./utils/verify-database";
->>>>>>> 99cf2c2a
 
 export interface Neo4jGraphQLConfig {
     driverConfig?: DriverConfig;
@@ -119,8 +88,8 @@
 };
 
 class Neo4jGraphQL {
-    typeDefs: TypeSource;
-    resolvers?: IExecutableSchemaDefinition["resolvers"];
+    private typeDefs: TypeSource;
+    private resolvers?: IExecutableSchemaDefinition["resolvers"];
 
     private config: Neo4jGraphQLConfig;
     private driver?: Driver;
@@ -243,16 +212,16 @@
 
     public neo4jValidateGraphQLDocument(): { isValid: boolean; validationErrors: string[] } {
         try {
-            const initialDocument = this.getDocument(this.schemaDefinition.typeDefs);
-
-            validateDocument(initialDocument);
+            const initialDocument = this.getDocument(this.typeDefs);
+
+            validateDocument({ document: initialDocument });
 
             const { document, typesExcludedFromGeneration } = makeSchemaToAugment(initialDocument);
             const { jwtPayload } = typesExcludedFromGeneration;
 
             const { typeDefs } = makeAugmentedSchema(document, {
                 features: this.features,
-                enableRegex: false,
+                // enableRegex: false,
                 validateResolvers: true,
                 generateSubscriptions: true,
                 userCustomResolvers: undefined,
