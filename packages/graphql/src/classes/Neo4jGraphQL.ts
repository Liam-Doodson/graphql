--- conflicted
+++ resolved
@@ -64,20 +64,6 @@
      * Use the `sessionConfig` context property instead.
      */
     driverConfig?: DriverConfig;
-    /**
-<<<<<<< HEAD
-     * Configuration that will be used when constructing a session on each request.
-     * At this entrypoint, only allows for the specification of a non-default database.
-     * The context property has a broader definition.
-     */
-    sessionConfig?: Pick<SessionConfig, "database">;
-=======
-     * @deprecated This argument has been deprecated and will be removed in v4.0.0.
-     * Please use features.filters instead. More information can be found at
-     * https://neo4j.com/docs/graphql-manual/current/guides/v4-migration/#features
-     */
-    enableRegex?: boolean;
->>>>>>> 4946d87d
     enableDebug?: boolean;
     startupValidation?: StartupValidationConfig;
     cypherQueryOptions?: CypherQueryOptions;
