/*
 * Copyright (c) "Neo4j"
 * Neo4j Sweden AB [http://neo4j.com]
 *
 * This file is part of Neo4j.
 *
 * Licensed under the Apache License, Version 2.0 (the "License");
 * you may not use this file except in compliance with the License.
 * You may obtain a copy of the License at
 *
 *     http://www.apache.org/licenses/LICENSE-2.0
 *
 * Unless required by applicable law or agreed to in writing, software
 * distributed under the License is distributed on an "AS IS" BASIS,
 * WITHOUT WARRANTIES OR CONDITIONS OF ANY KIND, either express or implied.
 * See the License for the specific language governing permissions and
 * limitations under the License.
 */

import { Neo4jGraphQLError } from "./Error";
import type { Context } from "../types";
import ContextParser from "../utils/context-parser";
import Cypher from "@neo4j/cypher-builder";

export interface NodeDirectiveConstructor {
    label?: string;
    additionalLabels?: string[];
<<<<<<< HEAD
=======
    labels?: string[];
    plural?: string;
>>>>>>> 89792017
}

export class NodeDirective {
    public readonly label: string | undefined;
    public readonly additionalLabels: string[];
<<<<<<< HEAD
=======
    public readonly plural: string | undefined;
    public readonly labels: string[];
>>>>>>> 89792017

    constructor(input: NodeDirectiveConstructor) {
        this.label = input.label;
        this.additionalLabels = input.additionalLabels || [];
<<<<<<< HEAD
=======
        this.plural = input.plural;
        this.labels = input.labels || [];
>>>>>>> 89792017
    }

    public getLabelsString(typeName: string, context: Context): string {
        if (!typeName) {
            throw new Neo4jGraphQLError("Could not generate label string in @node directive due to empty typeName");
        }
        const labels = this.getLabels(typeName, context).map((l) => this.escapeLabel(l));
        return `:${labels.join(":")}`;
    }

    public getLabels(typeName: string, context: Context): string[] {
        let labels: string[] = [];
        if (this.labels.length) {
            labels = [...this.labels];
        } else {
            const mainLabel = this.label || typeName;
            labels = [mainLabel, ...this.additionalLabels];
        }
        // TODO: use when removing label & additionalLabels
        // const labels = !this.labels.length ? [typeName] : this.labels;
        return this.mapLabelsWithContext(labels, context);
    }

    private mapLabelsWithContext(labels: string[], context: Context): string[] {
        return labels.map((label: string) => {
            const jwtPath = ContextParser.parseTag(label, "jwt");
            let ctxPath = ContextParser.parseTag(label, "context");
            if (jwtPath) ctxPath = `jwt.${jwtPath}`;

            if (ctxPath) {
                const mappedLabel = ContextParser.getProperty(ctxPath, context);
                if (!mappedLabel) throw new Error(`Label value not found in context.`);
                return mappedLabel;
            }
            return label;
        });
    }

    private escapeLabel(label: string): string {
        return Cypher.utils.escapeLabel(label);
    }
}<|MERGE_RESOLUTION|>--- conflicted
+++ resolved
@@ -25,30 +25,18 @@
 export interface NodeDirectiveConstructor {
     label?: string;
     additionalLabels?: string[];
-<<<<<<< HEAD
-=======
     labels?: string[];
-    plural?: string;
->>>>>>> 89792017
 }
 
 export class NodeDirective {
     public readonly label: string | undefined;
     public readonly additionalLabels: string[];
-<<<<<<< HEAD
-=======
-    public readonly plural: string | undefined;
     public readonly labels: string[];
->>>>>>> 89792017
 
     constructor(input: NodeDirectiveConstructor) {
         this.label = input.label;
         this.additionalLabels = input.additionalLabels || [];
-<<<<<<< HEAD
-=======
-        this.plural = input.plural;
         this.labels = input.labels || [];
->>>>>>> 89792017
     }
 
     public getLabelsString(typeName: string, context: Context): string {
