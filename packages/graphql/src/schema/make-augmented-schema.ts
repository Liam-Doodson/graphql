--- conflicted
+++ resolved
@@ -22,14 +22,6 @@
     DefinitionNode,
     DirectiveNode,
     DocumentNode,
-<<<<<<< HEAD
-    EnumTypeDefinitionNode,
-    InputObjectTypeDefinitionNode,
-=======
-    GraphQLInt,
-    GraphQLNonNull,
-    GraphQLString,
->>>>>>> 5d53bd32
     InterfaceTypeDefinitionNode,
     Kind,
     NamedTypeNode,
