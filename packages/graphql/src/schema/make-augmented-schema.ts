/*
 * Copyright (c) "Neo4j"
 * Neo4j Sweden AB [http://neo4j.com]
 *
 * This file is part of Neo4j.
 *
 * Licensed under the Apache License, Version 2.0 (the "License");
 * you may not use this file except in compliance with the License.
 * You may obtain a copy of the License at
 *
 *     http://www.apache.org/licenses/LICENSE-2.0
 *
 * Unless required by applicable law or agreed to in writing, software
 * distributed under the License is distributed on an "AS IS" BASIS,
 * WITHOUT WARRANTIES OR CONDITIONS OF ANY KIND, either express or implied.
 * See the License for the specific language governing permissions and
 * limitations under the License.
 */

import { mergeTypeDefs } from "@graphql-tools/merge";
import { TypeSource } from "@graphql-tools/utils";
import {
    DefinitionNode,
    DirectiveDefinitionNode,
    DirectiveNode,
    DocumentNode,
    EnumTypeDefinitionNode,
    GraphQLInt,
    GraphQLNonNull,
    GraphQLString,
    InputObjectTypeDefinitionNode,
    InterfaceTypeDefinitionNode,
    Kind,
    NamedTypeNode,
    NameNode,
    ObjectTypeDefinitionNode,
    parse,
    print,
    ScalarTypeDefinitionNode,
    UnionTypeDefinitionNode,
} from "graphql";
import {
    InputTypeComposer,
    InputTypeComposerFieldConfigAsObjectDefinition,
    ObjectTypeComposer,
    SchemaComposer,
} from "graphql-compose";
<<<<<<< HEAD
import pluralize from "pluralize";
import { graphqlDirectivesToCompose, objectFieldsToComposeFields } from "./to-compose";
import { validateDocument } from "./validation";
import { Auth, BaseField, FullText, PrimitiveField, QueryOptions } from "../types";
=======
import { Exclude, Node } from "../classes";
import { NodeDirective } from "../classes/NodeDirective";
import Relationship from "../classes/Relationship";
import * as constants from "../constants";
import { Auth, BaseField, FullText, PrimitiveField } from "../types";
import { isString } from "../utils/utils";
import createConnectionFields from "./create-connection-fields";
import createRelationshipFields from "./create-relationship-fields";
import getAuth from "./get-auth";
import getCustomResolvers from "./get-custom-resolvers";
import getObjFieldMeta, { ObjectFields } from "./get-obj-field-meta";
import getWhereFields from "./get-where-fields";
import parseExcludeDirective from "./parse-exclude-directive";
import parseNodeDirective from "./parse-node-directive";
import parseFulltextDirective from "./parse/parse-fulltext-directive";
import * as point from "./point";
>>>>>>> 9ec0a340
import {
    aggregateResolver,
    createResolver,
    cypherResolver,
    deleteResolver,
    findResolver,
    updateResolver,
    numericalResolver,
} from "./resolvers";
import { AggregationTypesMapper } from "./aggregations/aggregation-types-mapper";
import * as constants from "../constants";
import * as Scalars from "./scalars";
import * as point from "./point";
import { Exclude, Node } from "../classes";
import { NodeDirective } from "../classes/NodeDirective";
import Relationship from "../classes/Relationship";
import createConnectionFields from "./create-connection-fields";
import createRelationshipFields from "./create-relationship-fields";
import parseExcludeDirective from "./parse-exclude-directive";
import parseFulltextDirective from "./parse/parse-fulltext-directive";
import parseNodeDirective from "./parse-node-directive";
import getAuth from "./get-auth";
import getCustomResolvers from "./get-custom-resolvers";
import getObjFieldMeta, { ObjectFields } from "./get-obj-field-meta";
import getSortableFields from "./get-sortable-fields";
import getUniqueFields from "./get-unique-fields";
import getWhereFields from "./get-where-fields";
import { isString } from "../utils/utils";
import { upperFirst } from "../utils/upper-first";
import { parseQueryOptionsDirective } from "./parse/parse-query-options-directive";
import { QueryOptionsDirective } from "../classes/QueryOptionsDirective";

function makeAugmentedSchema(
    typeDefs: TypeSource,
    { enableRegex, skipValidateTypeDefs }: { enableRegex?: boolean; skipValidateTypeDefs?: boolean } = {}
): { nodes: Node[]; relationships: Relationship[]; typeDefs: DocumentNode; resolvers } {
    const document = mergeTypeDefs(Array.isArray(typeDefs) ? (typeDefs as string[]) : [typeDefs as string]);

    if (!skipValidateTypeDefs) {
        validateDocument(document);
    }

    const composer = new SchemaComposer();

    // graphql-compose will break if the Point and CartesianPoint types are created but not used,
    // because it will purge the unused types but leave behind orphaned field resolvers
    //
    // These are flags to check whether the types are used and then create them if they are
    let pointInTypeDefs = false;
    let cartesianPointInTypeDefs = false;

    let relationships: Relationship[] = [];

    composer.createObjectTC({
        name: "CreateInfo",
        fields: {
            bookmark: GraphQLString,
            nodesCreated: new GraphQLNonNull(GraphQLInt),
            relationshipsCreated: new GraphQLNonNull(GraphQLInt),
        },
    });

    composer.createObjectTC({
        name: "DeleteInfo",
        fields: {
            bookmark: GraphQLString,
            nodesDeleted: new GraphQLNonNull(GraphQLInt),
            relationshipsDeleted: new GraphQLNonNull(GraphQLInt),
        },
    });

    composer.createObjectTC({
        name: "UpdateInfo",
        fields: {
            bookmark: GraphQLString,
            nodesCreated: new GraphQLNonNull(GraphQLInt),
            nodesDeleted: new GraphQLNonNull(GraphQLInt),
            relationshipsCreated: new GraphQLNonNull(GraphQLInt),
            relationshipsDeleted: new GraphQLNonNull(GraphQLInt),
        },
    });

    const aggregationTypesMapper = new AggregationTypesMapper(composer);

    composer.createInputTC({
        name: "QueryOptions",
        fields: {
            offset: "Int",
            limit: "Int",
        },
    });

    const sortDirection = composer.createEnumTC({
        name: "SortDirection",
        values: {
            ASC: {
                value: "ASC",
                description: "Sort by field values in ascending order.",
            },
            DESC: {
                value: "DESC",
                description: "Sort by field values in descending order.",
            },
        },
    });

    composer.createObjectTC({
        name: "PageInfo",
        description: "Pagination information (Relay)",
        fields: {
            hasNextPage: "Boolean!",
            hasPreviousPage: "Boolean!",
            startCursor: "String",
            endCursor: "String",
        },
    });

    const customResolvers = getCustomResolvers(document);

    const scalars = document.definitions.filter((x) => x.kind === "ScalarTypeDefinition") as ScalarTypeDefinitionNode[];

    const objectNodes = document.definitions.filter(
        (x) => x.kind === "ObjectTypeDefinition" && !["Query", "Mutation", "Subscription"].includes(x.name.value)
    ) as ObjectTypeDefinitionNode[];

    const enums = document.definitions.filter((x) => x.kind === "EnumTypeDefinition") as EnumTypeDefinitionNode[];

    const inputs = document.definitions.filter(
        (x) => x.kind === "InputObjectTypeDefinition"
    ) as InputObjectTypeDefinitionNode[];

    let interfaces = document.definitions.filter(
        (x) => x.kind === "InterfaceTypeDefinition"
    ) as InterfaceTypeDefinitionNode[];

    const directives = document.definitions.filter(
        (x) => x.kind === "DirectiveDefinition"
    ) as DirectiveDefinitionNode[];

    const unions = document.definitions.filter((x) => x.kind === "UnionTypeDefinition") as UnionTypeDefinitionNode[];

    const relationshipPropertyInterfaceNames = new Set<string>();
    const interfaceRelationshipNames = new Set<string>();

    const extraDefinitions = [
        ...enums,
        ...scalars,
        ...directives,
        ...inputs,
        ...unions,
        ...([
            customResolvers.customQuery,
            customResolvers.customMutation,
            customResolvers.customSubscription,
        ] as ObjectTypeDefinitionNode[]),
    ].filter(Boolean) as DefinitionNode[];

    Object.keys(Scalars).forEach((scalar) => composer.addTypeDefs(`scalar ${scalar}`));

    if (extraDefinitions.length) {
        composer.addTypeDefs(print({ kind: Kind.DOCUMENT, definitions: extraDefinitions }));
    }

    const nodes = objectNodes.map((definition) => {
        const otherDirectives = (definition.directives || []).filter(
            (x) => !["auth", "exclude", "node", "fulltext", "queryOptions"].includes(x.name.value)
        );
        const authDirective = (definition.directives || []).find((x) => x.name.value === "auth");
        const excludeDirective = (definition.directives || []).find((x) => x.name.value === "exclude");
        const nodeDirectiveDefinition = (definition.directives || []).find((x) => x.name.value === "node");
        const fulltextDirectiveDefinition = (definition.directives || []).find((x) => x.name.value === "fulltext");
        const queryOptionsDirectiveDefinition = (definition.directives || []).find(
            (x) => x.name.value === "queryOptions"
        );
        const nodeInterfaces = [...(definition.interfaces || [])] as NamedTypeNode[];

        const { interfaceAuthDirectives, interfaceExcludeDirectives } = nodeInterfaces.reduce<{
            interfaceAuthDirectives: DirectiveNode[];
            interfaceExcludeDirectives: DirectiveNode[];
        }>(
            (res, interfaceName) => {
                const iface = interfaces.find((i) => i.name.value === interfaceName.name.value);

                if (iface) {
                    const interfaceAuthDirective = (iface.directives || []).find((x) => x.name.value === "auth");
                    const interfaceExcludeDirective = (iface.directives || []).find((x) => x.name.value === "exclude");

                    if (interfaceAuthDirective) {
                        res.interfaceAuthDirectives.push(interfaceAuthDirective);
                    }

                    if (interfaceExcludeDirective) {
                        res.interfaceExcludeDirectives.push(interfaceExcludeDirective);
                    }
                }

                return res;
            },
            { interfaceAuthDirectives: [], interfaceExcludeDirectives: [] }
        );

        if (interfaceAuthDirectives.length > 1) {
            throw new Error(
                `Multiple interfaces of ${definition.name.value} have @auth directive - cannot determine directive to use`
            );
        }

        if (interfaceExcludeDirectives.length > 1) {
            throw new Error(
                `Multiple interfaces of ${definition.name.value} have @exclude directive - cannot determine directive to use`
            );
        }

        let auth: Auth;
        if (authDirective || interfaceAuthDirectives.length) {
            auth = getAuth(authDirective || interfaceAuthDirectives[0]);
        }

        let exclude: Exclude;
        if (excludeDirective || interfaceExcludeDirectives.length) {
            exclude = parseExcludeDirective(excludeDirective || interfaceExcludeDirectives[0]);
        }

        let nodeDirective: NodeDirective;
        if (nodeDirectiveDefinition) {
            nodeDirective = parseNodeDirective(nodeDirectiveDefinition);
        }

        const nodeFields = getObjFieldMeta({
            obj: definition,
            enums,
            interfaces,
            scalars,
            unions,
            objects: objectNodes,
        });

        // Ensure that all required fields are returning either a scalar type or an enum

        const violativeRequiredField = nodeFields.ignoredFields
            .filter((f) => f.requiredFields.length)
            .map((f) => f.requiredFields)
            .flat()
            .find(
                (requiredField) =>
                    ![
                        ...nodeFields.primitiveFields,
                        ...nodeFields.scalarFields,
                        ...nodeFields.enumFields,
                        ...nodeFields.temporalFields,
                        ...nodeFields.cypherFields.filter((field) => field.isScalar || field.isEnum),
                    ]
                        .map((x) => x.fieldName)
                        .includes(requiredField)
            );

        if (violativeRequiredField) {
            throw new Error(
                `Cannot have ${violativeRequiredField} as a required field on node ${definition.name.value}. Required fields must return a scalar type.`
            );
        }

        let fulltextDirective: FullText;
        if (fulltextDirectiveDefinition) {
            fulltextDirective = parseFulltextDirective({
                directive: fulltextDirectiveDefinition,
                nodeFields,
                definition,
            });
        }

        let queryOptionsDirective: QueryOptionsDirective | undefined;
        if (queryOptionsDirectiveDefinition) {
            queryOptionsDirective = parseQueryOptionsDirective({
                directive: queryOptionsDirectiveDefinition,
                definition,
            });
        }

        nodeFields.relationFields.forEach((relationship) => {
            if (relationship.properties) {
                const propertiesInterface = interfaces.find((i) => i.name.value === relationship.properties);
                if (!propertiesInterface) {
                    throw new Error(
                        `Cannot find interface specified in ${definition.name.value}.${relationship.fieldName}`
                    );
                }
                relationshipPropertyInterfaceNames.add(relationship.properties);
            }
            if (relationship.interface) {
                interfaceRelationshipNames.add(relationship.typeMeta.name);
            }
        });

        if (!pointInTypeDefs) {
            pointInTypeDefs = nodeFields.pointFields.some((field) => field.typeMeta.name === "Point");
        }
        if (!cartesianPointInTypeDefs) {
            cartesianPointInTypeDefs = nodeFields.pointFields.some((field) => field.typeMeta.name === "CartesianPoint");
        }

        const node = new Node({
            name: definition.name.value,
            interfaces: nodeInterfaces,
            otherDirectives,
            ...nodeFields,
            // @ts-ignore we can be sure it's defined
            auth,
            // @ts-ignore we can be sure it's defined
            exclude,
            // @ts-ignore we can be sure it's defined
            nodeDirective,
            // @ts-ignore we can be sure it's defined
            fulltextDirective,
            queryOptionsDirective,
            description: definition.description?.value,
        });

        return node;
    });

    const relationshipProperties = interfaces.filter((i) => relationshipPropertyInterfaceNames.has(i.name.value));
    const interfaceRelationships = interfaces.filter((i) => interfaceRelationshipNames.has(i.name.value));
    interfaces = interfaces.filter(
        (i) => !(relationshipPropertyInterfaceNames.has(i.name.value) || interfaceRelationshipNames.has(i.name.value))
    );

    const relationshipFields = new Map<string, ObjectFields>();

    relationshipProperties.forEach((relationship) => {
        const authDirective = (relationship.directives || []).find((x) => x.name.value === "auth");
        if (authDirective) {
            throw new Error("Cannot have @auth directive on relationship properties interface");
        }

        relationship.fields?.forEach((field) => {
            constants.RESERVED_INTERFACE_FIELDS.forEach(([fieldName, message]) => {
                if (field.name.value === fieldName) {
                    throw new Error(message);
                }
            });

            const forbiddenDirectives = ["auth", "relationship", "cypher"];
            forbiddenDirectives.forEach((directive) => {
                const found = (field.directives || []).find((x) => x.name.value === directive);
                if (found) {
                    throw new Error(`Cannot have @${directive} directive on relationship property`);
                }
            });
        });

        const relFields = getObjFieldMeta({
            enums,
            interfaces,
            objects: objectNodes,
            scalars,
            unions,
            obj: relationship,
        });

        if (!pointInTypeDefs) {
            pointInTypeDefs = relFields.pointFields.some((field) => field.typeMeta.name === "Point");
        }
        if (!cartesianPointInTypeDefs) {
            cartesianPointInTypeDefs = relFields.pointFields.some((field) => field.typeMeta.name === "CartesianPoint");
        }

        relationshipFields.set(relationship.name.value, relFields);

        const baseFields: BaseField[][] = Object.values(relFields);

        const objectComposeFields = objectFieldsToComposeFields(baseFields.reduce((acc, x) => [...acc, ...x], []));

        const propertiesInterface = composer.createInterfaceTC({
            name: relationship.name.value,
            fields: objectComposeFields,
        });

        composer.createInputTC({
            name: `${relationship.name.value}Sort`,
            fields: propertiesInterface.getFieldNames().reduce((res, f) => {
                return { ...res, [f]: "SortDirection" };
            }, {}),
        });

        composer.createInputTC({
            name: `${relationship.name.value}UpdateInput`,
            fields: [
                ...relFields.primitiveFields.filter((field) => !field.autogenerate && !field.readonly),
                ...relFields.scalarFields,
                ...relFields.enumFields,
                ...relFields.temporalFields.filter((field) => !field.timestamps),
                ...relFields.pointFields,
            ].reduce(
                (res, f) => ({
                    ...res,
                    [f.fieldName]: f.typeMeta.input.update.pretty,
                }),
                {}
            ),
        });

        const relationshipWhereFields = getWhereFields({
            typeName: relationship.name.value,
            fields: {
                scalarFields: relFields.scalarFields,
                enumFields: relFields.enumFields,
                temporalFields: relFields.temporalFields,
                pointFields: relFields.pointFields,
                primitiveFields: relFields.primitiveFields,
            },
            enableRegex,
        });

        composer.createInputTC({
            name: `${relationship.name.value}Where`,
            fields: relationshipWhereFields,
        });

        composer.createInputTC({
            name: `${relationship.name.value}CreateInput`,
            // TODO - This reduce duplicated when creating node CreateInput - put into shared function?
            fields: [
                ...relFields.primitiveFields.filter((field) => !field.autogenerate),
                ...relFields.scalarFields,
                ...relFields.enumFields,
                ...relFields.temporalFields.filter((field) => !field.timestamps),
                ...relFields.pointFields,
            ].reduce((res, f) => {
                if ((f as PrimitiveField)?.defaultValue !== undefined) {
                    const field: InputTypeComposerFieldConfigAsObjectDefinition = {
                        type: f.typeMeta.input.create.pretty,
                        defaultValue: (f as PrimitiveField)?.defaultValue,
                    };
                    res[f.fieldName] = field;
                } else {
                    res[f.fieldName] = f.typeMeta.input.create.pretty;
                }

                return res;
            }, {}),
        });
    });

    function ensureNonEmptyInput(nameOrInput: string | InputTypeComposer<any>) {
        const input = isString(nameOrInput) ? composer.getITC(nameOrInput) : nameOrInput;

        if (input.getFieldNames().length === 0) {
            const faqURL = `https://neo4j.com/docs/graphql-manual/current/troubleshooting/faqs/`;
            input.addFields({
                _emptyInput: {
                    type: "Boolean",
                    description:
                        `Appears because this input type would be empty otherwise because this type is ` +
                        `composed of just generated and/or relationship properties. See ${faqURL}`,
                },
            });
        }
    }

    interfaceRelationships.forEach((interfaceRelationship) => {
        const implementations = objectNodes.filter((n) =>
            n.interfaces?.some((i) => i.name.value === interfaceRelationship.name.value)
        );

        const interfaceFields = getObjFieldMeta({
            enums,
            interfaces: [...interfaces, ...interfaceRelationships],
            objects: objectNodes,
            scalars,
            unions,
            obj: interfaceRelationship,
        });

        if (!pointInTypeDefs) {
            pointInTypeDefs = interfaceFields.pointFields.some((field) => field.typeMeta.name === "Point");
        }
        if (!cartesianPointInTypeDefs) {
            cartesianPointInTypeDefs = interfaceFields.pointFields.some(
                (field) => field.typeMeta.name === "CartesianPoint"
            );
        }

        const baseFields: BaseField[][] = Object.values(interfaceFields);
        const objectComposeFields = objectFieldsToComposeFields(baseFields.reduce((acc, x) => [...acc, ...x], []));

        const composeInterface = composer.createInterfaceTC({
            name: interfaceRelationship.name.value,
            fields: objectComposeFields,
        });

        const interfaceOptionsInput = composer.getOrCreateITC(`${interfaceRelationship.name.value}Options`, (tc) => {
            tc.addFields({
                limit: "Int",
                offset: "Int",
            });
        });

        const interfaceSortableFields = getSortableFields(interfaceFields).reduce(
            (res, f) => ({
                ...res,
                [f.fieldName]: sortDirection.getTypeName(),
            }),
            {}
        );

        if (Object.keys(interfaceSortableFields).length) {
            const interfaceSortInput = composer.getOrCreateITC(`${interfaceRelationship.name.value}Sort`, (tc) => {
                tc.addFields(interfaceSortableFields);
                tc.setDescription(
                    `Fields to sort ${pluralize(
                        interfaceRelationship.name.value
                    )} by. The order in which sorts are applied is not guaranteed when specifying many fields in one ${`${interfaceRelationship.name.value}Sort`} object.`
                );
            });

            interfaceOptionsInput.addFields({
                sort: {
                    description: `Specify one or more ${`${interfaceRelationship.name.value}Sort`} objects to sort ${pluralize(
                        interfaceRelationship.name.value
                    )} by. The sorts will be applied in the order in which they are arranged in the array.`,
                    type: interfaceSortInput.List,
                },
            });
        }

        const interfaceWhereFields = getWhereFields({
            typeName: interfaceRelationship.name.value,
            fields: {
                scalarFields: interfaceFields.scalarFields,
                enumFields: interfaceFields.enumFields,
                temporalFields: interfaceFields.temporalFields,
                pointFields: interfaceFields.pointFields,
                primitiveFields: interfaceFields.primitiveFields,
            },
            enableRegex,
            isInterface: true,
        });

        const [
            implementationsConnectInput,
            implementationsDeleteInput,
            implementationsDisconnectInput,
            implementationsUpdateInput,
            implementationsWhereInput,
        ] = ["ConnectInput", "DeleteInput", "DisconnectInput", "UpdateInput", "Where"].map((suffix) =>
            composer.createInputTC({
                name: `${interfaceRelationship.name.value}Implementations${suffix}`,
                fields: {},
            })
        );

        composer.createInputTC({
            name: `${interfaceRelationship.name.value}Where`,
            fields: { ...interfaceWhereFields, _on: implementationsWhereInput },
        });

        const interfaceCreateInput = composer.createInputTC(`${interfaceRelationship.name.value}CreateInput`);

        composer.getOrCreateITC(`${interfaceRelationship.name.value}UpdateInput`, (tc) => {
            tc.addFields({
                ...[
                    ...interfaceFields.primitiveFields,
                    ...interfaceFields.scalarFields,
                    ...interfaceFields.enumFields,
                    ...interfaceFields.temporalFields.filter((field) => !field.timestamps),
                    ...interfaceFields.pointFields,
                ].reduce(
                    (res, f) =>
                        f.readonly || (f as PrimitiveField)?.autogenerate
                            ? res
                            : {
                                  ...res,
                                  [f.fieldName]: f.typeMeta.input.update.pretty,
                              },
                    {}
                ),
                _on: implementationsUpdateInput,
            });
        });

        createRelationshipFields({
            relationshipFields: interfaceFields.relationFields,
            schemaComposer: composer,
            composeNode: composeInterface,
            sourceName: interfaceRelationship.name.value,
            nodes,
            relationshipPropertyFields: relationshipFields,
        });

        relationships = [
            ...relationships,
            ...createConnectionFields({
                connectionFields: interfaceFields.connectionFields,
                schemaComposer: composer,
                composeNode: composeInterface,
                nodes,
                relationshipPropertyFields: relationshipFields,
            }),
        ];

        implementations.forEach((implementation) => {
            const node = nodes.find((n) => n.name === implementation.name.value) as Node;

            implementationsWhereInput.addFields({
                [implementation.name.value]: {
                    type: `${implementation.name.value}Where`,
                },
            });

            if (node.relationFields.length) {
                implementationsConnectInput.addFields({
                    [implementation.name.value]: {
                        type: `[${implementation.name.value}ConnectInput!]`,
                    },
                });

                implementationsDeleteInput.addFields({
                    [implementation.name.value]: {
                        type: `[${implementation.name.value}DeleteInput!]`,
                    },
                });

                implementationsDisconnectInput.addFields({
                    [implementation.name.value]: {
                        type: `[${implementation.name.value}DisconnectInput!]`,
                    },
                });
            }

            interfaceCreateInput.addFields({
                [implementation.name.value]: {
                    type: `${implementation.name.value}CreateInput`,
                },
            });

            implementationsUpdateInput.addFields({
                [implementation.name.value]: {
                    type: `${implementation.name.value}UpdateInput`,
                },
            });
        });

        if (implementationsConnectInput.getFieldNames().length) {
            const interfaceConnectInput = composer.getOrCreateITC(
                `${interfaceRelationship.name.value}ConnectInput`,
                (tc) => {
                    tc.addFields({ _on: implementationsConnectInput });
                }
            );
            interfaceConnectInput.setField("_on", implementationsConnectInput);
        }

        if (implementationsDeleteInput.getFieldNames().length) {
            const interfaceDeleteInput = composer.getOrCreateITC(
                `${interfaceRelationship.name.value}DeleteInput`,
                (tc) => {
                    tc.addFields({ _on: implementationsDeleteInput });
                }
            );
            interfaceDeleteInput.setField("_on", implementationsDeleteInput);
        }

        if (implementationsDisconnectInput.getFieldNames().length) {
            const interfaceDisconnectInput = composer.getOrCreateITC(
                `${interfaceRelationship.name.value}DisconnectInput`,
                (tc) => {
                    tc.addFields({ _on: implementationsDisconnectInput });
                }
            );
            interfaceDisconnectInput.setField("_on", implementationsDisconnectInput);
        }

        ensureNonEmptyInput(`${interfaceRelationship.name.value}CreateInput`);
        ensureNonEmptyInput(`${interfaceRelationship.name.value}UpdateInput`);
        [
            implementationsConnectInput,
            implementationsDeleteInput,
            implementationsDisconnectInput,
            implementationsUpdateInput,
            implementationsWhereInput,
        ].forEach((c) => ensureNonEmptyInput(c));
    });

    if (pointInTypeDefs) {
        // Every field (apart from CRS) in Point needs a custom resolver
        // to deconstruct the point objects we fetch from the database
        composer.createObjectTC(point.point);
        composer.createInputTC(point.pointInput);
        composer.createInputTC(point.pointDistance);
    }

    if (cartesianPointInTypeDefs) {
        // Every field (apart from CRS) in CartesianPoint needs a custom resolver
        // to deconstruct the point objects we fetch from the database
        composer.createObjectTC(point.cartesianPoint);
        composer.createInputTC(point.cartesianPointInput);
        composer.createInputTC(point.cartesianPointDistance);
    }

    unions.forEach((union) => {
        if (union.types && union.types.length) {
            const fields = union.types.reduce((f, type) => {
                return { ...f, [type.name.value]: `${type.name.value}Where` };
            }, {});

            composer.createInputTC({
                name: `${union.name.value}Where`,
                fields,
            });
        }
    });

    nodes.forEach((node) => {
        const nodeFields = objectFieldsToComposeFields([
            ...node.primitiveFields,
            ...node.cypherFields,
            ...node.enumFields,
            ...node.scalarFields,
            ...node.interfaceFields,
            ...node.objectFields,
            ...node.unionFields,
            ...node.temporalFields,
            ...node.pointFields,
            ...node.ignoredFields,
        ]);

        const composeNode = composer.createObjectTC({
            name: node.name,
            fields: nodeFields,
            description: node.description,
            directives: graphqlDirectivesToCompose(node.otherDirectives),
            interfaces: node.interfaces.map((x) => x.name.value),
        });

        const sortFields = getSortableFields(node).reduce(
            (res, f) => ({
                ...res,
                [f.fieldName]: sortDirection.getTypeName(),
            }),
            {}
        );

        if (Object.keys(sortFields).length) {
            const sortInput = composer.createInputTC({
                name: `${node.name}Sort`,
                fields: sortFields,
                description: `Fields to sort ${upperFirst(
                    node.plural
                )} by. The order in which sorts are applied is not guaranteed when specifying many fields in one ${`${node.name}Sort`} object.`,
            });

            composer.createInputTC({
                name: `${node.name}Options`,
                fields: {
                    sort: {
                        description: `Specify one or more ${`${node.name}Sort`} objects to sort ${upperFirst(
                            node.plural
                        )} by. The sorts will be applied in the order in which they are arranged in the array.`,
                        type: sortInput.NonNull.List,
                    },
                    limit: "Int",
                    offset: "Int",
                },
            });
        } else {
            composer.createInputTC({
                name: `${node.name}Options`,
                fields: { limit: "Int", offset: "Int" },
            });
        }

        const queryFields = getWhereFields({
            typeName: node.name,
            enableRegex,
            fields: {
                temporalFields: node.temporalFields,
                enumFields: node.enumFields,
                pointFields: node.pointFields,
                primitiveFields: node.primitiveFields,
                scalarFields: node.scalarFields,
            },
        });

        const countField = {
            type: "Int!",
            resolve: numericalResolver,
            args: {},
        };

        composer.createObjectTC({
            name: `${node.name}AggregateSelection`,
            fields: {
                count: countField,
                ...[...node.primitiveFields, ...node.temporalFields].reduce((res, field) => {
                    if (field.typeMeta.array) {
                        return res;
                    }
                    const objectTypeComposer = aggregationTypesMapper.getAggregationType({
                        fieldName: field.typeMeta.name,
                        nullable: !field.typeMeta.required,
                    });

                    if (!objectTypeComposer) return res;

                    res[field.fieldName] = objectTypeComposer.NonNull;

                    return res;
                }, {}),
            },
        });

        composer.createInputTC({
            name: `${node.name}Where`,
            fields: queryFields,
        });

        if (node.fulltextDirective) {
            const fields = node.fulltextDirective.indexes.reduce(
                (res, index) => ({
                    ...res,
                    [index.name]: composer.createInputTC({
                        name: `${node.name}${upperFirst(index.name)}Fulltext`,
                        fields: {
                            phrase: "String!",
                            score_EQUAL: "Int",
                        },
                    }),
                }),
                {}
            );

            composer.createInputTC({
                name: `${node.name}Fulltext`,
                fields,
            });
        }

        const uniqueFields = getUniqueFields(node);

        composer.createInputTC({
            name: `${node.name}UniqueWhere`,
            fields: uniqueFields,
        });

        composer.createInputTC({
            name: `${node.name}CreateInput`,
            // TODO - This reduce duplicated when creating relationship CreateInput - put into shared function?
            fields: [
                ...node.primitiveFields,
                ...node.scalarFields,
                ...node.enumFields,
                ...node.temporalFields.filter((field) => !field.timestamps),
                ...node.pointFields,
            ].reduce((res, f) => {
                if ((f as PrimitiveField)?.autogenerate) {
                    return res;
                }

                if ((f as PrimitiveField)?.defaultValue !== undefined) {
                    const field: InputTypeComposerFieldConfigAsObjectDefinition = {
                        type: f.typeMeta.input.create.pretty,
                        defaultValue: (f as PrimitiveField)?.defaultValue,
                    };
                    res[f.fieldName] = field;
                } else {
                    res[f.fieldName] = f.typeMeta.input.create.pretty;
                }

                return res;
            }, {}),
        });

        composer.createInputTC({
            name: `${node.name}UpdateInput`,
            fields: [
                ...node.primitiveFields,
                ...node.scalarFields,
                ...node.enumFields,
                ...node.temporalFields.filter((field) => !field.timestamps),
                ...node.pointFields,
            ].reduce(
                (res, f) =>
                    f.readonly || (f as PrimitiveField)?.autogenerate
                        ? res
                        : {
                              ...res,
                              [f.fieldName]: f.typeMeta.input.update.pretty,
                          },
                {}
            ),
        });

        ["Create", "Update"].map((operation) =>
            composer.createObjectTC({
                name: `${operation}${upperFirst(node.plural)}MutationResponse`,
                fields: {
                    info: `${operation}Info!`,
                    [node.plural]: `[${node.name}!]!`,
                },
            })
        );

        createRelationshipFields({
            relationshipFields: node.relationFields,
            schemaComposer: composer,
            composeNode,
            sourceName: node.name,
            nodes,
            relationshipPropertyFields: relationshipFields,
        });

        relationships = [
            ...relationships,
            ...createConnectionFields({
                connectionFields: node.connectionFields,
                schemaComposer: composer,
                composeNode,
                nodes,
                relationshipPropertyFields: relationshipFields,
            }),
        ];

        ensureNonEmptyInput(`${node.name}UpdateInput`);
        ensureNonEmptyInput(`${node.name}CreateInput`);

        if (!node.exclude?.operations.includes("read")) {
            composer.Query.addFields({
                [node.plural]: findResolver({ node }),
            });

            composer.Query.addFields({
                [`${node.plural}Aggregate`]: aggregateResolver({ node }),
            });
        }

        if (!node.exclude?.operations.includes("create")) {
            composer.Mutation.addFields({
                [`create${upperFirst(node.plural)}`]: createResolver({ node }),
            });
        }

        if (!node.exclude?.operations.includes("delete")) {
            composer.Mutation.addFields({
                [`delete${upperFirst(node.plural)}`]: deleteResolver({ node }),
            });
        }

        if (!node.exclude?.operations.includes("update")) {
            composer.Mutation.addFields({
                [`update${upperFirst(node.plural)}`]: updateResolver({
                    node,
                    schemaComposer: composer,
                }),
            });
        }
    });

    ["Mutation", "Query"].forEach((type) => {
        const objectComposer = composer[type] as ObjectTypeComposer;
        const cypherType = customResolvers[`customCypher${type}`] as ObjectTypeDefinitionNode;

        if (cypherType) {
            const objectFields = getObjFieldMeta({
                obj: cypherType,
                scalars,
                enums,
                interfaces,
                unions,
                objects: objectNodes,
            });

            const objectComposeFields = objectFieldsToComposeFields([
                ...objectFields.enumFields,
                ...objectFields.interfaceFields,
                ...objectFields.primitiveFields,
                ...objectFields.relationFields,
                ...objectFields.scalarFields,
                ...objectFields.unionFields,
                ...objectFields.objectFields,
                ...objectFields.temporalFields,
            ]);

            objectComposer.addFields(objectComposeFields);

            objectFields.cypherFields.forEach((field) => {
                const customResolver = cypherResolver({
                    field,
                    statement: field.statement,
                    type: type as "Query" | "Mutation",
                });

                const composedField = objectFieldsToComposeFields([field])[field.fieldName];

                objectComposer.addFields({ [field.fieldName]: { ...composedField, ...customResolver } });
            });
        }
    });

    interfaces.forEach((inter) => {
        const objectFields = getObjFieldMeta({ obj: inter, scalars, enums, interfaces, unions, objects: objectNodes });

        const baseFields: BaseField[][] = Object.values(objectFields);
        const objectComposeFields = objectFieldsToComposeFields(baseFields.reduce((acc, x) => [...acc, ...x], []));

        composer.createInterfaceTC({
            name: inter.name.value,
            description: inter.description?.value,
            fields: objectComposeFields,
            directives: graphqlDirectivesToCompose(
                (inter.directives || []).filter((x) => !["auth", "exclude"].includes(x.name.value))
            ),
        });
    });

    if (!Object.values(composer.Mutation.getFields()).length) {
        composer.delete("Mutation");
    }

    const generatedTypeDefs = composer.toSDL();
    let parsedDoc = parse(generatedTypeDefs);

    function definionNodeHasName(x: DefinitionNode): x is DefinitionNode & { name: NameNode } {
        return "name" in x;
    }

    const emptyObjectsInterfaces = (
        parsedDoc.definitions.filter(
            (x) =>
                (x.kind === "ObjectTypeDefinition" && !["Query", "Mutation", "Subscription"].includes(x.name.value)) ||
                x.kind === "InterfaceTypeDefinition"
        ) as (InterfaceTypeDefinitionNode | ObjectTypeDefinitionNode)[]
    ).filter((x) => !x.fields?.length);

    if (emptyObjectsInterfaces.length) {
        throw new Error(
            `Objects and Interfaces must have one or more fields: ${emptyObjectsInterfaces
                .map((x) => x.name.value)
                .join(", ")}`
        );
    }

    const documentNames = parsedDoc.definitions.filter(definionNodeHasName).map((x) => x.name.value);

    const generatedResolvers = {
        ...Object.entries(composer.getResolveMethods()).reduce((res, [key, value]) => {
            if (!documentNames.includes(key)) {
                return res;
            }

            return { ...res, [key]: value };
        }, {}),
        ...Object.entries(Scalars).reduce((res, [name, scalar]) => {
            if (generatedTypeDefs.includes(`scalar ${name}\n`)) {
                res[name] = scalar;
            }
            return res;
        }, {}),
    };

    unions.forEach((union) => {
        if (!generatedResolvers[union.name.value]) {
            // eslint-disable-next-line no-underscore-dangle
            generatedResolvers[union.name.value] = { __resolveType: (root) => root.__resolveType };
        }
    });

    interfaceRelationships.forEach((i) => {
        if (!generatedResolvers[i.name.value]) {
            // eslint-disable-next-line no-underscore-dangle
            generatedResolvers[i.name.value] = { __resolveType: (root) => root.__resolveType };
        }
    });

    const seen = {};
    parsedDoc = {
        ...parsedDoc,
        definitions: parsedDoc.definitions.filter((definition) => {
            if (!("name" in definition)) {
                return true;
            }

            const n = definition.name?.value as string;

            if (seen[n]) {
                return false;
            }

            seen[n] = n;

            return true;
        }),
    };

    return {
        nodes,
        relationships,
        typeDefs: parsedDoc,
        resolvers: generatedResolvers,
    };
}

export default makeAugmentedSchema;<|MERGE_RESOLUTION|>--- conflicted
+++ resolved
@@ -45,29 +45,10 @@
     ObjectTypeComposer,
     SchemaComposer,
 } from "graphql-compose";
-<<<<<<< HEAD
 import pluralize from "pluralize";
 import { graphqlDirectivesToCompose, objectFieldsToComposeFields } from "./to-compose";
 import { validateDocument } from "./validation";
-import { Auth, BaseField, FullText, PrimitiveField, QueryOptions } from "../types";
-=======
-import { Exclude, Node } from "../classes";
-import { NodeDirective } from "../classes/NodeDirective";
-import Relationship from "../classes/Relationship";
-import * as constants from "../constants";
 import { Auth, BaseField, FullText, PrimitiveField } from "../types";
-import { isString } from "../utils/utils";
-import createConnectionFields from "./create-connection-fields";
-import createRelationshipFields from "./create-relationship-fields";
-import getAuth from "./get-auth";
-import getCustomResolvers from "./get-custom-resolvers";
-import getObjFieldMeta, { ObjectFields } from "./get-obj-field-meta";
-import getWhereFields from "./get-where-fields";
-import parseExcludeDirective from "./parse-exclude-directive";
-import parseNodeDirective from "./parse-node-directive";
-import parseFulltextDirective from "./parse/parse-fulltext-directive";
-import * as point from "./point";
->>>>>>> 9ec0a340
 import {
     aggregateResolver,
     createResolver,
