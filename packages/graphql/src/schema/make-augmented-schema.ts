--- conflicted
+++ resolved
@@ -515,11 +515,6 @@
                     includeRelationships: true,
                 },
             });
-<<<<<<< HEAD
-            if (experimental) {
-                // TODO: mirror everything on interfaces target of relationships
-                withWhereInputType({
-=======
             // TODO: mirror everything on interfaces target of relationships
             withWhereInputType({
                 entityAdapter: interfaceEntityAdapter,
@@ -542,7 +537,6 @@
             }
             if (interfaceEntityAdapter.isAggregable) {
                 addInterfaceAggregateSelectionStuff({
->>>>>>> 213a52b3
                     entityAdapter: interfaceEntityAdapter,
                     aggregationTypesMapper,
                     propagatedDirectives,
