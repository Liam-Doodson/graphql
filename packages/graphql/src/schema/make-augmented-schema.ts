/*
 * Copyright (c) "Neo4j"
 * Neo4j Sweden AB [http://neo4j.com]
 *
 * This file is part of Neo4j.
 *
 * Licensed under the Apache License, Version 2.0 (the "License");
 * you may not use this file except in compliance with the License.
 * You may obtain a copy of the License at
 *
 *     http://www.apache.org/licenses/LICENSE-2.0
 *
 * Unless required by applicable law or agreed to in writing, software
 * distributed under the License is distributed on an "AS IS" BASIS,
 * WITHOUT WARRANTIES OR CONDITIONS OF ANY KIND, either express or implied.
 * See the License for the specific language governing permissions and
 * limitations under the License.
 */

import { mergeTypeDefs } from "@graphql-tools/merge";
import { IExecutableSchemaDefinition, makeExecutableSchema } from "@graphql-tools/schema";
import camelCase from "camelcase";
import {
    DefinitionNode,
    DirectiveDefinitionNode,
    EnumTypeDefinitionNode,
    GraphQLSchema,
    InputObjectTypeDefinitionNode,
    InterfaceTypeDefinitionNode,
    NamedTypeNode,
    ObjectTypeDefinitionNode,
    print,
    ScalarTypeDefinitionNode,
    UnionTypeDefinitionNode,
} from "graphql";
import {
    upperFirst,
    SchemaComposer,
    InputTypeComposer,
    ObjectTypeComposer,
    InputTypeComposerFieldConfigAsObjectDefinition,
} from "graphql-compose";
import pluralize from "pluralize";
import { Node, Exclude } from "../classes";
import getAuth from "./get-auth";
<<<<<<< HEAD
import { PrimitiveField, Auth, CustomEnumField } from "../types";
import { upperFirstLetter } from "../utils";
=======
import { PrimitiveField, Auth } from "../types";
>>>>>>> 49523638
import { findResolver, createResolver, deleteResolver, cypherResolver, updateResolver } from "./resolvers";
import checkNodeImplementsInterfaces from "./check-node-implements-interfaces";
import * as Scalars from "./scalars";
import parseExcludeDirective from "./parse-exclude-directive";
import wrapCustomResolvers from "./wrap-custom-resolvers";
import getCustomResolvers from "./get-custom-resolvers";
import getObjFieldMeta from "./get-obj-field-meta";
import * as point from "./point";
import { graphqlDirectivesToCompose, objectFieldsToComposeFields } from "./to-compose";
import getFieldTypeMeta from "./get-field-type-meta";
import Relationship, { RelationshipField } from "../classes/Relationship";
import getRelationshipFieldMeta from "./get-relationship-field-meta";
import getWhereFields from "./get-where-fields";
// import validateTypeDefs from "./validation";

function makeAugmentedSchema(
    { typeDefs, resolvers, ...schemaDefinition }: IExecutableSchemaDefinition,
    { enableRegex }: { enableRegex?: boolean } = {}
): { schema: GraphQLSchema; nodes: Node[]; relationships: Relationship[] } {
    const document = mergeTypeDefs(Array.isArray(typeDefs) ? (typeDefs as string[]) : [typeDefs as string]);

    /*
        Issue caused by a combination of GraphQL Compose removing types and
        that we are not adding Points to the validation schema. This should be a
        temporary fix and does not detriment usability of the library.
    */
    // validateTypeDefs(document);

    const composer = new SchemaComposer();

    // graphql-compose will break if the Point and CartesianPoint types are created but not used,
    // because it will purge the unused types but leave behind orphaned field resolvers
    //
    // These are flags to check whether the types are used and then create them if they are
    let pointInTypeDefs = false;
    let cartesianPointInTypeDefs = false;

    const relationships: Relationship[] = [];

    composer.createObjectTC({
        name: "DeleteInfo",
        fields: {
            nodesDeleted: "Int!",
            relationshipsDeleted: "Int!",
        },
    });

    const queryOptions = composer.createInputTC({
        name: "QueryOptions",
        fields: {
            skip: "Int",
            limit: "Int",
        },
    });

    const sortDirection = composer.createEnumTC({
        name: "SortDirection",
        values: {
            ASC: {
                value: "ASC",
                description: "Sort by field values in ascending order.",
            },
            DESC: {
                value: "DESC",
                description: "Sort by field values in descending order.",
            },
        },
    });

    const customResolvers = getCustomResolvers(document);

    const scalars = document.definitions.filter((x) => x.kind === "ScalarTypeDefinition") as ScalarTypeDefinitionNode[];

    const objectNodes = document.definitions.filter(
        (x) => x.kind === "ObjectTypeDefinition" && !["Query", "Mutation", "Subscription"].includes(x.name.value)
    ) as ObjectTypeDefinitionNode[];

    const enums = document.definitions.filter((x) => x.kind === "EnumTypeDefinition") as EnumTypeDefinitionNode[];

    const inputs = document.definitions.filter(
        (x) => x.kind === "InputObjectTypeDefinition"
    ) as InputObjectTypeDefinitionNode[];

    let interfaces = document.definitions.filter(
        (x) => x.kind === "InterfaceTypeDefinition"
    ) as InterfaceTypeDefinitionNode[];

    const directives = document.definitions.filter(
        (x) => x.kind === "DirectiveDefinition"
    ) as DirectiveDefinitionNode[];

    const unions = document.definitions.filter((x) => x.kind === "UnionTypeDefinition") as UnionTypeDefinitionNode[];

    const relationshipPropertyInterfaceNames = new Set<string>();

    const extraDefinitions = [
        ...enums,
        ...scalars,
        ...directives,
        ...inputs,
        ...unions,
        ...([
            customResolvers.customQuery,
            customResolvers.customMutation,
            customResolvers.customSubscription,
        ] as ObjectTypeDefinitionNode[]),
    ].filter(Boolean) as DefinitionNode[];
    if (extraDefinitions.length) {
        composer.addTypeDefs(print({ kind: "Document", definitions: extraDefinitions }));
    }

    const nodes = objectNodes.map((definition) => {
        if (definition.name.value === "PageInfo") {
            throw new Error(
                "Type name `PageInfo` reserved to support the pagination model of connections. See https://relay.dev/graphql/connections.htm#sec-Reserved-Types for more information."
            );
        }

        if (definition.name.value.endsWith("Connection")) {
            throw new Error(
                'Type names ending "Connection" are reserved to support the pagination model of connections. See https://relay.dev/graphql/connections.htm#sec-Reserved-Types for more information.'
            );
        }

        checkNodeImplementsInterfaces(definition, interfaces);

        const otherDirectives = (definition.directives || []).filter(
            (x) => !["auth", "exclude"].includes(x.name.value)
        );
        const authDirective = (definition.directives || []).find((x) => x.name.value === "auth");
        const excludeDirective = (definition.directives || []).find((x) => x.name.value === "exclude");
        const nodeInterfaces = [...(definition.interfaces || [])] as NamedTypeNode[];

        let auth: Auth;
        if (authDirective) {
            auth = getAuth(authDirective);
        }

        let exclude: Exclude;
        if (excludeDirective) {
            exclude = parseExcludeDirective(excludeDirective);
        }

        const nodeFields = getObjFieldMeta({
            obj: definition,
            enums,
            interfaces,
            scalars,
            unions,
            objects: objectNodes,
        });

        nodeFields.relationFields.forEach((relationship) => {
            if (relationship.properties) {
                const propertiesInterface = interfaces.find((i) => i.name.value === relationship.properties);
                if (!propertiesInterface) {
                    throw new Error(
                        `Cannot find interface specified in ${definition.name.value}.${relationship.fieldName}`
                    );
                }
                relationshipPropertyInterfaceNames.add(relationship.properties);
            }
        });

        if (!pointInTypeDefs) {
            pointInTypeDefs = nodeFields.pointFields.some((field) => field.typeMeta.name === "Point");
        }
        if (!cartesianPointInTypeDefs) {
            cartesianPointInTypeDefs = nodeFields.pointFields.some((field) => field.typeMeta.name === "CartesianPoint");
        }

        const node = new Node({
            name: definition.name.value,
            interfaces: nodeInterfaces,
            otherDirectives,
            ...nodeFields,
            // @ts-ignore we can be sure it's defined
            auth,
            // @ts-ignore we can be sure it's defined
            exclude,
            description: definition.description?.value,
        });

        return node;
    });

    const relationshipProperties = interfaces.filter((i) => relationshipPropertyInterfaceNames.has(i.name.value));
    interfaces = interfaces.filter((i) => !relationshipPropertyInterfaceNames.has(i.name.value));

    const nodeNames = nodes.map((x) => x.name);

    const relationshipFields = new Map<string, RelationshipField[]>();

    relationshipProperties.forEach((relationship) => {
        const relationshipFieldMeta = getRelationshipFieldMeta({ relationship, enums });

        if (!pointInTypeDefs) {
            pointInTypeDefs = relationshipFieldMeta.some((field) => field.typeMeta.name === "Point");
        }
        if (!cartesianPointInTypeDefs) {
            cartesianPointInTypeDefs = relationshipFieldMeta.some((field) => field.typeMeta.name === "CartesianPoint");
        }

        relationshipFields.set(relationship.name.value, relationshipFieldMeta);

        const propertiesInterface = composer.createInterfaceTC({
            name: relationship.name.value,
            fields: {
                ...relationship.fields?.reduce((res, f) => {
                    const typeMeta = getFieldTypeMeta(f);

                    return {
                        ...res,
                        [f.name.value]: {
                            description: f.description?.value,
                            type: typeMeta.pretty,
                        },
                    };
                }, {}),
            },
        });

        composer.createInputTC({
            name: `${relationship.name.value}Sort`,
            fields: propertiesInterface.getFieldNames().reduce((res, f) => {
                return { ...res, [f]: "SortDirection" };
            }, {}),
        });

        composer.createInputTC({
            name: `${relationship.name.value}UpdateInput`,
            fields: relationshipFieldMeta.reduce(
                (res, f) =>
                    f.readonly || (f as PrimitiveField)?.autogenerate
                        ? res
                        : {
                              ...res,
                              [f.fieldName]: f.typeMeta.input.update.pretty,
                          },
                {}
            ),
        });

        const relationshipWhereFields = getWhereFields({
            typeName: relationship.name.value,
            fields: {
                scalarFields: [],
                enumFields: relationshipFieldMeta.filter(
                    (f) => (f as CustomEnumField).kind === "Enum"
                ) as CustomEnumField[],
                dateTimeFields: relationshipFieldMeta.filter((f) => f.typeMeta.name === "DateTime"),
                pointFields: relationshipFieldMeta.filter((f) => ["Point", "CartesianPoint"].includes(f.typeMeta.name)),
                primitiveFields: relationshipFieldMeta.filter((f) =>
                    ["ID", "String", "Int", "Float"].includes(f.typeMeta.name)
                ),
            },
            enableRegex: enableRegex || false,
        });

        composer.createInputTC({
            name: `${relationship.name.value}Where`,
            fields: relationshipWhereFields,
        });

        composer.createInputTC({
            name: `${relationship.name.value}CreateInput`,
            // TODO - This reduce duplicated when creating node CreateInput - put into shared function?
            fields: relationshipFieldMeta.reduce((res, f) => {
                if ((f as PrimitiveField)?.autogenerate) {
                    return res;
                }

                if ((f as PrimitiveField)?.defaultValue !== undefined) {
                    const field: InputTypeComposerFieldConfigAsObjectDefinition = {
                        type: f.typeMeta.input.create.pretty,
                        defaultValue: (f as PrimitiveField)?.defaultValue,
                    };
                    res[f.fieldName] = field;
                } else {
                    res[f.fieldName] = f.typeMeta.input.create.pretty;
                }

                return res;
            }, {}),
        });
    });

    if (pointInTypeDefs) {
        // Every field (apart from CRS) in Point needs a custom resolver
        // to deconstruct the point objects we fetch from the database
        composer.createObjectTC(point.point);
        composer.createInputTC(point.pointInput);
        composer.createInputTC(point.pointDistance);
    }

    if (cartesianPointInTypeDefs) {
        // Every field (apart from CRS) in CartesianPoint needs a custom resolver
        // to deconstruct the point objects we fetch from the database
        composer.createObjectTC(point.cartesianPoint);
        composer.createInputTC(point.cartesianPointInput);
        composer.createInputTC(point.cartesianPointDistance);
    }

    nodes.forEach((node) => {
        const nodeFields = objectFieldsToComposeFields([
            ...node.primitiveFields,
            ...node.cypherFields,
            ...node.enumFields,
            ...node.scalarFields,
            ...node.interfaceFields,
            ...node.objectFields,
            ...node.unionFields,
            ...node.dateTimeFields,
            ...node.pointFields,
            ...node.ignoredFields,
        ]);

        const composeNode = composer.createObjectTC({
            name: node.name,
            fields: nodeFields,
            description: node.description,
            extensions: {
                directives: graphqlDirectivesToCompose(node.otherDirectives),
            },
            interfaces: node.interfaces.map((x) => x.name.value),
        });

        const sortFields = [
            ...node.primitiveFields,
            ...node.enumFields,
            ...node.scalarFields,
            ...node.dateTimeFields,
            ...node.pointFields,
        ].reduce((res, f) => {
            return f.typeMeta.array
                ? {
                      ...res,
                  }
                : {
                      ...res,
                      [f.fieldName]: sortDirection.getTypeName(),
                  };
        }, {});

        if (Object.keys(sortFields).length) {
            const sortInput = composer.createInputTC({
                name: `${node.name}Sort`,
                fields: sortFields,
                description: `Fields to sort ${pluralize(
                    node.name
                )} by. The order in which sorts are applied is not guaranteed when specifying many fields in one ${`${node.name}Sort`} object.`,
            });

            composer.createInputTC({
                name: `${node.name}Options`,
                fields: {
                    sort: {
                        description: `Specify one or more ${`${node.name}Sort`} objects to sort ${pluralize(
                            node.name
                        )} by. The sorts will be applied in the order in which they are arranged in the array.`,
                        type: sortInput.List,
                    },
                    limit: "Int",
                    skip: "Int",
                },
            });
        } else {
            composer.createInputTC({
                name: `${node.name}Options`,
                fields: { limit: "Int", skip: "Int" },
            });
        }

        // TODO - use getWhereFields
        const queryFields = {
            OR: `[${node.name}Where!]`,
            AND: `[${node.name}Where!]`,
            // Custom scalar fields only support basic equality
            ...node.scalarFields.reduce((res, f) => {
                res[f.fieldName] = f.typeMeta.array ? `[${f.typeMeta.name}]` : f.typeMeta.name;
                return res;
            }, {}),
            ...[...node.primitiveFields, ...node.dateTimeFields, ...node.enumFields, ...node.pointFields].reduce(
                (res, f) => {
                    res[f.fieldName] = f.typeMeta.input.where.pretty;
                    res[`${f.fieldName}_NOT`] = f.typeMeta.input.where.pretty;

                    if (f.typeMeta.name === "Boolean") {
                        return res;
                    }

                    if (f.typeMeta.array) {
                        res[`${f.fieldName}_INCLUDES`] = f.typeMeta.input.where.type;
                        res[`${f.fieldName}_NOT_INCLUDES`] = f.typeMeta.input.where.type;
                        return res;
                    }

                    res[`${f.fieldName}_IN`] = `[${f.typeMeta.input.where.pretty}]`;
                    res[`${f.fieldName}_NOT_IN`] = `[${f.typeMeta.input.where.pretty}]`;

                    if (["Float", "Int", "BigInt", "DateTime"].includes(f.typeMeta.name)) {
                        ["_LT", "_LTE", "_GT", "_GTE"].forEach((comparator) => {
                            res[`${f.fieldName}${comparator}`] = f.typeMeta.name;
                        });
                        return res;
                    }

                    if (["Point", "CartesianPoint"].includes(f.typeMeta.name)) {
                        ["_DISTANCE", "_LT", "_LTE", "_GT", "_GTE"].forEach((comparator) => {
                            res[`${f.fieldName}${comparator}`] = `${f.typeMeta.name}Distance`;
                        });
                        return res;
                    }

                    if (["String", "ID"].includes(f.typeMeta.name)) {
                        if (enableRegex) {
                            res[`${f.fieldName}_MATCHES`] = "String";
                        }

                        [
                            "_CONTAINS",
                            "_NOT_CONTAINS",
                            "_STARTS_WITH",
                            "_NOT_STARTS_WITH",
                            "_ENDS_WITH",
                            "_NOT_ENDS_WITH",
                        ].forEach((comparator) => {
                            res[`${f.fieldName}${comparator}`] = f.typeMeta.name;
                        });
                        return res;
                    }

                    return res;
                },
                {}
            ),
        };

        const whereInput = composer.createInputTC({
            name: `${node.name}Where`,
            fields: queryFields,
        });

        const nodeInput = composer.createInputTC({
            name: `${node.name}CreateInput`,
            // TODO - This reduce duplicated when creating relationship CreateInput - put into shared function?
            fields: [
                ...node.primitiveFields,
                ...node.scalarFields,
                ...node.enumFields,
                ...node.dateTimeFields.filter((x) => !x.timestamps),
                ...node.pointFields,
            ].reduce((res, f) => {
                if ((f as PrimitiveField)?.autogenerate) {
                    return res;
                }

                if ((f as PrimitiveField)?.defaultValue !== undefined) {
                    const field: InputTypeComposerFieldConfigAsObjectDefinition = {
                        type: f.typeMeta.input.create.pretty,
                        defaultValue: (f as PrimitiveField)?.defaultValue,
                    };
                    res[f.fieldName] = field;
                } else {
                    res[f.fieldName] = f.typeMeta.input.create.pretty;
                }

                return res;
            }, {}),
        });

        const nodeUpdateInput = composer.createInputTC({
            name: `${node.name}UpdateInput`,
            fields: [
                ...node.primitiveFields,
                ...node.scalarFields,
                ...node.enumFields,
                ...node.dateTimeFields.filter((x) => !x.timestamps),
                ...node.pointFields,
            ].reduce(
                (res, f) =>
                    f.readonly || (f as PrimitiveField)?.autogenerate
                        ? res
                        : {
                              ...res,
                              [f.fieldName]: f.typeMeta.input.update.pretty,
                          },
                {}
            ),
        });

        const nodeDeleteInput = composer.createInputTC({
            name: `${node.name}DeleteInput`,
            fields: {},
        });

        ["Create", "Update"].map((operation) =>
            composer.createObjectTC({
                name: `${operation}${pluralize(node.name)}MutationResponse`,
                fields: {
                    [pluralize(camelCase(node.name))]: `[${node.name}!]!`,
                },
            })
        );

        let nodeConnectInput: InputTypeComposer<any> = (undefined as unknown) as InputTypeComposer<any>;
        let nodeDisconnectInput: InputTypeComposer<any> = (undefined as unknown) as InputTypeComposer<any>;
        let nodeRelationInput: InputTypeComposer<any> = (undefined as unknown) as InputTypeComposer<any>;
        if (node.relationFields.length) {
            [nodeConnectInput, nodeDisconnectInput, nodeRelationInput] = [
                "ConnectInput",
                "DisconnectInput",
                "RelationInput",
            ].map((type) =>
                composer.createInputTC({
                    name: `${node.name}${type}`,
                    fields: {},
                })
            );
        }

        composer.createInputTC({
            name: `${node.name}ConnectFieldInput`,
            fields: {
                where: `${node.name}Where`,
                ...(node.relationFields.length ? { connect: nodeConnectInput } : {}),
            },
        });

        node.relationFields.forEach((rel) => {
            if (rel.union) {
                const refNodes = nodes.filter((x) => rel.union?.nodes?.includes(x.name));

                composeNode.addFields({
                    [rel.fieldName]: {
                        type: rel.typeMeta.pretty,
                        args: {
                            options: queryOptions.getTypeName(),
                        },
                    },
                });

                refNodes.forEach((n) => {
                    const concatFieldName = `${rel.fieldName}_${n.name}`;
                    const unionPrefix = `${node.name}${upperFirstLetter(rel.fieldName)}${n.name}`;

                    const updateField = `${n.name}UpdateInput`;
<<<<<<< HEAD
                    const nodeFieldInputName = `${unionPrefix}FieldInput`;
                    const nodeFieldUpdateInputName = `${unionPrefix}UpdateFieldInput`;
                    const nodeFieldDeleteInputName = `${unionPrefix}DeleteFieldInput`;
                    const nodeFieldDisconnectInputName = `${unionPrefix}DisconnectFieldInput`;
=======
                    const nodeFieldInputName = `${node.name}${upperFirst(rel.fieldName)}${n.name}FieldInput`;
                    const nodeFieldUpdateInputName = `${node.name}${upperFirst(rel.fieldName)}${
                        n.name
                    }UpdateFieldInput`;
                    const nodeFieldDeleteInputName = `${node.name}${upperFirst(rel.fieldName)}${
                        n.name
                    }DeleteFieldInput`;

                    const connectField = rel.typeMeta.array
                        ? `[${n.name}ConnectFieldInput!]`
                        : `${n.name}ConnectFieldInput`;
                    const disconnectField = rel.typeMeta.array
                        ? `[${n.name}DisconnectFieldInput!]`
                        : `${n.name}DisconnectFieldInput`;
                    const deleteField = rel.typeMeta.array
                        ? `[${n.name}DeleteFieldInput!]`
                        : `${n.name}DeleteFieldInput`;
>>>>>>> 49523638

                    composeNode.addFieldArgs(rel.fieldName, {
                        [n.name]: `${n.name}Where`,
                    });

                    const createName = `${node.name}${upperFirstLetter(rel.fieldName)}${n.name}CreateFieldInput`;
                    const create = rel.typeMeta.array ? `[${createName}!]` : createName;
                    if (!composer.has(createName)) {
                        composer.createInputTC({
                            name: createName,
                            fields: {
                                node: `${n.name}CreateInput!`,
                                ...(rel.properties ? { properties: `${rel.properties}CreateInput!` } : {}),
                            },
                        });
                    }

                    const connectName = `${node.name}${upperFirstLetter(rel.fieldName)}ConnectFieldInput`;
                    const connect = rel.typeMeta.array ? `[${connectName}!]` : `${connectName}`;
                    if (!composer.has(connectName)) {
                        composer.createInputTC({
                            name: connectName,
                            fields: {
                                where: `${n.name}Where`,
                                ...(n.relationFields.length
                                    ? {
                                          connect: rel.typeMeta.array
                                              ? `[${n.name}ConnectInput!]`
                                              : `${n.name}ConnectInput`,
                                      }
                                    : {}),
                                ...(rel.properties ? { properties: `${rel.properties}CreateInput!` } : {}),
                            },
                        });
                    }

                    composer.createInputTC({
                        name: nodeFieldUpdateInputName,
                        fields: {
                            ...(rel.properties ? { properties: `${rel.properties}UpdateInput` } : {}),
                            where: `${node.name}${upperFirstLetter(rel.fieldName)}ConnectionWhere`,
                            update: updateField,
                            connect,
                            disconnect: rel.typeMeta.array
                                ? `[${nodeFieldDisconnectInputName}!]`
                                : nodeFieldDisconnectInputName,
                            create,
                            delete: rel.typeMeta.array ? `[${nodeFieldDeleteInputName}!]` : nodeFieldDeleteInputName,
                        },
                    });

                    composer.createInputTC({
                        name: nodeFieldInputName,
                        fields: {
                            create,
                            connect,
                        },
                    });

                    const connectionWhereName = `${unionPrefix}ConnectionWhere`;
                    composer.createInputTC({
                        name: connectionWhereName,
                        fields: {
                            node: `${n.name}Where`,
                            node_NOT: `${n.name}Where`,
                            AND: `[${connectionWhereName}!]`,
                            OR: `[${connectionWhereName}!]`,
                            ...(rel.properties
                                ? {
                                      relationship: `${rel.properties}Where`,
                                      relationship_NOT: `${rel.properties}Where`,
                                  }
                                : {}),
                        },
                    });

                    composer.createInputTC({
                        name: nodeFieldDeleteInputName,
                        fields: {
                            where: connectionWhereName,
                            ...(n.relationFields.length
                                ? {
                                      delete: `${n.name}DeleteInput`,
                                  }
                                : {}),
                        },
                    });

                    composer.createInputTC({
                        name: nodeFieldDisconnectInputName,
                        fields: {
                            where: connectionWhereName,
                            ...(n.relationFields.length
                                ? {
                                      disconnect: `${n.name}DisconnectInput`,
                                  }
                                : {}),
                        },
                    });

                    nodeRelationInput.addFields({
                        [concatFieldName]: create,
                    });

                    nodeInput.addFields({
                        [concatFieldName]: nodeFieldInputName,
                    });

                    nodeUpdateInput.addFields({
                        [concatFieldName]: rel.typeMeta.array
                            ? `[${nodeFieldUpdateInputName}!]`
                            : nodeFieldUpdateInputName,
                    });

                    nodeDeleteInput.addFields({
                        [concatFieldName]: rel.typeMeta.array
                            ? `[${nodeFieldDeleteInputName}!]`
                            : nodeFieldDeleteInputName,
                    });

                    nodeConnectInput.addFields({
                        [concatFieldName]: connect,
                    });

                    nodeDisconnectInput.addFields({
                        [concatFieldName]: rel.typeMeta.array
                            ? `[${nodeFieldDisconnectInputName}!]`
                            : nodeFieldDisconnectInputName,
                    });
                });

                return;
            }

            const n = nodes.find((x) => x.name === rel.typeMeta.name) as Node;
            const updateField = `${n.name}UpdateInput`;
<<<<<<< HEAD
            const nodeFieldInputName = `${node.name}${upperFirstLetter(rel.fieldName)}FieldInput`;
            const nodeFieldUpdateInputName = `${node.name}${upperFirstLetter(rel.fieldName)}UpdateFieldInput`;
            const nodeFieldDeleteInputName = `${node.name}${upperFirstLetter(rel.fieldName)}DeleteFieldInput`;
            const nodeFieldDisconnectInputName = `${node.name}${upperFirstLetter(rel.fieldName)}DisconnectFieldInput`;
=======
            const nodeFieldInputName = `${node.name}${upperFirst(rel.fieldName)}FieldInput`;
            const nodeFieldUpdateInputName = `${node.name}${upperFirst(rel.fieldName)}UpdateFieldInput`;
            const nodeFieldDeleteInputName = `${node.name}${upperFirst(rel.fieldName)}DeleteFieldInput`;
            const connectField = rel.typeMeta.array ? `[${n.name}ConnectFieldInput!]` : `${n.name}ConnectFieldInput`;
            const disconnectField = rel.typeMeta.array
                ? `[${n.name}DisconnectFieldInput!]`
                : `${n.name}DisconnectFieldInput`;
            const deleteField = rel.typeMeta.array ? `[${n.name}DeleteFieldInput!]` : `${n.name}DeleteFieldInput`;
>>>>>>> 49523638

            whereInput.addFields({
                ...{ [rel.fieldName]: `${n.name}Where`, [`${rel.fieldName}_NOT`]: `${n.name}Where` },
                ...(rel.typeMeta.array
                    ? {}
                    : {
                          [`${rel.fieldName}_IN`]: `[${n.name}Where!]`,
                          [`${rel.fieldName}_NOT_IN`]: `[${n.name}Where!]`,
                      }),
            });

            let anyNonNullRelProperties = false;

            if (rel.properties) {
                const relFields = relationshipFields.get(rel.properties) || [];
                anyNonNullRelProperties = relFields.some((field) => field.typeMeta.required);
            }

            const createName = `${node.name}${upperFirstLetter(rel.fieldName)}CreateFieldInput`;
            const create = rel.typeMeta.array ? `[${createName}!]` : createName;
            if (!composer.has(createName)) {
                composer.createInputTC({
                    name: createName,
                    fields: {
                        node: `${n.name}CreateInput!`,
                        ...(rel.properties
                            ? { properties: `${rel.properties}CreateInput${anyNonNullRelProperties ? `!` : ""}` }
                            : {}),
                    },
                });
            }

            const connectName = `${node.name}${upperFirstLetter(rel.fieldName)}ConnectFieldInput`;
            const connect = rel.typeMeta.array ? `[${connectName}!]` : connectName;
            if (!composer.has(connectName)) {
                composer.createInputTC({
                    name: connectName,
                    fields: {
                        where: `${n.name}Where`,
                        ...(n.relationFields.length
                            ? { connect: rel.typeMeta.array ? `[${n.name}ConnectInput!]` : `${n.name}ConnectInput` }
                            : {}),
                        ...(rel.properties
                            ? { properties: `${rel.properties}CreateInput${anyNonNullRelProperties ? `!` : ""}` }
                            : {}),
                    },
                });
            }

            composeNode.addFields({
                [rel.fieldName]: {
                    type: rel.typeMeta.pretty,
                    args: {
                        where: `${rel.typeMeta.name}Where`,
                        options: `${rel.typeMeta.name}Options`,
                    },
                },
            });

            composer.createInputTC({
                name: nodeFieldUpdateInputName,
                fields: {
                    ...(rel.properties ? { properties: `${rel.properties}UpdateInput` } : {}),
                    where: `${node.name}${upperFirstLetter(rel.fieldName)}ConnectionWhere`,
                    update: updateField,
                    connect,
                    disconnect: rel.typeMeta.array
                        ? `[${nodeFieldDisconnectInputName}!]`
                        : nodeFieldDisconnectInputName,
                    create,
                    delete: rel.typeMeta.array ? `[${nodeFieldDeleteInputName}!]` : nodeFieldDeleteInputName,
                },
            });

            composer.createInputTC({
                name: nodeFieldInputName,
                fields: {
                    create,
                    connect,
                },
            });

            if (!composer.has(nodeFieldDeleteInputName)) {
                composer.createInputTC({
                    name: nodeFieldDeleteInputName,
                    fields: {
                        where: `${node.name}${upperFirstLetter(rel.fieldName)}ConnectionWhere`,
                        ...(n.relationFields.length
                            ? {
                                  delete: `${n.name}DeleteInput`,
                              }
                            : {}),
                    },
                });
            }

            if (!composer.has(nodeFieldDisconnectInputName)) {
                composer.createInputTC({
                    name: nodeFieldDisconnectInputName,
                    fields: {
                        where: `${node.name}${upperFirstLetter(rel.fieldName)}ConnectionWhere`,
                        ...(n.relationFields.length
                            ? {
                                  disconnect: `${n.name}DisconnectInput`,
                              }
                            : {}),
                    },
                });
            }

            nodeRelationInput.addFields({
                [rel.fieldName]: create,
            });

            nodeInput.addFields({
                [rel.fieldName]: nodeFieldInputName,
            });

            nodeUpdateInput.addFields({
                [rel.fieldName]: rel.typeMeta.array ? `[${nodeFieldUpdateInputName}!]` : nodeFieldUpdateInputName,
            });

            nodeDeleteInput.addFields({
                [rel.fieldName]: rel.typeMeta.array ? `[${nodeFieldDeleteInputName}!]` : nodeFieldDeleteInputName,
            });

            nodeConnectInput.addFields({
                [rel.fieldName]: connect,
            });

            nodeDisconnectInput.addFields({
                [rel.fieldName]: rel.typeMeta.array
                    ? `[${nodeFieldDisconnectInputName}!]`
                    : nodeFieldDisconnectInputName,
            });
        });

        node.connectionFields.forEach((connectionField) => {
            const relationship = composer.createObjectTC({
                name: connectionField.relationshipTypeName,
                fields: {
                    node: `${connectionField.relationship.typeMeta.name}!`,
                },
            });

            const connectionWhereName = `${connectionField.typeMeta.name}Where`;

            const connectionWhere = composer.createInputTC({
                name: connectionWhereName,
                fields: {
                    AND: `[${connectionWhereName}!]`,
                    OR: `[${connectionWhereName}!]`,
                },
            });

            const connection = composer.createObjectTC({
                name: connectionField.typeMeta.name,
                fields: {
                    edges: relationship.NonNull.List.NonNull,
                },
            });

            if (connectionField.relationship.properties) {
                const propertiesInterface = composer.getIFTC(connectionField.relationship.properties);
                relationship.addInterface(propertiesInterface);
                relationship.addFields(propertiesInterface.getFields());

                connectionWhere.addFields({
                    relationship: `${connectionField.relationship.properties}Where`,
                    relationship_NOT: `${connectionField.relationship.properties}Where`,
                });
            }

            let composeNodeArgs: {
                where: any;
                options?: any;
            } = {
                where: connectionWhere,
            };

            if (connectionField.relationship.union) {
                const relatedNodes = nodes.filter((n) => connectionField.relationship.union?.nodes?.includes(n.name));

                relatedNodes.forEach((n) => {
                    connectionWhere.addFields({
                        [n.name]: `${n.name}Where`,
                        [`${n.name}_NOT`]: `${n.name}Where`,
                    });
                });
            } else {
                connectionWhere.addFields({
                    node: `${connectionField.relationship.typeMeta.name}Where`,
                    node_NOT: `${connectionField.relationship.typeMeta.name}Where`,
                });

                const connectionSort = composer.createInputTC({
                    name: `${connectionField.typeMeta.name}Sort`,
                    fields: {
                        node: `${connectionField.relationship.typeMeta.name}Sort`,
                    },
                });

                if (connectionField.relationship.properties) {
                    connectionSort.addFields({
                        relationship: `${connectionField.relationship.properties}Sort`,
                    });
                }

                const connectionOptions = composer.createInputTC({
                    name: `${connectionField.typeMeta.name}Options`,
                    fields: {
                        sort: connectionSort.NonNull.List,
                    },
                });

                composeNodeArgs = { ...composeNodeArgs, options: connectionOptions };
            }

            composeNode.addFields({
                [connectionField.fieldName]: {
                    type: connection.NonNull,
                    args: composeNodeArgs,
                },
            });

            const r = new Relationship({
                name: connectionField.relationshipTypeName,
                type: connectionField.relationship.type,
                fields: connectionField.relationship.properties
                    ? (relationshipFields.get(connectionField.relationship.properties) as RelationshipField[])
                    : [],
                properties: connectionField.relationship.properties,
            });
            relationships.push(r);
        });

        if (!node.exclude?.operations.includes("read")) {
            composer.Query.addFields({
                [pluralize(camelCase(node.name))]: findResolver({ node }),
            });
        }

        if (!node.exclude?.operations.includes("create")) {
            composer.Mutation.addFields({
                [`create${pluralize(node.name)}`]: createResolver({ node }),
            });
        }

        if (!node.exclude?.operations.includes("delete")) {
            composer.Mutation.addFields({
                [`delete${pluralize(node.name)}`]: deleteResolver({ node }),
            });
        }

        if (!node.exclude?.operations.includes("update")) {
            composer.Mutation.addFields({
                [`update${pluralize(node.name)}`]: updateResolver({ node }),
            });
        }
    });

    ["Mutation", "Query"].forEach((type) => {
        const objectComposer = composer[type] as ObjectTypeComposer;
        const cypherType = customResolvers[`customCypher${type}`] as ObjectTypeDefinitionNode;

        if (cypherType) {
            const objectFields = getObjFieldMeta({
                obj: cypherType,
                scalars,
                enums,
                interfaces,
                unions,
                objects: objectNodes,
            });

            const objectComposeFields = objectFieldsToComposeFields([
                ...objectFields.enumFields,
                ...objectFields.interfaceFields,
                ...objectFields.primitiveFields,
                ...objectFields.relationFields,
                ...objectFields.scalarFields,
                ...objectFields.unionFields,
                ...objectFields.objectFields,
                ...objectFields.dateTimeFields,
            ]);

            objectComposer.addFields(objectComposeFields);

            objectFields.cypherFields.forEach((field) => {
                const customResolver = cypherResolver({
                    field,
                    statement: field.statement,
                });

                const composedField = objectFieldsToComposeFields([field])[field.fieldName];

                objectComposer.addFields({ [field.fieldName]: { ...composedField, ...customResolver } });
            });
        }
    });

    interfaces.forEach((inter) => {
        const objectFields = getObjFieldMeta({ obj: inter, scalars, enums, interfaces, unions, objects: objectNodes });

        const objectComposeFields = objectFieldsToComposeFields(
            Object.values(objectFields).reduce((acc, x) => [...acc, ...x], [])
        );

        composer.createInterfaceTC({
            name: inter.name.value,
            fields: objectComposeFields,
            extensions: {
                directives: graphqlDirectivesToCompose((inter.directives || []).filter((x) => x.name.value !== "auth")),
            },
        });
    });

    Object.keys(Scalars).forEach((scalar) => composer.addTypeDefs(`scalar ${scalar}`));

    if (!Object.values(composer.Mutation.getFields()).length) {
        composer.delete("Mutation");
    }

    const generatedTypeDefs = composer.toSDL();
    let generatedResolvers: any = {
        ...composer.getResolveMethods(),
        ...Object.entries(Scalars).reduce((res, [name, scalar]) => {
            if (generatedTypeDefs.includes(`scalar ${name}`)) {
                res[name] = scalar;
            }
            return res;
        }, {}),
    };

    if (resolvers) {
        generatedResolvers = wrapCustomResolvers({
            generatedResolvers,
            nodeNames,
            resolvers,
        });
    }

    unions.forEach((union) => {
        // eslint-disable-next-line no-underscore-dangle
        generatedResolvers[union.name.value] = { __resolveType: (root) => root.__resolveType };
    });

    const schema = makeExecutableSchema({
        ...schemaDefinition,
        typeDefs: generatedTypeDefs,
        resolvers: generatedResolvers,
    });

    return {
        nodes,
        relationships,
        schema,
    };
}

export default makeAugmentedSchema;<|MERGE_RESOLUTION|>--- conflicted
+++ resolved
@@ -43,12 +43,7 @@
 import pluralize from "pluralize";
 import { Node, Exclude } from "../classes";
 import getAuth from "./get-auth";
-<<<<<<< HEAD
 import { PrimitiveField, Auth, CustomEnumField } from "../types";
-import { upperFirstLetter } from "../utils";
-=======
-import { PrimitiveField, Auth } from "../types";
->>>>>>> 49523638
 import { findResolver, createResolver, deleteResolver, cypherResolver, updateResolver } from "./resolvers";
 import checkNodeImplementsInterfaces from "./check-node-implements-interfaces";
 import * as Scalars from "./scalars";
@@ -593,39 +588,20 @@
 
                 refNodes.forEach((n) => {
                     const concatFieldName = `${rel.fieldName}_${n.name}`;
-                    const unionPrefix = `${node.name}${upperFirstLetter(rel.fieldName)}${n.name}`;
+                    const unionPrefix = `${node.name}${upperFirst(rel.fieldName)}${n.name}`;
 
                     const updateField = `${n.name}UpdateInput`;
-<<<<<<< HEAD
+
                     const nodeFieldInputName = `${unionPrefix}FieldInput`;
                     const nodeFieldUpdateInputName = `${unionPrefix}UpdateFieldInput`;
                     const nodeFieldDeleteInputName = `${unionPrefix}DeleteFieldInput`;
                     const nodeFieldDisconnectInputName = `${unionPrefix}DisconnectFieldInput`;
-=======
-                    const nodeFieldInputName = `${node.name}${upperFirst(rel.fieldName)}${n.name}FieldInput`;
-                    const nodeFieldUpdateInputName = `${node.name}${upperFirst(rel.fieldName)}${
-                        n.name
-                    }UpdateFieldInput`;
-                    const nodeFieldDeleteInputName = `${node.name}${upperFirst(rel.fieldName)}${
-                        n.name
-                    }DeleteFieldInput`;
-
-                    const connectField = rel.typeMeta.array
-                        ? `[${n.name}ConnectFieldInput!]`
-                        : `${n.name}ConnectFieldInput`;
-                    const disconnectField = rel.typeMeta.array
-                        ? `[${n.name}DisconnectFieldInput!]`
-                        : `${n.name}DisconnectFieldInput`;
-                    const deleteField = rel.typeMeta.array
-                        ? `[${n.name}DeleteFieldInput!]`
-                        : `${n.name}DeleteFieldInput`;
->>>>>>> 49523638
 
                     composeNode.addFieldArgs(rel.fieldName, {
                         [n.name]: `${n.name}Where`,
                     });
 
-                    const createName = `${node.name}${upperFirstLetter(rel.fieldName)}${n.name}CreateFieldInput`;
+                    const createName = `${node.name}${upperFirst(rel.fieldName)}${n.name}CreateFieldInput`;
                     const create = rel.typeMeta.array ? `[${createName}!]` : createName;
                     if (!composer.has(createName)) {
                         composer.createInputTC({
@@ -637,7 +613,7 @@
                         });
                     }
 
-                    const connectName = `${node.name}${upperFirstLetter(rel.fieldName)}ConnectFieldInput`;
+                    const connectName = `${node.name}${upperFirst(rel.fieldName)}ConnectFieldInput`;
                     const connect = rel.typeMeta.array ? `[${connectName}!]` : `${connectName}`;
                     if (!composer.has(connectName)) {
                         composer.createInputTC({
@@ -660,7 +636,7 @@
                         name: nodeFieldUpdateInputName,
                         fields: {
                             ...(rel.properties ? { properties: `${rel.properties}UpdateInput` } : {}),
-                            where: `${node.name}${upperFirstLetter(rel.fieldName)}ConnectionWhere`,
+                            where: `${node.name}${upperFirst(rel.fieldName)}ConnectionWhere`,
                             update: updateField,
                             connect,
                             disconnect: rel.typeMeta.array
@@ -756,21 +732,11 @@
 
             const n = nodes.find((x) => x.name === rel.typeMeta.name) as Node;
             const updateField = `${n.name}UpdateInput`;
-<<<<<<< HEAD
-            const nodeFieldInputName = `${node.name}${upperFirstLetter(rel.fieldName)}FieldInput`;
-            const nodeFieldUpdateInputName = `${node.name}${upperFirstLetter(rel.fieldName)}UpdateFieldInput`;
-            const nodeFieldDeleteInputName = `${node.name}${upperFirstLetter(rel.fieldName)}DeleteFieldInput`;
-            const nodeFieldDisconnectInputName = `${node.name}${upperFirstLetter(rel.fieldName)}DisconnectFieldInput`;
-=======
+
             const nodeFieldInputName = `${node.name}${upperFirst(rel.fieldName)}FieldInput`;
             const nodeFieldUpdateInputName = `${node.name}${upperFirst(rel.fieldName)}UpdateFieldInput`;
             const nodeFieldDeleteInputName = `${node.name}${upperFirst(rel.fieldName)}DeleteFieldInput`;
-            const connectField = rel.typeMeta.array ? `[${n.name}ConnectFieldInput!]` : `${n.name}ConnectFieldInput`;
-            const disconnectField = rel.typeMeta.array
-                ? `[${n.name}DisconnectFieldInput!]`
-                : `${n.name}DisconnectFieldInput`;
-            const deleteField = rel.typeMeta.array ? `[${n.name}DeleteFieldInput!]` : `${n.name}DeleteFieldInput`;
->>>>>>> 49523638
+            const nodeFieldDisconnectInputName = `${node.name}${upperFirst(rel.fieldName)}DisconnectFieldInput`;
 
             whereInput.addFields({
                 ...{ [rel.fieldName]: `${n.name}Where`, [`${rel.fieldName}_NOT`]: `${n.name}Where` },
@@ -789,7 +755,7 @@
                 anyNonNullRelProperties = relFields.some((field) => field.typeMeta.required);
             }
 
-            const createName = `${node.name}${upperFirstLetter(rel.fieldName)}CreateFieldInput`;
+            const createName = `${node.name}${upperFirst(rel.fieldName)}CreateFieldInput`;
             const create = rel.typeMeta.array ? `[${createName}!]` : createName;
             if (!composer.has(createName)) {
                 composer.createInputTC({
@@ -803,7 +769,7 @@
                 });
             }
 
-            const connectName = `${node.name}${upperFirstLetter(rel.fieldName)}ConnectFieldInput`;
+            const connectName = `${node.name}${upperFirst(rel.fieldName)}ConnectFieldInput`;
             const connect = rel.typeMeta.array ? `[${connectName}!]` : connectName;
             if (!composer.has(connectName)) {
                 composer.createInputTC({
@@ -834,7 +800,7 @@
                 name: nodeFieldUpdateInputName,
                 fields: {
                     ...(rel.properties ? { properties: `${rel.properties}UpdateInput` } : {}),
-                    where: `${node.name}${upperFirstLetter(rel.fieldName)}ConnectionWhere`,
+                    where: `${node.name}${upperFirst(rel.fieldName)}ConnectionWhere`,
                     update: updateField,
                     connect,
                     disconnect: rel.typeMeta.array
@@ -857,7 +823,7 @@
                 composer.createInputTC({
                     name: nodeFieldDeleteInputName,
                     fields: {
-                        where: `${node.name}${upperFirstLetter(rel.fieldName)}ConnectionWhere`,
+                        where: `${node.name}${upperFirst(rel.fieldName)}ConnectionWhere`,
                         ...(n.relationFields.length
                             ? {
                                   delete: `${n.name}DeleteInput`,
@@ -871,7 +837,7 @@
                 composer.createInputTC({
                     name: nodeFieldDisconnectInputName,
                     fields: {
-                        where: `${node.name}${upperFirstLetter(rel.fieldName)}ConnectionWhere`,
+                        where: `${node.name}${upperFirst(rel.fieldName)}ConnectionWhere`,
                         ...(n.relationFields.length
                             ? {
                                   disconnect: `${n.name}DisconnectInput`,
