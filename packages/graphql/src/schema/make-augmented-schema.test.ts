/*
 * Copyright (c) "Neo4j"
 * Neo4j Sweden AB [http://neo4j.com]
 *
 * This file is part of Neo4j.
 *
 * Licensed under the Apache License, Version 2.0 (the "License");
 * you may not use this file except in compliance with the License.
 * You may obtain a copy of the License at
 *
 *     http://www.apache.org/licenses/LICENSE-2.0
 *
 * Unless required by applicable law or agreed to in writing, software
 * distributed under the License is distributed on an "AS IS" BASIS,
 * WITHOUT WARRANTIES OR CONDITIONS OF ANY KIND, either express or implied.
 * See the License for the specific language governing permissions and
 * limitations under the License.
 */

import camelCase from "camelcase";
import {
    type ObjectTypeDefinitionNode,
    type NamedTypeNode,
    type ListTypeNode,
    type NonNullTypeNode,
    type InputObjectTypeDefinitionNode,
    Kind,
} from "graphql";
import { pluralize } from "graphql-compose";
import { gql } from "graphql-tag";
import makeAugmentedSchema from "./make-augmented-schema";
import { Node } from "../classes";

describe("makeAugmentedSchema", () => {
    test("should be a function", () => {
        expect(makeAugmentedSchema).toBeInstanceOf(Function);
    });

    test("should return the correct schema", () => {
        const typeDefs = gql`
            type Actor {
                name: String
                movies: [Movie!]! @relationship(type: "ACTED_IN", direction: OUT)
            }

            type Movie {
                title: String!
                actors: [Actor!]! @relationship(type: "ACTED_IN", direction: IN)
            }
        `;

        const neoSchema = makeAugmentedSchema(typeDefs);
        const document = neoSchema.typeDefs;
        const queryObject = document.definitions.find(
            (x) => x.kind === Kind.OBJECT_TYPE_DEFINITION && x.name.value === "Query"
        ) as ObjectTypeDefinitionNode;

        ["Actor", "Movie"].forEach((type) => {
            const node = neoSchema.nodes.find((x) => x.name === type);
            expect(node).toBeInstanceOf(Node);
            const nodeObject = document.definitions.find(
                (x) => x.kind === Kind.OBJECT_TYPE_DEFINITION && x.name.value === type
            );
            expect(nodeObject).toBeTruthy();

            // Find
            const nodeFindQuery = queryObject.fields?.find((x) => x.name.value === pluralize(camelCase(type)));
            const nodeFindQueryType = (
                ((nodeFindQuery?.type as NonNullTypeNode).type as ListTypeNode).type as NonNullTypeNode
            ).type as NamedTypeNode;
            expect(nodeFindQueryType.name.value).toEqual(type);

            // Options
            const options = document.definitions.find(
                (x) => x.kind === Kind.INPUT_OBJECT_TYPE_DEFINITION && x.name.value === `${type}Options`
            );
            expect(options).toBeTruthy();

            // Where
            const where = document.definitions.find(
                (x) => x.kind === Kind.INPUT_OBJECT_TYPE_DEFINITION && x.name.value === `${type}Where`
            );
            expect(where).toBeTruthy();

            // SORT
            const sort = document.definitions.find(
                (x) => x.kind === Kind.INPUT_OBJECT_TYPE_DEFINITION && x.name.value === `${type}Sort`
            );
            expect(sort).toBeTruthy();
        });
    });

    describe("REGEX", () => {
        test("should remove the MATCHES filter by default", () => {
            const typeDefs = gql`
                type Movie {
                    name: String
                }
            `;

            const neoSchema = makeAugmentedSchema(typeDefs);

            const document = neoSchema.typeDefs;

            const nodeWhereInput = document.definitions.find(
                (x) => x.kind === Kind.INPUT_OBJECT_TYPE_DEFINITION && x.name.value === "MovieWhere"
            ) as InputObjectTypeDefinitionNode;

            const matchesField = nodeWhereInput.fields?.find((x) => x.name.value.endsWith("_MATCHES"));

            expect(matchesField).toBeUndefined();
        });

        test("should add the name_MATCHES filter when Features.Filters.String.MATCHES is set", () => {
            const typeDefs = gql`
                type User {
                    name: String
                }
            `;

            const neoSchema = makeAugmentedSchema(typeDefs, {
                features: {
                    filters: {
                        String: {
                            MATCHES: true,
                        },
                    },
                },
            });

            const document = neoSchema.typeDefs;

            const nodeWhereInput = document.definitions.find(
                (x) => x.kind === Kind.INPUT_OBJECT_TYPE_DEFINITION && x.name.value === "UserWhere"
            ) as InputObjectTypeDefinitionNode;

            const matchesField = nodeWhereInput.fields?.find((x) => x.name.value.endsWith("name_MATCHES"));

            expect(matchesField).toBeDefined();
        });

        test("should add the id_MATCHES filter when Features.Filters.ID.MATCHES is set", () => {
            const typeDefs = gql`
                type User {
                    id: ID
                    name: String
                }
            `;

            const neoSchema = makeAugmentedSchema(typeDefs, {
                features: {
                    filters: {
                        ID: {
                            MATCHES: true,
                        },
                    },
                },
            });

            const document = neoSchema.typeDefs;

            const nodeWhereInput = document.definitions.find(
                (x) => x.kind === Kind.INPUT_OBJECT_TYPE_DEFINITION && x.name.value === "UserWhere"
            ) as InputObjectTypeDefinitionNode;

            const matchesField = nodeWhereInput.fields?.find((x) => x.name.value.endsWith("id_MATCHES"));

            expect(matchesField).toBeDefined();
        });

        test("should not add the id_MATCHES filter when Features.Filters.String.MATCHES is set but Features.Filters.ID.MATCHES is not set", () => {
            const typeDefs = gql`
                type User {
                    id: ID
                    name: String
                }
            `;

            const neoSchema = makeAugmentedSchema(typeDefs, {
                features: {
                    filters: {
                        String: {
                            MATCHES: true,
                        },
                        ID: {
                            MATCHES: false,
                        },
                    },
                },
            });

            const document = neoSchema.typeDefs;

            const nodeWhereInput = document.definitions.find(
                (x) => x.kind === Kind.INPUT_OBJECT_TYPE_DEFINITION && x.name.value === "UserWhere"
            ) as InputObjectTypeDefinitionNode;

            const nameMatchesField = nodeWhereInput.fields?.find((x) => x.name.value.endsWith("name_MATCHES"));

            expect(nameMatchesField).toBeDefined();

            const idMatchesField = nodeWhereInput.fields?.find((x) => x.name.value.endsWith("id_MATCHES"));

            expect(idMatchesField).toBeUndefined();
        });

        test("should not add the name_MATCHES filter when Features.Filters.ID.MATCHES is set but Features.Filters.Name.MATCHES is not set", () => {
            const typeDefs = gql`
                type User {
                    id: ID
                    name: String
                }
            `;

            const neoSchema = makeAugmentedSchema(typeDefs, {
                features: {
                    filters: {
                        String: {
                            MATCHES: false,
                        },
                        ID: {
                            MATCHES: true,
                        },
                    },
                },
            });

            const document = neoSchema.typeDefs;

            const nodeWhereInput = document.definitions.find(
                (x) => x.kind === Kind.INPUT_OBJECT_TYPE_DEFINITION && x.name.value === "UserWhere"
            ) as InputObjectTypeDefinitionNode;

            const nameMatchesField = nodeWhereInput.fields?.find((x) => x.name.value.endsWith("name_MATCHES"));

            expect(nameMatchesField).toBeUndefined();

            const idMatchesField = nodeWhereInput.fields?.find((x) => x.name.value.endsWith("id_MATCHES"));

            expect(idMatchesField).toBeDefined();
        });
    });

    describe("issues", () => {
        test("158", () => {
            // https://github.com/neo4j/graphql/issues/158

            const typeDefs = gql`
                type Movie {
                    createdAt: DateTime
                }

                type Query {
                    movies: [Movie!]! @cypher(statement: "RETURN 5 as a", columnName: "a")
                }
            `;

            const neoSchema = makeAugmentedSchema(typeDefs);

            const document = neoSchema.typeDefs;

            // make sure the schema constructs
            expect(document.kind).toBe("Document");
        });

        test("3270 - should not throw if directive has arguments of input type", () => {
            const typeDefs = gql`
                directive @testDirective(action_mapping: [ActionMapping]) on OBJECT | FIELD_DEFINITION | QUERY
                input ActionMapping {
                    action: [String!]
                }
                type TestType {
                    someField: String
                }
            `;

            expect(() => makeAugmentedSchema(typeDefs)).not.toThrow(
                'Error: Type with name "ActionMapping" does not exists'
            );
        });
    });

    describe("@unique", () => {
        test("should throw error if @unique is used on relationship property", () => {
            const typeDefs = gql`
                type Movie {
                    actors: Actor! @relationship(type: "ACTED_IN", direction: OUT, properties: "ActedIn")
                }

                type Actor {
                    name: String
                }

                interface ActedIn @relationshipProperties {
                    id: ID @unique
                    roles: [String]
                }
            `;

            expect(() => makeAugmentedSchema(typeDefs)).toThrow(
                "@unique directive cannot be used on interface type fields: ActedIn.id"
            );
        });

        test("should throw error if @unique is used on interface field", () => {
            const typeDefs = gql`
                interface Production {
                    id: ID! @unique
                    title: String!
                }

                type Movie implements Production {
                    id: ID!
                    title: String!
                }
            `;

            expect(() => makeAugmentedSchema(typeDefs)).toThrow(
                "@unique directive cannot be used on interface type fields: Production.id"
            );
        });
    });
<<<<<<< HEAD
=======

    describe("Directive combinations", () => {
        test("@unique can't be used with @relationship", () => {
            const typeDefs = gql`
                type Movie {
                    id: ID
                    actors: [Actor!]! @relationship(type: "ACTED_IN", direction: OUT) @unique
                }

                type Actor {
                    name: String
                }
            `;

            expect(() => makeAugmentedSchema(typeDefs)).toThrow(
                "Directive @unique cannot be used in combination with @relationship"
            );
        });

        test("@authentication can't be used with @relationship", () => {
            const typeDefs = gql`
                type Movie {
                    id: ID
                    actors: [Actor!]! @relationship(type: "ACTED_IN", direction: OUT) @authentication
                }

                type Actor {
                    name: String
                }
            `;

            expect(() => makeAugmentedSchema(typeDefs)).toThrow(
                "Directive @relationship cannot be used in combination with @authentication"
            );
        });

        test("@authorization can't be used with @relationship", () => {
            const typeDefs = gql`
                type Movie {
                    id: ID
                    actors: [Actor!]!
                        @relationship(type: "ACTED_IN", direction: OUT)
                        @authorization(validate: [{ where: { id: "1" } }])
                }

                type Actor {
                    name: String
                }
            `;

            expect(() => makeAugmentedSchema(typeDefs)).toThrow(
                "Directive @relationship cannot be used in combination with @authorization"
            );
        });
    });

    describe("@private", () => {
        test("should throw error if @private would leave no fields in interface", () => {
            const typeDefs = gql`
                interface UserInterface {
                    private: String @private
                }

                type User implements UserInterface {
                    id: ID
                    password: String @private
                    private: String
                }
            `;

            expect(() => makeAugmentedSchema(typeDefs)).toThrow(
                "Objects and Interfaces must have one or more fields: UserInterface"
            );
        });

        test("should throw error if @private would leave no fields in object", () => {
            const typeDefs = gql`
                type User {
                    password: String @private
                }
            `;

            expect(() => makeAugmentedSchema(typeDefs)).toThrow(
                "Objects and Interfaces must have one or more fields: User"
            );
        });
    });
    describe("global nodes", () => {
        test("should throw error if more than one @id directive field has the global argument set to true", () => {
            const typeDefs = gql`
                type User {
                    email: ID! @id @unique @relayId
                    name: ID! @id @unique @relayId
                }
            `;
            expect(() => makeAugmentedSchema(typeDefs)).toThrow(
                "Only one field may be decorated with the `@relayId` directive"
            );
        });

        test("should throw if a type already contains an id field", () => {
            const typeDefs = gql`
                type User {
                    id: ID!
                    email: ID! @id @unique @relayId
                }
            `;

            expect(() => makeAugmentedSchema(typeDefs)).toThrow(
                `Type User already has a field 'id', which is reserved for Relay global node identification.\nEither remove it, or if you need access to this property, consider using the '@alias' directive to access it via another field`
            );
        });
        test("should not throw if a type already contains an id field but the field is aliased", () => {
            const typeDefs = gql`
                type User {
                    dbId: ID! @id @unique @relayId @alias(property: "id")
                }
            `;
            expect(() => makeAugmentedSchema(typeDefs)).not.toThrow();
        });
    });
>>>>>>> dd7afb97
});<|MERGE_RESOLUTION|>--- conflicted
+++ resolved
@@ -320,8 +320,6 @@
             );
         });
     });
-<<<<<<< HEAD
-=======
 
     describe("Directive combinations", () => {
         test("@unique can't be used with @relationship", () => {
@@ -443,5 +441,4 @@
             expect(() => makeAugmentedSchema(typeDefs)).not.toThrow();
         });
     });
->>>>>>> dd7afb97
 });