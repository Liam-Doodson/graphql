--- conflicted
+++ resolved
@@ -36,37 +36,11 @@
     requiredFields: Record<string, ResolveTree>;
 };
 
-<<<<<<< HEAD
 const INVALID_DIRECTIVES_TO_REQUIRE = ["customResolver"];
 export const INVALID_REQUIRED_FIELD_ERROR = `It is not possible to require fields that use the following directives: ${INVALID_DIRECTIVES_TO_REQUIRE.map(
     (name) => `\`@${name}\``
 ).join(", ")}`;
 export const INVALID_SELECTION_SET_ERROR = "Invalid selection set passed to @customResolver required";
-=======
-const DEPRECATION_WARNING =
-    "The @computed directive has been deprecated and will be removed in version 4.0.0. Please use " +
-    "the @customResolver directive instead. More information can be found at " +
-    "https://neo4j.com/docs/graphql-manual/current/guides/v4-migration/#_computed_renamed_to_customresolver.";
-export const ERROR_MESSAGE = "Required fields of @customResolver must be a list of strings";
-
-let deprecationWarningShown = false;
-
-function getCustomResolverMeta(
-    field: FieldDefinitionNode,
-    object: ObjectTypeDefinitionNode | InterfaceTypeDefinitionNode,
-    validateResolvers?: boolean,
-    customResolvers?: IResolvers | IResolvers[],
-    interfaceField?: FieldDefinitionNode
-): CustomResolverMeta | undefined {
-    const deprecatedDirective =
-        field.directives?.find((x) => x.name.value === "computed") ||
-        interfaceField?.directives?.find((x) => x.name.value === "computed");
-
-    if (deprecatedDirective && !deprecationWarningShown) {
-        console.warn(DEPRECATION_WARNING);
-        deprecationWarningShown = true;
-    }
->>>>>>> b0182757
 
 export function getCustomResolverMeta({
     field,
@@ -81,7 +55,7 @@
     field: FieldDefinitionNode;
     object: ObjectTypeDefinitionNode | InterfaceTypeDefinitionNode;
     objects: ObjectTypeDefinitionNode[];
-    validateResolvers: boolean;
+    validateResolvers: boolean | undefined;
     interfaces: InterfaceTypeDefinitionNode[];
     unions: UnionTypeDefinitionNode[];
     customResolvers?: IResolvers | IResolvers[];
