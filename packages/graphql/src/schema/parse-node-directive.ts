/*
 * Copyright (c) "Neo4j"
 * Neo4j Sweden AB [http://neo4j.com]
 *
 * This file is part of Neo4j.
 *
 * Licensed under the Apache License, Version 2.0 (the "License");
 * you may not use this file except in compliance with the License.
 * You may obtain a copy of the License at
 *
 *     http://www.apache.org/licenses/LICENSE-2.0
 *
 * Unless required by applicable law or agreed to in writing, software
 * distributed under the License is distributed on an "AS IS" BASIS,
 * WITHOUT WARRANTIES OR CONDITIONS OF ANY KIND, either express or implied.
 * See the License for the specific language governing permissions and
 * limitations under the License.
 */

import type { DirectiveNode } from "graphql";
import { valueFromASTUntyped } from "graphql";
import { NodeDirective } from "../classes/NodeDirective";

<<<<<<< HEAD
const deprecationWarning =
    "The plural argument has been deprecated and will be removed in version 4.0." +
    "Please use the @plural directive instead. More information can be found at " +
    "https://neo4j.com/docs/graphql-manual/current/guides/v4-migration/" +
    "#_plural_argument_removed_from_node_and_replaced_with_plural.";
let pluralDeprecationWarningShown = false;

const labelDeprecationWarning =
    "NOTE: The label and additionalLabels arguments have been deprecated and will be removed in version 4.0.0. " +
    "Please use the labels argument instead. More information can be found at " +
    "https://neo4j.com/docs/graphql-manual/current/guides/v4-migration/" +
    "#_label_and_additionalLabels_arguments_removed_from_node_and_replaced_with_new_argument_labels";
let labelDeprecationWarningShown = false;

=======
>>>>>>> a1f81f5d
function parseNodeDirective(nodeDirective: DirectiveNode | undefined) {
    if (!nodeDirective || nodeDirective.name.value !== "node") {
        throw new Error("Undefined or incorrect directive passed into parseNodeDirective function");
    }

<<<<<<< HEAD
    const plural = getArgumentValue<string>(nodeDirective, "plural");
    if (plural && !pluralDeprecationWarningShown) {
        console.warn(deprecationWarning);
        pluralDeprecationWarningShown = true;
    }

    const label = getArgumentValue<string>(nodeDirective, "label");
    const additionalLabels = getArgumentValue<string[]>(nodeDirective, "additionalLabels");
    if ((label || additionalLabels) && !labelDeprecationWarningShown) {
        console.warn(labelDeprecationWarning);
        labelDeprecationWarningShown = true;
    }

    return new NodeDirective({
        label,
        additionalLabels,
        plural,
        labels: getArgumentValue<string[]>(nodeDirective, "labels"),
=======
    return new NodeDirective({
        label: getArgumentValue<string>(nodeDirective, "label"),
        additionalLabels: getArgumentValue<string[]>(nodeDirective, "additionalLabels"),
>>>>>>> a1f81f5d
    });
}

function getArgumentValue<T>(directive: DirectiveNode, name: string): T | undefined {
    const argument = directive.arguments?.find((a) => a.name.value === name);
    return argument ? (valueFromASTUntyped(argument.value) as T) : undefined;
}

export default parseNodeDirective;<|MERGE_RESOLUTION|>--- conflicted
+++ resolved
@@ -21,52 +21,13 @@
 import { valueFromASTUntyped } from "graphql";
 import { NodeDirective } from "../classes/NodeDirective";
 
-<<<<<<< HEAD
-const deprecationWarning =
-    "The plural argument has been deprecated and will be removed in version 4.0." +
-    "Please use the @plural directive instead. More information can be found at " +
-    "https://neo4j.com/docs/graphql-manual/current/guides/v4-migration/" +
-    "#_plural_argument_removed_from_node_and_replaced_with_plural.";
-let pluralDeprecationWarningShown = false;
-
-const labelDeprecationWarning =
-    "NOTE: The label and additionalLabels arguments have been deprecated and will be removed in version 4.0.0. " +
-    "Please use the labels argument instead. More information can be found at " +
-    "https://neo4j.com/docs/graphql-manual/current/guides/v4-migration/" +
-    "#_label_and_additionalLabels_arguments_removed_from_node_and_replaced_with_new_argument_labels";
-let labelDeprecationWarningShown = false;
-
-=======
->>>>>>> a1f81f5d
 function parseNodeDirective(nodeDirective: DirectiveNode | undefined) {
     if (!nodeDirective || nodeDirective.name.value !== "node") {
         throw new Error("Undefined or incorrect directive passed into parseNodeDirective function");
     }
 
-<<<<<<< HEAD
-    const plural = getArgumentValue<string>(nodeDirective, "plural");
-    if (plural && !pluralDeprecationWarningShown) {
-        console.warn(deprecationWarning);
-        pluralDeprecationWarningShown = true;
-    }
-
-    const label = getArgumentValue<string>(nodeDirective, "label");
-    const additionalLabels = getArgumentValue<string[]>(nodeDirective, "additionalLabels");
-    if ((label || additionalLabels) && !labelDeprecationWarningShown) {
-        console.warn(labelDeprecationWarning);
-        labelDeprecationWarningShown = true;
-    }
-
     return new NodeDirective({
-        label,
-        additionalLabels,
-        plural,
         labels: getArgumentValue<string[]>(nodeDirective, "labels"),
-=======
-    return new NodeDirective({
-        label: getArgumentValue<string>(nodeDirective, "label"),
-        additionalLabels: getArgumentValue<string[]>(nodeDirective, "additionalLabels"),
->>>>>>> a1f81f5d
     });
 }
 
