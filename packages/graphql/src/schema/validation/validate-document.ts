/*
 * Copyright (c) "Neo4j"
 * Neo4j Sweden AB [http://neo4j.com]
 *
 * This file is part of Neo4j.
 *
 * Licensed under the Apache License, Version 2.0 (the "License");
 * you may not use this file except in compliance with the License.
 * You may obtain a copy of the License at
 *
 *     http://www.apache.org/licenses/LICENSE-2.0
 *
 * Unless required by applicable law or agreed to in writing, software
 * distributed under the License is distributed on an "AS IS" BASIS,
 * WITHOUT WARRANTIES OR CONDITIONS OF ANY KIND, either express or implied.
 * See the License for the specific language governing permissions and
 * limitations under the License.
 */

import { GraphQLSchema, extendSchema, validateSchema, specifiedDirectives, Kind } from "graphql";
import type {
    DefinitionNode,
    DocumentNode,
    ObjectTypeDefinitionNode,
    InputValueDefinitionNode,
    FieldDefinitionNode,
    TypeNode,
    GraphQLDirective,
    GraphQLNamedType,
    EnumTypeDefinitionNode,
    InterfaceTypeDefinitionNode,
    UnionTypeDefinitionNode,
} from "graphql";
import pluralize from "pluralize";
import * as scalars from "../../graphql/scalars";
import * as directives from "../../graphql/directives";
import { SortDirection } from "../../graphql/enums/SortDirection";
import { Point } from "../../graphql/objects/Point";
import { CartesianPoint } from "../../graphql/objects/CartesianPoint";
import { PointInput } from "../../graphql/input-objects/PointInput";
import { CartesianPointInput } from "../../graphql/input-objects/CartesianPointInput";
import { PointDistance } from "../../graphql/input-objects/PointDistance";
import { CartesianPointDistance } from "../../graphql/input-objects/CartesianPointDistance";
import { RESERVED_TYPE_NAMES } from "../../constants";
import { isRootType } from "../../utils/is-root-type";
import { validateSchemaCustomizations } from "./validate-schema-customizations";
<<<<<<< HEAD
import type { ValidationConfig } from "../../classes/Neo4jGraphQL";
import { defaultValidationConfig } from "../../classes/Neo4jGraphQL";
import type { Neo4jFeaturesSettings, Neo4jGraphQLCallbacks } from "../../types";
import { validateSDL } from "./validate-sdl";
import { specifiedSDLRules } from "graphql/validation/specifiedRules";
import { DirectiveArgumentOfCorrectType } from "./custom-rules/directive-argument-of-correct-type";
import type { IResolvers } from "@graphql-tools/utils";
import {
    DirectiveCombinationValid,
    SchemaOrTypeDirectives,
} from "./custom-rules/valid-types/valid-directive-combination";
import { ValidJwtDirectives } from "./custom-rules/features/valid-jwt-directives";
import { ValidFieldTypes } from "./custom-rules/valid-types/valid-field-types";
import { ReservedTypeNames } from "./custom-rules/valid-types/reserved-type-names";
import { ValidGlobalID } from "./custom-rules/features/valid-global-id";
import { ValidObjectType } from "./custom-rules/valid-types/valid-object-type";
import { ValidDirectiveInheritance } from "./custom-rules/valid-types/directive-multiple-inheritance";
import { DirectiveIsValid } from "./custom-rules/directives/valid-directive";
import { ValidRelationshipProperties } from "./custom-rules/features/valid-relationship-properties";
=======
import type { Neo4jFeaturesSettings } from "../../types";
>>>>>>> 444aa0d5

function filterDocument(document: DocumentNode, features: Neo4jFeaturesSettings | undefined): DocumentNode {
    const nodeNames = document.definitions
        .filter((definition) => {
            // if (
            //     definition.kind === Kind.OBJECT_TYPE_DEFINITION ||
            //     definition.kind === Kind.SCALAR_TYPE_DEFINITION ||
            //     definition.kind === Kind.INTERFACE_TYPE_DEFINITION ||
            //     definition.kind === Kind.UNION_TYPE_DEFINITION ||
            //     definition.kind === Kind.ENUM_TYPE_DEFINITION ||
            //     definition.kind === Kind.INPUT_OBJECT_TYPE_DEFINITION
            // ) {
            //     RESERVED_TYPE_NAMES.forEach((reservedName) => {
            //         if (reservedName.regex.test(definition.name.value)) {
            //             throw new Error(reservedName.error);
            //         }
            //     });
            // }

            if (definition.kind === Kind.OBJECT_TYPE_DEFINITION) {
                if (!isRootType(definition)) {
                    return true;
                }
            }
            return false;
        })
        .map((definition) => (definition as ObjectTypeDefinitionNode).name.value);

    const getArgumentType = (type: TypeNode): string => {
        if (type.kind === Kind.LIST_TYPE) {
            return getArgumentType(type.type);
        }

        if (type.kind === Kind.NON_NULL_TYPE) {
            return getArgumentType(type.type);
        }

        return type.name.value;
    };

    const filterInputTypes = (
        fields: readonly InputValueDefinitionNode[] | undefined
    ): InputValueDefinitionNode[] | undefined => {
        return fields?.filter((f) => {
            const type = getArgumentType(f.type);

            const nodeMatch =
                /(?<nodeName>.+)(?:ConnectInput|ConnectWhere|CreateInput|DeleteInput|DisconnectInput|Options|RelationInput|Sort|UpdateInput|Where)/gm.exec(
                    type
                );
            if (nodeMatch?.groups?.nodeName) {
                if (nodeNames.includes(nodeMatch.groups.nodeName)) {
                    return false;
                }
            }

            return true;
        });
    };

    const filterFields = (
        fields: readonly FieldDefinitionNode[] | undefined,
        features: Neo4jFeaturesSettings | undefined
    ): FieldDefinitionNode[] | undefined => {
        return fields
            ?.filter((field) => {
                const type = getArgumentType(field.type);
                const match = /(?:Create|Update)(?<nodeName>.+)MutationResponse/gm.exec(type);
                if (match?.groups?.nodeName) {
                    if (nodeNames.map((nodeName) => pluralize(nodeName)).includes(match.groups.nodeName)) {
                        return false;
                    }
                }
                return true;
            })
            .map((field) => {
                if (
                    field.directives?.some((directive) =>
                        ["authentication", "authorization", "subscriptionsAuthorization"].includes(directive.name.value)
                    ) &&
                    !features?.authorization
                ) {
                    console.warn(
                        "@authentication and/or @authorization detected - please ensure that you either specify authorization settings in features.authorization, or pass a decoded JWT into context.jwt on each request"
                    );
                }

                return {
                    ...field,
                    arguments: filterInputTypes(field.arguments),
                    directives: field.directives?.filter(
                        (directive) =>
                            !["auth", "authentication", "authorization", "subscriptionsAuthorization"].includes(
                                directive.name.value
                            )
                    ),
                };
            });
    };

    return {
        ...document,
        definitions: document.definitions.reduce((res: DefinitionNode[], def) => {
            if (def.kind === Kind.INPUT_OBJECT_TYPE_DEFINITION) {
                const fields = filterInputTypes(def.fields);

                if (!fields?.length) {
                    return res;
                }

                return [
                    ...res,
                    {
                        ...def,
                        fields,
                    },
                ];
            }

            if (def.kind === Kind.OBJECT_TYPE_DEFINITION || def.kind === Kind.INTERFACE_TYPE_DEFINITION) {
                const fields = filterFields(def.fields, features);

                if (!fields?.length) {
                    return res;
                }

                if (
                    def.directives?.some((x) => ["authentication", "authorization"].includes(x.name.value)) &&
                    !features?.authorization
                ) {
                    console.warn(
                        "@authentication and/or @authorization detected - please ensure that you either specify authorization settings in features.authorization, or pass a decoded JWT into context.jwt on each request"
                    );
                }

                return [
                    ...res,
                    {
                        ...def,
                        directives: def.directives?.filter(
                            (x) =>
                                !["auth", "authentication", "authorization", "subscriptionsAuthorization"].includes(
                                    x.name.value
                                )
                        ),
                        fields,
                    },
                ];
            }

            if (def.kind === Kind.SCHEMA_EXTENSION) {
                if (
                    def.directives?.some((x) => ["authentication"].includes(x.name.value)) &&
                    !features?.authorization
                ) {
                    console.warn(
                        "@authentication and/or @authorization detected - please ensure that you either specify authorization settings in features.authorization, or pass a decoded JWT into context.jwt on each request"
                    );
                }

                return [
                    ...res,
                    {
                        ...def,
                        directives: def.directives?.filter((x) => !["authentication"].includes(x.name.value)),
                    },
                ];
            }

            return [...res, def];
        }, []),
    };
}

function getBaseSchema({
    document,
    features,
    additionalDirectives = [],
    additionalTypes = [],
    extra,
    callbacks,
    validateResolvers = true,
    userCustomResolvers,
}: {
    document: DocumentNode;
    features: Neo4jFeaturesSettings | undefined;
    additionalDirectives: Array<GraphQLDirective>;
    additionalTypes: Array<GraphQLNamedType>;
    extra?: {
        enums: EnumTypeDefinitionNode[];
        interfaces: InterfaceTypeDefinitionNode[];
        unions: UnionTypeDefinitionNode[];
        objects: ObjectTypeDefinitionNode[];
    };
    callbacks?: Neo4jGraphQLCallbacks;
    validateResolvers?: boolean;
    userCustomResolvers?: IResolvers | IResolvers[];
}): GraphQLSchema {
    const doc = filterDocument(document, features);

    const schemaToExtend = new GraphQLSchema({
        directives: [...Object.values(directives), ...specifiedDirectives, ...additionalDirectives],
        types: [
            ...Object.values(scalars),
            Point,
            CartesianPoint,
            PointInput,
            PointDistance,
            CartesianPointInput,
            CartesianPointDistance,
            SortDirection,
            ...additionalTypes,
        ],
    });

<<<<<<< HEAD
    // ==================== for rules testing ====
    // TODO: fix error on DirectiveArgumentOfCorrectType to add it back
    const errors = validateSDL(
        doc,
        [
            ...specifiedSDLRules,
            DirectiveIsValid(extra, callbacks, validateResolvers),
            DirectiveCombinationValid(),
            SchemaOrTypeDirectives(),
            ValidJwtDirectives(),
            ValidGlobalID(),
            ValidRelationshipProperties(),
            ValidFieldTypes(),
            ReservedTypeNames(),
            ValidObjectType(),
            ValidDirectiveInheritance(),
            DirectiveArgumentOfCorrectType,
        ],
        schemaToExtend
    );
    const filteredErrors = errors.filter((e) => e.message !== "Query root type must be provided.");
    if (filteredErrors.length) {
        console.log("Validate Document: END with ERRORS");
        throw filteredErrors;
    }
    // ===========================================
=======
>>>>>>> 444aa0d5
    return extendSchema(schemaToExtend, doc);
}

function validateDocument({
    document,
    features,
    additionalDirectives = [],
    additionalTypes = [],
    extra,
    callbacks,
    validateResolvers = true,
    userCustomResolvers,
}: {
    document: DocumentNode;
<<<<<<< HEAD
    validationConfig?: ValidationConfig;
    features?: Neo4jFeaturesSettings | undefined;
=======
    features: Neo4jFeaturesSettings | undefined;
>>>>>>> 444aa0d5
    additionalDirectives?: Array<GraphQLDirective>;
    additionalTypes?: Array<GraphQLNamedType>;
    extra?: {
        enums: EnumTypeDefinitionNode[];
        interfaces: InterfaceTypeDefinitionNode[];
        unions: UnionTypeDefinitionNode[];
        objects: ObjectTypeDefinitionNode[];
    };
    callbacks?: Neo4jGraphQLCallbacks;
    validateResolvers?: boolean;
    userCustomResolvers?: IResolvers | IResolvers[];
}): void {
    const schema = getBaseSchema({
        document,
        features,
        additionalDirectives,
        additionalTypes,
        extra,
        callbacks,
        validateResolvers,
        userCustomResolvers,
    });
<<<<<<< HEAD
    if (validationConfig.validateTypeDefs) {
        const errors = validateSchema(schema);
        const filteredErrors = errors.filter((e) => e.message !== "Query root type must be provided.");
        if (filteredErrors.length) {
            throw filteredErrors;
            // throw new Error(filteredErrors.join("\n"));
        }
    }
    // TODO: how to improve this??
    // validates `@customResolver`
    validateSchemaCustomizations({ document, schema, validationConfig });
=======

    const errors = validateSchema(schema);
    const filteredErrors = errors.filter((e) => e.message !== "Query root type must be provided.");
    if (filteredErrors.length) {
        throw new Error(filteredErrors.join("\n"));
    }

    validateSchemaCustomizations({ document, schema });
>>>>>>> 444aa0d5
}

export default validateDocument;<|MERGE_RESOLUTION|>--- conflicted
+++ resolved
@@ -44,7 +44,6 @@
 import { RESERVED_TYPE_NAMES } from "../../constants";
 import { isRootType } from "../../utils/is-root-type";
 import { validateSchemaCustomizations } from "./validate-schema-customizations";
-<<<<<<< HEAD
 import type { ValidationConfig } from "../../classes/Neo4jGraphQL";
 import { defaultValidationConfig } from "../../classes/Neo4jGraphQL";
 import type { Neo4jFeaturesSettings, Neo4jGraphQLCallbacks } from "../../types";
@@ -64,9 +63,6 @@
 import { ValidDirectiveInheritance } from "./custom-rules/valid-types/directive-multiple-inheritance";
 import { DirectiveIsValid } from "./custom-rules/directives/valid-directive";
 import { ValidRelationshipProperties } from "./custom-rules/features/valid-relationship-properties";
-=======
-import type { Neo4jFeaturesSettings } from "../../types";
->>>>>>> 444aa0d5
 
 function filterDocument(document: DocumentNode, features: Neo4jFeaturesSettings | undefined): DocumentNode {
     const nodeNames = document.definitions
@@ -282,7 +278,6 @@
         ],
     });
 
-<<<<<<< HEAD
     // ==================== for rules testing ====
     // TODO: fix error on DirectiveArgumentOfCorrectType to add it back
     const errors = validateSDL(
@@ -309,8 +304,6 @@
         throw filteredErrors;
     }
     // ===========================================
-=======
->>>>>>> 444aa0d5
     return extendSchema(schemaToExtend, doc);
 }
 
@@ -325,12 +318,7 @@
     userCustomResolvers,
 }: {
     document: DocumentNode;
-<<<<<<< HEAD
-    validationConfig?: ValidationConfig;
-    features?: Neo4jFeaturesSettings | undefined;
-=======
     features: Neo4jFeaturesSettings | undefined;
->>>>>>> 444aa0d5
     additionalDirectives?: Array<GraphQLDirective>;
     additionalTypes?: Array<GraphQLNamedType>;
     extra?: {
@@ -353,19 +341,6 @@
         validateResolvers,
         userCustomResolvers,
     });
-<<<<<<< HEAD
-    if (validationConfig.validateTypeDefs) {
-        const errors = validateSchema(schema);
-        const filteredErrors = errors.filter((e) => e.message !== "Query root type must be provided.");
-        if (filteredErrors.length) {
-            throw filteredErrors;
-            // throw new Error(filteredErrors.join("\n"));
-        }
-    }
-    // TODO: how to improve this??
-    // validates `@customResolver`
-    validateSchemaCustomizations({ document, schema, validationConfig });
-=======
 
     const errors = validateSchema(schema);
     const filteredErrors = errors.filter((e) => e.message !== "Query root type must be provided.");
@@ -374,7 +349,6 @@
     }
 
     validateSchemaCustomizations({ document, schema });
->>>>>>> 444aa0d5
 }
 
 export default validateDocument;