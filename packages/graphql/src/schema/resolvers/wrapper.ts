/*
 * Copyright (c) "Neo4j"
 * Neo4j Sweden AB [http://neo4j.com]
 *
 * This file is part of Neo4j.
 *
 * Licensed under the Apache License, Version 2.0 (the "License");
 * you may not use this file except in compliance with the License.
 * You may obtain a copy of the License at
 *
 *     http://www.apache.org/licenses/LICENSE-2.0
 *
 * Unless required by applicable law or agreed to in writing, software
 * distributed under the License is distributed on an "AS IS" BASIS,
 * WITHOUT WARRANTIES OR CONDITIONS OF ANY KIND, either express or implied.
 * See the License for the specific language governing permissions and
 * limitations under the License.
 */

import Debug from "debug";
import type { GraphQLResolveInfo } from "graphql";
import { print } from "graphql";
import type { Driver } from "neo4j-driver";
import type { Neo4jGraphQLConfig, Node, Relationship } from "../../classes";
import type { Neo4jDatabaseInfo } from "../../classes/Neo4jDatabaseInfo";
import { getNeo4jDatabaseInfo } from "../../classes/Neo4jDatabaseInfo";
import { Executor } from "../../classes/Executor";
import type { ExecutorConstructorParam } from "../../classes/Executor";
import { DEBUG_GRAPHQL } from "../../constants";
import createAuthParam from "../../translate/create-auth-param";
import type { Context, ContextFeatures, Neo4jGraphQLPlugins, RequestLike } from "../../types";
import type { SubscriptionConnectionContext, SubscriptionContext } from "./subscriptions/types";
import { decodeToken, verifyGlobalAuthentication } from "./wrapper-utils";
import type { Neo4jGraphQLSchemaModel } from "../../schema-model/Neo4jGraphQLSchemaModel";
import { IncomingMessage } from "http";
import { Neo4jGraphQLAuthorization } from "../../classes/authorization/Neo4jGraphQLAuthorization";
import { getToken, parseBearerToken } from "../../classes/authorization/parse-request-token";
import { Measurement, addMeasurementField } from "../../utils/add-measurement-field";

const debug = Debug(DEBUG_GRAPHQL);

export type WrapResolverArguments = {
    driver?: Driver;
    config: Neo4jGraphQLConfig;
    nodes: Node[];
    relationships: Relationship[];
    schemaModel: Neo4jGraphQLSchemaModel;
    plugins?: Neo4jGraphQLPlugins;
    dbInfo?: Neo4jDatabaseInfo;
    features: ContextFeatures;
};

let neo4jDatabaseInfo: Neo4jDatabaseInfo;

export const wrapResolver =
    ({ driver, config, nodes, relationships, schemaModel, plugins, dbInfo, features }: WrapResolverArguments) =>
    (next) =>
    async (root, args, context: Context, info: GraphQLResolveInfo) => {
        const p1 = performance.now();
        const { driverConfig } = config;
        const callbacks = features.populatedBy?.callbacks;
        const authorization = features.authorization;

        if (debug.enabled) {
            const query = print(info.operation);

            debug(
                "%s",
                `Incoming GraphQL:\nQuery:\n${query}\nVariables:\n${JSON.stringify(info.variableValues, null, 2)}`
            );
        }

        if (!context?.executionContext) {
            if (context?.driver) {
                context.executionContext = context.driver;
            } else {
                if (!driver) {
                    throw new Error(
                        "A Neo4j driver instance must either be passed to Neo4jGraphQL on construction, or a driver, session or transaction passed as context.executionContext in each request."
                    );
                }
                context.executionContext = driver;
            }
        }

        context.info = info;

        if (!context?.driverConfig) {
            context.driverConfig = driverConfig;
        }

        context.nodes = nodes;
        context.relationships = relationships;
        context.schemaModel = schemaModel;
        context.plugins = plugins || {};
<<<<<<< HEAD
        context.subscriptionsEnabled = Boolean(features.subscriptions);
        context.callbacks = callbacks;
        context.features = features;
=======
        context.subscriptionsEnabled = Boolean(context.plugins?.subscriptions);
        context.addMeasurementsToExtension = Boolean(config.addMeasurementsToExtension);
        context.callbacks = config.callbacks;
>>>>>>> 2c62fc3c

        if (!context.jwt) {
            const req: RequestLike = context instanceof IncomingMessage ? context : context.req || context.request;
            if (authorization) {
                context.jwt = await new Neo4jGraphQLAuthorization(authorization).decode(req);
            } else {
                // TODO: remove this else after migrating to new authorization constructor
                if (context.plugins.auth) {
                    // Here we will try to compute the generic Secret or the generic jwksEndpoint
                    const contextRequest = context.req || context.request;
                    context.plugins.auth.tryToResolveKeys(
                        context instanceof IncomingMessage ? context : contextRequest
                    );
                }
                let token: string | undefined = undefined;
                const bearer = getToken(req);
                if (bearer) {
                    token = parseBearerToken(bearer);
                }
                context.jwt = await decodeToken(token, context.plugins.auth);
            }
        }

        verifyGlobalAuthentication(context, context.plugins?.auth);

        context.auth = createAuthParam({ context });

        const executorConstructorParam: ExecutorConstructorParam = {
            executionContext: context.executionContext,
            auth: context.auth,
            measureTime: Boolean(context.addMeasurementsToExtension),
        };

        if (config.queryOptions) {
            executorConstructorParam.queryOptions = config.queryOptions;
        }

        if (context.driverConfig?.database) {
            executorConstructorParam.database = context.driverConfig?.database;
        }

        if (context.driverConfig?.bookmarks) {
            executorConstructorParam.bookmarks = context.driverConfig?.bookmarks;
        }

        context.executor = new Executor(executorConstructorParam);

        if (!context.neo4jDatabaseInfo?.version) {
            if (dbInfo) {
                neo4jDatabaseInfo = dbInfo;
            }
            if (!neo4jDatabaseInfo?.version) {
                neo4jDatabaseInfo = await getNeo4jDatabaseInfo(context.executor);
            }
            context.neo4jDatabaseInfo = neo4jDatabaseInfo;
        }

        const p2 = performance.now();
        addMeasurementField(context, Measurement.wrapperTime, p2 - p1);
        return next(root, args, context, info);
    };

export const wrapSubscription =
    (resolverArgs: WrapResolverArguments) =>
    (next) =>
    async (root: any, args: any, context: SubscriptionConnectionContext | undefined, info: GraphQLResolveInfo) => {
        const plugins = resolverArgs?.plugins || {};
        const subscriptionsConfig = resolverArgs?.features.subscriptions;
        const contextParams = context?.connectionParams || {};

        if (!subscriptionsConfig) {
            debug("Subscription Mechanism not set");
            return next(root, args, context, info);
        }

        const subscriptionContext: SubscriptionContext = {
            plugin: subscriptionsConfig,
        };

        if (!context?.jwt && contextParams.authorization) {
            if (resolverArgs.features.authorization) {
                subscriptionContext.jwt = new Neo4jGraphQLAuthorization(
                    resolverArgs.features.authorization
                ).decodeBearerToken(contextParams.authorization);
            } else {
                // TODO: remove this else after migrating to new authorization constructor
                const token = parseBearerToken(contextParams.authorization);
                subscriptionContext.jwt = await decodeToken(token, plugins.auth);
            }
        }

        verifyGlobalAuthentication(subscriptionContext, plugins.auth);

        return next(root, args, { ...context, ...contextParams, ...subscriptionContext }, info);
    };<|MERGE_RESOLUTION|>--- conflicted
+++ resolved
@@ -93,15 +93,10 @@
         context.relationships = relationships;
         context.schemaModel = schemaModel;
         context.plugins = plugins || {};
-<<<<<<< HEAD
         context.subscriptionsEnabled = Boolean(features.subscriptions);
+        context.addMeasurementsToExtension = Boolean(config.addMeasurementsToExtension);
         context.callbacks = callbacks;
         context.features = features;
-=======
-        context.subscriptionsEnabled = Boolean(context.plugins?.subscriptions);
-        context.addMeasurementsToExtension = Boolean(config.addMeasurementsToExtension);
-        context.callbacks = config.callbacks;
->>>>>>> 2c62fc3c
 
         if (!context.jwt) {
             const req: RequestLike = context instanceof IncomingMessage ? context : context.req || context.request;
