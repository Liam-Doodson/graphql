/*
 * Copyright (c) "Neo4j"
 * Neo4j Sweden AB [http://neo4j.com]
 *
 * This file is part of Neo4j.
 *
 * Licensed under the Apache License, Version 2.0 (the "License");
 * you may not use this file except in compliance with the License.
 * You may obtain a copy of the License at
 *
 *     http://www.apache.org/licenses/LICENSE-2.0
 *
 * Unless required by applicable law or agreed to in writing, software
 * distributed under the License is distributed on an "AS IS" BASIS,
 * WITHOUT WARRANTIES OR CONDITIONS OF ANY KIND, either express or implied.
 * See the License for the specific language governing permissions and
 * limitations under the License.
 */

import Debug from "debug";
import type { GraphQLResolveInfo } from "graphql";
import { print } from "graphql";
import type { Driver } from "neo4j-driver";
import type { Neo4jGraphQLConfig, Node, Relationship } from "../../classes";
import type { Neo4jDatabaseInfo } from "../../classes/Neo4jDatabaseInfo";
import { getNeo4jDatabaseInfo } from "../../classes/Neo4jDatabaseInfo";
import { Executor } from "../../classes/Executor";
import type { ExecutorConstructorParam } from "../../classes/Executor";
import { DEBUG_GRAPHQL } from "../../constants";
import createAuthParam from "../../translate/create-auth-param";
import type { Context, ContextFeatures, Neo4jGraphQLPlugins, RequestLike } from "../../types";
import type { SubscriptionConnectionContext, SubscriptionContext } from "./subscriptions/types";
import { decodeToken, verifyGlobalAuthentication } from "./wrapper-utils";
import type { Neo4jGraphQLSchemaModel } from "../../schema-model/Neo4jGraphQLSchemaModel";
import { IncomingMessage } from "http";
import { Neo4jGraphQLAuthorization } from "../../classes/authorization/Neo4jGraphQLAuthorization";
import { getToken, parseBearerToken } from "../../classes/authorization/parse-request-token";

const debug = Debug(DEBUG_GRAPHQL);

export type WrapResolverArguments = {
    driver?: Driver;
    config: Neo4jGraphQLConfig;
    nodes: Node[];
    relationships: Relationship[];
    schemaModel: Neo4jGraphQLSchemaModel;
    plugins?: Neo4jGraphQLPlugins;
    dbInfo?: Neo4jDatabaseInfo;
    features: ContextFeatures;
};

let neo4jDatabaseInfo: Neo4jDatabaseInfo;

export const wrapResolver =
<<<<<<< HEAD
    ({ driver, config, nodes, relationships, schemaModel, plugins, dbInfo, features }: WrapResolverArguments) =>
=======
    ({ driver, config, nodes, relationships, schemaModel, plugins, dbInfo, authorization }: WrapResolverArguments) =>
    // TODO: strongly type this, so that context argument accepts "full" context
>>>>>>> 67800df0
    (next) =>
    // TODO: type this as Neo4jGraphQLContext
    async (root, args, context: Context, info: GraphQLResolveInfo) => {
        const { driverConfig } = config;
        const callbacks = features.populatedBy?.callbacks;
        const authorization = features.authorization;

        if (debug.enabled) {
            const query = print(info.operation);

            debug(
                "%s",
                `Incoming GraphQL:\nQuery:\n${query}\nVariables:\n${JSON.stringify(info.variableValues, null, 2)}`
            );
        }

        if (!context?.executionContext) {
            if (context?.driver) {
                context.executionContext = context.driver;
            } else {
                if (!driver) {
                    throw new Error(
                        "A Neo4j driver instance must either be passed to Neo4jGraphQL on construction, or a driver, session or transaction passed as context.executionContext in each request."
                    );
                }
                context.executionContext = driver;
            }
        }

        context.info = info;

        if (!context?.driverConfig) {
            context.driverConfig = driverConfig;
        }

        context.nodes = nodes;
        context.relationships = relationships;
        context.schemaModel = schemaModel;
        context.plugins = plugins || {};
<<<<<<< HEAD
        context.subscriptionsEnabled = Boolean(features.subscriptions);
        context.addMeasurementsToExtension = Boolean(config.addMeasurementsToExtension);
        context.callbacks = callbacks;
        context.features = features;
=======
        context.subscriptionsEnabled = Boolean(context.plugins?.subscriptions);
        context.callbacks = config.callbacks;
>>>>>>> 67800df0

        if (!context.jwt) {
            const req: RequestLike = context instanceof IncomingMessage ? context : context.req || context.request;
            if (authorization) {
                context.jwt = await new Neo4jGraphQLAuthorization(authorization).decode(req);
            } else {
                // TODO: remove this else after migrating to new authorization constructor
                if (context.plugins.auth) {
                    // Here we will try to compute the generic Secret or the generic jwksEndpoint
                    const contextRequest = context.req || context.request;
                    context.plugins.auth.tryToResolveKeys(
                        context instanceof IncomingMessage ? context : contextRequest
                    );
                }
                let token: string | undefined = undefined;
                const bearer = getToken(req);
                if (bearer) {
                    token = parseBearerToken(bearer);
                }
                context.jwt = await decodeToken(token, context.plugins.auth);
            }
        }

        verifyGlobalAuthentication(context, context.plugins?.auth);

        context.auth = createAuthParam({ context });

        const executorConstructorParam: ExecutorConstructorParam = {
            executionContext: context.executionContext,
            auth: context.auth,
        };

        if (config.queryOptions) {
            executorConstructorParam.queryOptions = config.queryOptions;
        }

        if (context.driverConfig?.database) {
            executorConstructorParam.database = context.driverConfig?.database;
        }

        if (context.driverConfig?.bookmarks) {
            executorConstructorParam.bookmarks = context.driverConfig?.bookmarks;
        }

        context.executor = new Executor(executorConstructorParam);

        if (!context.neo4jDatabaseInfo?.version) {
            if (dbInfo) {
                neo4jDatabaseInfo = dbInfo;
            }
            if (!neo4jDatabaseInfo?.version) {
                neo4jDatabaseInfo = await getNeo4jDatabaseInfo(context.executor);
            }
            context.neo4jDatabaseInfo = neo4jDatabaseInfo;
        }

        return next(root, args, context, info);
    };

export const wrapSubscription =
    (resolverArgs: WrapResolverArguments) =>
    (next) =>
    async (root: any, args: any, context: SubscriptionConnectionContext | undefined, info: GraphQLResolveInfo) => {
        const plugins = resolverArgs?.plugins || {};
        const subscriptionsConfig = resolverArgs?.features.subscriptions;
        const contextParams = context?.connectionParams || {};

        if (!subscriptionsConfig) {
            debug("Subscription Mechanism not set");
            return next(root, args, context, info);
        }

        const subscriptionContext: SubscriptionContext = {
            plugin: subscriptionsConfig,
        };

        if (context?.jwt) {
            subscriptionContext.jwt = context.jwt;
        } else if (!context?.jwt && contextParams.authorization) {
            if (resolverArgs.features.authorization) {
                subscriptionContext.jwt = new Neo4jGraphQLAuthorization(
                    resolverArgs.features.authorization
                ).decodeBearerToken(contextParams.authorization);
            } else {
                // TODO: remove this else after migrating to new authorization constructor
                const token = parseBearerToken(contextParams.authorization);
                subscriptionContext.jwt = await decodeToken(token, plugins.auth);
            }
        }

        verifyGlobalAuthentication(subscriptionContext, plugins.auth);

        return next(root, args, { ...context, ...contextParams, ...subscriptionContext }, info);
    };<|MERGE_RESOLUTION|>--- conflicted
+++ resolved
@@ -52,12 +52,8 @@
 let neo4jDatabaseInfo: Neo4jDatabaseInfo;
 
 export const wrapResolver =
-<<<<<<< HEAD
     ({ driver, config, nodes, relationships, schemaModel, plugins, dbInfo, features }: WrapResolverArguments) =>
-=======
-    ({ driver, config, nodes, relationships, schemaModel, plugins, dbInfo, authorization }: WrapResolverArguments) =>
     // TODO: strongly type this, so that context argument accepts "full" context
->>>>>>> 67800df0
     (next) =>
     // TODO: type this as Neo4jGraphQLContext
     async (root, args, context: Context, info: GraphQLResolveInfo) => {
@@ -97,15 +93,9 @@
         context.relationships = relationships;
         context.schemaModel = schemaModel;
         context.plugins = plugins || {};
-<<<<<<< HEAD
         context.subscriptionsEnabled = Boolean(features.subscriptions);
-        context.addMeasurementsToExtension = Boolean(config.addMeasurementsToExtension);
         context.callbacks = callbacks;
         context.features = features;
-=======
-        context.subscriptionsEnabled = Boolean(context.plugins?.subscriptions);
-        context.callbacks = config.callbacks;
->>>>>>> 67800df0
 
         if (!context.jwt) {
             const req: RequestLike = context instanceof IncomingMessage ? context : context.req || context.request;
