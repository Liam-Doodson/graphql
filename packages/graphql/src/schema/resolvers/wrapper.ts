/*
 * Copyright (c) "Neo4j"
 * Neo4j Sweden AB [http://neo4j.com]
 *
 * This file is part of Neo4j.
 *
 * Licensed under the Apache License, Version 2.0 (the "License");
 * you may not use this file except in compliance with the License.
 * You may obtain a copy of the License at
 *
 *     http://www.apache.org/licenses/LICENSE-2.0
 *
 * Unless required by applicable law or agreed to in writing, software
 * distributed under the License is distributed on an "AS IS" BASIS,
 * WITHOUT WARRANTIES OR CONDITIONS OF ANY KIND, either express or implied.
 * See the License for the specific language governing permissions and
 * limitations under the License.
 */

import Debug from "debug";
import type { GraphQLResolveInfo } from "graphql";
import { print } from "graphql";
import type { Driver } from "neo4j-driver";
import type { Neo4jGraphQLConfig, Node, Relationship } from "../../classes";
import type { Neo4jDatabaseInfo } from "../../classes/Neo4jDatabaseInfo";
import { getNeo4jDatabaseInfo } from "../../classes/Neo4jDatabaseInfo";
import { Executor } from "../../classes/Executor";
import type { ExecutorConstructorParam } from "../../classes/Executor";
import { DEBUG_GRAPHQL } from "../../constants";
import createAuthParam from "../../translate/create-auth-param";
import type { Context, ContextFeatures, Neo4jGraphQLPlugins, RequestLike } from "../../types";
import type { SubscriptionConnectionContext, SubscriptionContext } from "./subscriptions/types";
import { decodeToken, verifyGlobalAuthentication } from "./wrapper-utils";
import type { Neo4jGraphQLSchemaModel } from "../../schema-model/Neo4jGraphQLSchemaModel";
import { IncomingMessage } from "http";
import { Neo4jGraphQLAuthorization } from "../../classes/authorization/Neo4jGraphQLAuthorization";
import { getToken, parseBearerToken } from "../../classes/authorization/parse-request-token";
import { Measurement, addMeasurementField } from "../../utils/add-measurement-field";

const debug = Debug(DEBUG_GRAPHQL);

export type WrapResolverArguments = {
    driver?: Driver;
    config: Neo4jGraphQLConfig;
    nodes: Node[];
    relationships: Relationship[];
    schemaModel: Neo4jGraphQLSchemaModel;
    plugins?: Neo4jGraphQLPlugins;
    dbInfo?: Neo4jDatabaseInfo;
    features: ContextFeatures;
};

let neo4jDatabaseInfo: Neo4jDatabaseInfo;

export const wrapResolver =
    ({ driver, config, nodes, relationships, schemaModel, plugins, dbInfo, features }: WrapResolverArguments) =>
    (next) =>
    async (root, args, context: Context, info: GraphQLResolveInfo) => {
        const p1 = performance.now();
        const { driverConfig } = config;
        const callbacks = features.populatedBy?.callbacks;
        const authorization = features.authorization;

        if (debug.enabled) {
            const query = print(info.operation);

            debug(
                "%s",
                `Incoming GraphQL:\nQuery:\n${query}\nVariables:\n${JSON.stringify(info.variableValues, null, 2)}`
            );
        }

        if (!context?.executionContext) {
            if (context?.driver) {
                context.executionContext = context.driver;
            } else {
                if (!driver) {
                    throw new Error(
                        "A Neo4j driver instance must either be passed to Neo4jGraphQL on construction, or a driver, session or transaction passed as context.executionContext in each request."
                    );
                }
                context.executionContext = driver;
            }
        }

        context.info = info;

        if (!context?.driverConfig) {
            context.driverConfig = driverConfig;
        }

        context.nodes = nodes;
        context.relationships = relationships;
        context.schemaModel = schemaModel;
        context.plugins = plugins || {};
        context.subscriptionsEnabled = Boolean(features.subscriptions);
        context.addMeasurementsToExtension = Boolean(config.addMeasurementsToExtension);
        context.callbacks = callbacks;
        context.features = features;

        if (!context.jwt) {
            const req: RequestLike = context instanceof IncomingMessage ? context : context.req || context.request;
            if (authorization) {
                context.jwt = await new Neo4jGraphQLAuthorization(authorization).decode(req);
            } else {
                // TODO: remove this else after migrating to new authorization constructor
                if (context.plugins.auth) {
                    // Here we will try to compute the generic Secret or the generic jwksEndpoint
                    const contextRequest = context.req || context.request;
                    context.plugins.auth.tryToResolveKeys(
                        context instanceof IncomingMessage ? context : contextRequest
                    );
                }
                let token: string | undefined = undefined;
                const bearer = getToken(req);
                if (bearer) {
                    token = parseBearerToken(bearer);
                }
                context.jwt = await decodeToken(token, context.plugins.auth);
            }
        }

        verifyGlobalAuthentication(context, context.plugins?.auth);

        context.auth = createAuthParam({ context });

        const executorConstructorParam: ExecutorConstructorParam = {
            executionContext: context.executionContext,
            auth: context.auth,
            measureTime: Boolean(context.addMeasurementsToExtension),
        };

        if (config.queryOptions) {
            executorConstructorParam.queryOptions = config.queryOptions;
        }

        if (context.driverConfig?.database) {
            executorConstructorParam.database = context.driverConfig?.database;
        }

        if (context.driverConfig?.bookmarks) {
            executorConstructorParam.bookmarks = context.driverConfig?.bookmarks;
        }

        context.executor = new Executor(executorConstructorParam);

        if (!context.neo4jDatabaseInfo?.version) {
            if (dbInfo) {
                neo4jDatabaseInfo = dbInfo;
            }
            if (!neo4jDatabaseInfo?.version) {
                neo4jDatabaseInfo = await getNeo4jDatabaseInfo(context.executor);
            }
            context.neo4jDatabaseInfo = neo4jDatabaseInfo;
        }

        const p2 = performance.now();
        addMeasurementField(context, Measurement.wrapperTime, p2 - p1);
        return next(root, args, context, info);
    };

export const wrapSubscription =
    (resolverArgs: WrapResolverArguments) =>
    (next) =>
    async (root: any, args: any, context: SubscriptionConnectionContext | undefined, info: GraphQLResolveInfo) => {
        const plugins = resolverArgs?.plugins || {};
        const subscriptionsConfig = resolverArgs?.features.subscriptions;
        const contextParams = context?.connectionParams || {};

        if (!subscriptionsConfig) {
            debug("Subscription Mechanism not set");
            return next(root, args, context, info);
        }

        const subscriptionContext: SubscriptionContext = {
            plugin: subscriptionsConfig,
        };

<<<<<<< HEAD
        if (!context?.jwt && contextParams.authorization) {
            if (resolverArgs.features.authorization) {
                subscriptionContext.jwt = new Neo4jGraphQLAuthorization(
                    resolverArgs.features.authorization
                ).decodeBearerToken(contextParams.authorization);
=======
        if (context?.jwt) {
            subscriptionContext.jwt = context.jwt;
        } else if (!context?.jwt && contextParams.authorization) {
            if (resolverArgs.authorization) {
                subscriptionContext.jwt = new Neo4jGraphQLAuthorization(resolverArgs.authorization).decodeBearerToken(
                    contextParams.authorization
                );
>>>>>>> 99cf2c2a
            } else {
                // TODO: remove this else after migrating to new authorization constructor
                const token = parseBearerToken(contextParams.authorization);
                subscriptionContext.jwt = await decodeToken(token, plugins.auth);
            }
        }

        verifyGlobalAuthentication(subscriptionContext, plugins.auth);

        return next(root, args, { ...context, ...contextParams, ...subscriptionContext }, info);
    };<|MERGE_RESOLUTION|>--- conflicted
+++ resolved
@@ -176,21 +176,13 @@
             plugin: subscriptionsConfig,
         };
 
-<<<<<<< HEAD
-        if (!context?.jwt && contextParams.authorization) {
+        if (context?.jwt) {
+            subscriptionContext.jwt = context.jwt;
+        } else if (!context?.jwt && contextParams.authorization) {
             if (resolverArgs.features.authorization) {
                 subscriptionContext.jwt = new Neo4jGraphQLAuthorization(
                     resolverArgs.features.authorization
                 ).decodeBearerToken(contextParams.authorization);
-=======
-        if (context?.jwt) {
-            subscriptionContext.jwt = context.jwt;
-        } else if (!context?.jwt && contextParams.authorization) {
-            if (resolverArgs.authorization) {
-                subscriptionContext.jwt = new Neo4jGraphQLAuthorization(resolverArgs.authorization).decodeBearerToken(
-                    contextParams.authorization
-                );
->>>>>>> 99cf2c2a
             } else {
                 // TODO: remove this else after migrating to new authorization constructor
                 const token = parseBearerToken(contextParams.authorization);
