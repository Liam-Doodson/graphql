--- conflicted
+++ resolved
@@ -24,14 +24,9 @@
 export type SubscriptionEventType = "create" | "update" | "delete" | "create_relationship" | "delete_relationship";
 
 export type SubscriptionContext = {
-<<<<<<< HEAD
     plugin: Neo4jGraphQLSubscriptionsMechanism;
     jwt?: JWTPayload;
-=======
-    plugin: Neo4jGraphQLSubscriptionsPlugin;
-    jwt?: JwtPayload;
     jwtPayloadFieldsMap?: Map<string, string>;
->>>>>>> 178f5224
     schemaModel: Neo4jGraphQLSchemaModel;
 };
 
