/*
 * Copyright (c) "Neo4j"
 * Neo4j Sweden AB [http://neo4j.com]
 *
 * This file is part of Neo4j.
 *
 * Licensed under the Apache License, Version 2.0 (the "License");
 * you may not use this file except in compliance with the License.
 * You may obtain a copy of the License at
 *
 *     http://www.apache.org/licenses/LICENSE-2.0
 *
 * Unless required by applicable law or agreed to in writing, software
 * distributed under the License is distributed on an "AS IS" BASIS,
 * WITHOUT WARRANTIES OR CONDITIONS OF ANY KIND, either express or implied.
 * See the License for the specific language governing permissions and
 * limitations under the License.
 */

import { cursorToOffset } from "graphql-relay";
import type { Node } from "../classes";
import createProjectionAndParams from "./create-projection-and-params";
import type { GraphQLOptionsArg, GraphQLWhereArg, CypherFieldReferenceMap } from "../types";
import { createMatchClause } from "./translate-top-level-match";
import Cypher from "@neo4j/cypher-builder";
import { addSortAndLimitOptionsToClause } from "./projection/subquery/add-sort-and-limit-to-clause";
import { SCORE_FIELD } from "../graphql/directives/fulltext";
import { compileCypher } from "../utils/compile-cypher";
import type { Neo4jGraphQLTranslationContext } from "../types/neo4j-graphql-translation-context";
import { QueryASTFactory } from "./queryAST/factory/QueryASTFactory";
import type { ConcreteEntity } from "../schema-model/entity/ConcreteEntity";
import Debug from "debug";
import { DEBUG_TRANSLATE } from "../constants";

const debug = Debug(DEBUG_TRANSLATE);

function testQueryAST({ context, node }: { context: Neo4jGraphQLTranslationContext; node: Node }): Cypher.CypherResult {
    const { resolveTree } = context;
    const factory = new QueryASTFactory(context.schemaModel);
    const entity = context.schemaModel.getEntity(node.name);
    if (!entity) throw new Error("Entity not found");
    const queryAST = factory.createQueryAST(resolveTree, entity as ConcreteEntity, context);
    const clause = queryAST.transpile();
    debug(queryAST.print());
    return clause.build();
}

export function translateRead(
    {
        node,
        context,
        isRootConnectionField,
    }: {
        context: Neo4jGraphQLTranslationContext;
        node: Node;
        isRootConnectionField?: boolean;
    },
    varName = "this"
): Cypher.CypherResult {
    const { resolveTree } = context;
    const matchNode = new Cypher.NamedNode(varName, { labels: node.getLabels(context) });

    if (!isRootConnectionField && !resolveTree.args.fulltext && !resolveTree.args.phrase) {
        return testQueryAST({ context, node });
    }

    const cypherFieldAliasMap: CypherFieldReferenceMap = {};

    const where = resolveTree.args.where as GraphQLWhereArg | undefined;

    let projAuth: Cypher.Clause | undefined;

    const {
        matchClause: topLevelMatch,
        preComputedWhereFieldSubqueries,
        whereClause: topLevelWhereClause,
    } = createMatchClause({
        matchNode,
        node,
        context,
        operation: "READ",
        where,
    });

    const projection = createProjectionAndParams({
        node,
        context,
        resolveTree,
        varName: new Cypher.NamedNode(varName),
        cypherFieldAliasMap,
    });

    const predicates: Cypher.Predicate[] = [];

    predicates.push(...projection.predicates);

    if (predicates.length) {
        projAuth = new Cypher.With("*").where(Cypher.and(...predicates));
    }

    const projectionSubqueries = Cypher.concat(...projection.subqueries);
    const projectionSubqueriesBeforeSort = Cypher.concat(...projection.subqueriesBeforeSort);

    let orderClause: Cypher.Clause | Cypher.With | undefined;

    const optionsInput = (resolveTree.args.options || {}) as GraphQLOptionsArg;

    if (context.fulltext) {
        optionsInput.sort = optionsInput.sort?.[node?.singular] || optionsInput.sort;
    }

    if (node.limit) {
        optionsInput.limit = node.limit.getLimit(optionsInput.limit);
        resolveTree.args.options = resolveTree.args.options || {};
        (resolveTree.args.options as Record<string, any>).limit = optionsInput.limit;
    }

    const hasOrdering = optionsInput.sort || optionsInput.limit || optionsInput.offset;

    if (hasOrdering) {
        orderClause = new Cypher.With("*");
        addSortAndLimitOptionsToClause({
            optionsInput,
            target: matchNode,
            projectionClause: orderClause as Cypher.With,
            nodeField: node.singular,
            fulltextScoreVariable: context.fulltext?.scoreVariable,
            cypherFields: node.cypherFields,
            cypherFieldAliasMap,
            graphElement: node,
        });
    }

    const projectionExpression = new Cypher.RawCypher((env) => {
        return [`${varName} ${compileCypher(projection.projection, env)}`, projection.params];
    });

    let returnClause = new Cypher.Return([projectionExpression, varName]);

    if (context.fulltext?.scoreVariable) {
        returnClause = new Cypher.Return(
            [projectionExpression, varName],
            [context.fulltext?.scoreVariable, SCORE_FIELD]
        );
    }

    let projectionClause: Cypher.Clause = returnClause; // TODO avoid reassign
    let connectionPreClauses: Cypher.Clause | undefined;

    if (isRootConnectionField) {
        const hasConnectionOrdering = resolveTree.args.first || resolveTree.args.after || resolveTree.args.sort;
        if (hasConnectionOrdering) {
            const afterInput = resolveTree.args.after as string | undefined;
            const offset = afterInput ? cursorToOffset(afterInput) + 1 : undefined;
            orderClause = new Cypher.With("*");
            addSortAndLimitOptionsToClause({
                optionsInput: {
                    sort: resolveTree.args.sort as any,
                    limit: resolveTree.args.first as any,
                    offset,
                },
                target: matchNode,
                projectionClause: orderClause as Cypher.With,
                nodeField: node.singular,
                fulltextScoreVariable: context.fulltext?.scoreVariable,
                cypherFields: node.cypherFields,
                cypherFieldAliasMap,
                graphElement: node,
            });
        }

        // TODO: unify with createConnectionClause
        const edgesVar = new Cypher.NamedVariable("edges");
        const edgeVar = new Cypher.NamedVariable("edge");
        const totalCountVar = new Cypher.NamedVariable("totalCount");

        const withCollect = new Cypher.With([Cypher.collect(matchNode), edgesVar]).with(edgesVar, [
            Cypher.size(edgesVar),
            totalCountVar,
        ]);

        const unwind = new Cypher.Unwind([edgesVar, matchNode]).with(matchNode, totalCountVar);
        connectionPreClauses = Cypher.concat(withCollect, unwind);

        const connectionEdge = new Cypher.Map({
            node: projectionExpression,
        });

        const withTotalCount = new Cypher.With([connectionEdge, edgeVar], totalCountVar, matchNode);
        const returnClause = new Cypher.With([Cypher.collect(edgeVar), edgesVar], totalCountVar).return([
            new Cypher.Map({
                edges: edgesVar,
                totalCount: totalCountVar,
            }),
            matchNode,
        ]);

        projectionClause = Cypher.concat(withTotalCount, returnClause);
    }

    const preComputedWhereFields: Cypher.Clause | undefined =
        preComputedWhereFieldSubqueries && !preComputedWhereFieldSubqueries.empty
            ? Cypher.concat(preComputedWhereFieldSubqueries, topLevelWhereClause)
            : topLevelWhereClause;

    const readQuery = Cypher.concat(
        topLevelMatch,
        preComputedWhereFields,
        projAuth,
        connectionPreClauses,
        projectionSubqueriesBeforeSort,
        orderClause, // Required for performance optimization
        projectionSubqueries,
        projectionClause
    );
<<<<<<< HEAD

    const result = readQuery.build(undefined, context.cypherParams ? { ...context.cypherParams } : {});
=======
    const result = readQuery.build();
>>>>>>> 00b626d7

    return result;
}<|MERGE_RESOLUTION|>--- conflicted
+++ resolved
@@ -213,12 +213,9 @@
         projectionSubqueries,
         projectionClause
     );
-<<<<<<< HEAD
-
-    const result = readQuery.build(undefined, context.cypherParams ? { ...context.cypherParams } : {});
-=======
+
+    // const result = readQuery.build(undefined, context.cypherParams ? { ...context.cypherParams } : {});
     const result = readQuery.build();
->>>>>>> 00b626d7
 
     return result;
 }