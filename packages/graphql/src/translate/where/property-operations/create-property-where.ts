--- conflicted
+++ resolved
@@ -94,15 +94,11 @@
 
         if (isAggregate) {
             if (!relationField) throw new Error("Aggregate filters must be on relationship fields");
-<<<<<<< HEAD
             const relationTypeName = node.connectionFields.find(
                 (x) => x.relationship.fieldName === fieldName
             )?.relationshipTypeName;
             const relationship = context.relationships.find((x) => x.name === relationTypeName);
-            return aggregatePreComputedWhereFields(
-=======
             return aggregatePreComputedWhereFields({
->>>>>>> 89e7c3ab
                 value,
                 relationField,
                 relationship,
