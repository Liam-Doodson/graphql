--- conflicted
+++ resolved
@@ -18,13 +18,8 @@
  */
 
 import { escapeLabel } from "../utils";
-<<<<<<< HEAD
-import { Node } from "./Node";
-import { CypherVariable, WhereElement, WhereParams } from "./References";
-=======
 import type { Node } from "./Node";
-import type { CypherVariable } from "./References";
->>>>>>> eefbec5b
+import type { CypherVariable, WhereElement, WhereParams } from "./References";
 
 export type RelationshipInput = {
     source: Node;
