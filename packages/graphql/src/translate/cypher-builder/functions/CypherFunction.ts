/*
 * Copyright (c) "Neo4j"
 * Neo4j Sweden AB [http://neo4j.com]
 *
 * This file is part of Neo4j.
 *
 * Licensed under the Apache License, Version 2.0 (the "License");
 * you may not use this file except in compliance with the License.
 * You may obtain a copy of the License at
 *
 *     http://www.apache.org/licenses/LICENSE-2.0
 *
 * Unless required by applicable law or agreed to in writing, software
 * distributed under the License is distributed on an "AS IS" BASIS,
 * WITHOUT WARRANTIES OR CONDITIONS OF ANY KIND, either express or implied.
 * See the License for the specific language governing permissions and
 * limitations under the License.
 */

import { CypherASTNode } from "../CypherASTNode";
import type { Variable } from "../CypherBuilder";
import type { CypherEnvironment } from "../Environment";
import type { Expr } from "../types";

export class CypherFunction extends CypherASTNode {
    protected name: string;
    private params: Array<Expr>;

    constructor(name: string, params: Array<Expr> = []) {
        super();
        this.name = name;
        this.params = params;
        for (const param of params) {
            if (param instanceof CypherASTNode) {
                this.addChildren(param);
            }
        }
    }

    public getCypher(env: CypherEnvironment): string {
        const argsStr = this.params.map((expr) => expr.getCypher(env)).join(", ");

        return `${this.name}(${argsStr})`;
    }
}

export function coalesce(expr: Expr, ...optionalExpr: Expr[]): CypherFunction {
    return new CypherFunction("coalesce", [expr, ...optionalExpr]);
}

export function point(variable: Expr): CypherFunction {
    return new CypherFunction("point", [variable]);
}

export function distance(lexpr: Expr, rexpr: Expr): CypherFunction {
    return new CypherFunction("distance", [lexpr, rexpr]);
}

<<<<<<< HEAD
export function pointDistance(lexpr: Expr, rexpr: Expr): CypherFunction {
    return new CypherFunction("point.distance", [lexpr, rexpr]);
}

export function labels(nodeRef: NodeRef): CypherFunction {
=======
export function labels(nodeRef: Variable): CypherFunction {
>>>>>>> f44bf6c7
    return new CypherFunction("labels", [nodeRef]);
}

export function cypherDatetime(): CypherFunction {
    return new CypherFunction("datetime");
}

export function count(expr: Expr): CypherFunction {
    return new CypherFunction("count", [expr]);
}

export function min(expr: Expr): CypherFunction {
    return new CypherFunction("min", [expr]);
}

export function max(expr: Expr): CypherFunction {
    return new CypherFunction("max", [expr]);
}

export function avg(expr: Expr): CypherFunction {
    return new CypherFunction("avg", [expr]);
}

export function sum(expr: Expr): CypherFunction {
    return new CypherFunction("sum", [expr]);
}<|MERGE_RESOLUTION|>--- conflicted
+++ resolved
@@ -56,15 +56,11 @@
     return new CypherFunction("distance", [lexpr, rexpr]);
 }
 
-<<<<<<< HEAD
 export function pointDistance(lexpr: Expr, rexpr: Expr): CypherFunction {
     return new CypherFunction("point.distance", [lexpr, rexpr]);
 }
 
-export function labels(nodeRef: NodeRef): CypherFunction {
-=======
 export function labels(nodeRef: Variable): CypherFunction {
->>>>>>> f44bf6c7
     return new CypherFunction("labels", [nodeRef]);
 }
 
