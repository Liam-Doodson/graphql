/*
 * Copyright (c) "Neo4j"
 * Neo4j Sweden AB [http://neo4j.com]
 *
 * This file is part of Neo4j.
 *
 * Licensed under the Apache License, Version 2.0 (the "License");
 * you may not use this file except in compliance with the License.
 * You may obtain a copy of the License at
 *
 *     http://www.apache.org/licenses/LICENSE-2.0
 *
 * Unless required by applicable law or agreed to in writing, software
 * distributed under the License is distributed on an "AS IS" BASIS,
 * WITHOUT WARRANTIES OR CONDITIONS OF ANY KIND, either express or implied.
 * See the License for the specific language governing permissions and
 * limitations under the License.
 */

import type { RelationField, Context, PrimitiveField } from "../types";
import type { Node, Relationship } from "../classes";
import { Neo4jGraphQLError } from "../classes";
import type { CallbackBucket } from "../classes/CallbackBucket";
import { createAuthAndParams } from "./create-auth-and-params";
import { AUTH_FORBIDDEN_ERROR } from "../constants";
import { asArray, omitFields } from "../utils/utils";
import Cypher from "@neo4j/cypher-builder";
import { addCallbackAndSetParamCypher } from "./utils/callback-utils";
import { findConflictingProperties } from "../utils/is-property-clash";
import { createConnectionEventMeta } from "./subscriptions/create-connection-event-meta";
import { filterMetaVariable } from "./subscriptions/filter-meta-variable";
import { getCypherRelationshipDirection } from "../utils/get-relationship-direction";
import { compileCypher } from "../utils/compile-cypher";

type CreateOrConnectInput = {
    where?: {
        node: Record<string, any>;
    };
    onCreate?: {
        node?: Record<string, any>;
        edge?: Record<string, any>;
    };
};

export function createConnectOrCreateAndParams({
    input,
    varName,
    parentVar,
    relationField,
    refNode,
    node,
    context,
    withVars,
    callbackBucket,
}: {
    input: CreateOrConnectInput[] | CreateOrConnectInput;
    varName: string;
    parentVar: string;
    relationField: RelationField;
    refNode: Node;
    node: Node;
    context: Context;
    withVars: string[];
    callbackBucket: CallbackBucket;
}): Cypher.CypherResult {
    asArray(input).forEach((connectOrCreateItem) => {
        const conflictingProperties = findConflictingProperties({
            node: refNode,
            input: connectOrCreateItem.onCreate?.node,
        });
        if (conflictingProperties.length > 0) {
            throw new Neo4jGraphQLError(
                `Conflicting modification of ${conflictingProperties.map((n) => `[[${n}]]`).join(", ")} on type ${
                    refNode.name
                }`
            );
        }
    });

    const withVarsVariables = withVars.map((name) => new Cypher.NamedVariable(name));

    const statements = asArray(input).map((inputItem, index) => {
        const subqueryBaseName = `${varName}${index}`;
        const result = createConnectOrCreatePartialStatement({
            input: inputItem,
            baseName: subqueryBaseName,
            parentVar,
            relationField,
            refNode,
            node,
            context,
            callbackBucket,
            withVars,
        });
        return result;
    });

    const wrappedQueries = statements.map((statement) => {
        let subquery: Cypher.Clause = statement;

        if (context.subscriptionsEnabled) {
            const susbcriptionsMeta = new Cypher.RawCypher("meta as update_meta");
            const returnStatement = new Cypher.Return(susbcriptionsMeta);
            subquery = Cypher.concat(statement, returnStatement);
        }

        const withStatement = new Cypher.With(...withVarsVariables);

        const callStatement = new Cypher.Call(subquery).innerWith(...withVarsVariables);
        const subqueryClause = Cypher.concat(withStatement, callStatement);
        if (context.subscriptionsEnabled) {
            const afterCallWithStatement = new Cypher.With("*", [new Cypher.NamedVariable("update_meta"), "meta"]);
            Cypher.concat(subqueryClause, afterCallWithStatement);
        }

        return subqueryClause;
    });

    const query = Cypher.concat(...wrappedQueries);

    return query.build(`${varName}_`);
}

function createConnectOrCreatePartialStatement({
    input,
    baseName,
    parentVar,
    relationField,
    refNode,
    node,
    context,
    callbackBucket,
    withVars,
}: {
    input: CreateOrConnectInput;
    baseName: string;
    parentVar: string;
    relationField: RelationField;
    refNode: Node;
    node: Node;
    context: Context;
    callbackBucket: CallbackBucket;
    withVars: string[];
}): Cypher.Clause {
    const mergeQuery = mergeStatement({
        input,
        refNode,
        parentRefNode: node,
        context,
        relationField,
        parentNode: new Cypher.NamedNode(parentVar),
        varName: baseName,
        callbackBucket,
        withVars,
    });

    const authQuery = createAuthStatement({
        node: refNode,
        context,
        nodeName: baseName,
    });

    if (authQuery) {
        return Cypher.concat(mergeQuery, new Cypher.With("*"), authQuery);
    }
    return mergeQuery;
}

function mergeStatement({
    input,
    refNode,
    parentRefNode,
    context,
    relationField,
    parentNode,
    varName,
    callbackBucket,
    withVars,
}: {
    input: CreateOrConnectInput;
    refNode: Node;
    parentRefNode: Node;
    context: Context;
    relationField: RelationField;
    parentNode: Cypher.Node;
    varName: string;
    callbackBucket: CallbackBucket;
    withVars: string[];
}): Cypher.Clause {
    const whereNodeParameters = getCypherParameters(input.where?.node, refNode);
    const onCreateNodeParameters = getCypherParameters(input.onCreate?.node, refNode);

    const autogeneratedParams = getAutogeneratedParams(refNode);
    const node = new Cypher.NamedNode(varName, {
        labels: refNode.getLabels(context),
    });
    const nodePattern = new Cypher.Pattern(node).withProperties(whereNodeParameters);

    const unsetAutogeneratedParams = omitFields(autogeneratedParams, Object.keys(whereNodeParameters));
    const callbackFields = getCallbackFields(refNode);

    const callbackParams = callbackFields
        .map((callbackField): [Cypher.Property, Cypher.RawCypher] | [] => {
            const varNameVariable = new Cypher.NamedVariable(varName);
            return addCallbackAndSetParamCypher(
                callbackField,
                varNameVariable,
                parentNode,
                callbackBucket,
                "CREATE",
                node
            );
        })
        .filter((tuple) => tuple.length !== 0) as [Cypher.Property, Cypher.RawCypher][];

    const rawNodeParams = {
        ...unsetAutogeneratedParams,
        ...onCreateNodeParameters,
    };

    const onCreateParams = Object.entries(rawNodeParams).map(([key, param]): [Cypher.Property, Cypher.Param] => {
        return [node.property(key), param];
    });

    const merge = new Cypher.Merge(nodePattern).onCreate(...onCreateParams, ...callbackParams);

    const relationshipFields = context.relationships.find((x) => x.properties === relationField.properties);
    const autogeneratedRelationshipParams = relationshipFields ? getAutogeneratedParams(relationshipFields) : {};
    const rawOnCreateRelationshipParams = Cypher.utils.toCypherParams(input.onCreate?.edge || {});

    const rawRelationshipParams = {
        ...autogeneratedRelationshipParams,
        ...rawOnCreateRelationshipParams,
    };

    const relationship = new Cypher.Relationship({ type: relationField.type });
    const direction = getCypherRelationshipDirection(relationField);
    const relationshipPattern = new Cypher.Pattern(parentNode)
        .related(relationship)
        .withDirection(direction)
        .to(node)
        .withoutLabels();

    const onCreateRelationshipParams = Object.entries(rawRelationshipParams).map(
        ([key, param]): [Cypher.Property, Cypher.Param] => {
            return [relationship.property(key), param];
        }
    );
    const relationshipMerge = new Cypher.Merge(relationshipPattern).onCreate(...onCreateRelationshipParams);

    let withClause: Cypher.Clause | undefined;
    if (context.subscriptionsEnabled) {
        const [fromTypename, toTypename] =
            relationField.direction === "IN" ? [refNode.name, parentRefNode.name] : [parentRefNode.name, refNode.name];
        const [fromNode, toNode] = relationField.direction === "IN" ? [node, parentNode] : [parentNode, node];

        withClause = new Cypher.RawCypher((env: Cypher.Environment) => {
            const eventWithMetaStr = createConnectionEventMeta({
                event: "create_relationship",
<<<<<<< HEAD
                relVariable: relationship.getCypher(env),
                fromVariable: fromNode.getCypher(env),
                toVariable: toNode.getCypher(env),
                typename: relationField.typeUnescaped,
=======
                relVariable: compileCypher(relationship, env),
                fromVariable: compileCypher(fromNode, env),
                toVariable: compileCypher(toNode, env),
                typename: relationField.type,
>>>>>>> 4db24895
                fromTypename,
                toTypename,
            });
            return `WITH ${eventWithMetaStr}, ${filterMetaVariable([...withVars, varName]).join(", ")}`;
        });
    }

    return Cypher.concat(merge, relationshipMerge, withClause);
}

function createAuthStatement({
    node,
    context,
    nodeName,
}: {
    node: Node;
    context: Context;
    nodeName: string;
}): Cypher.Clause | undefined {
    if (!node.auth) return undefined;

    const { cypher, params } = createAuthAndParams({
        entity: node,
        operations: ["CONNECT", "CREATE"],
        context,
        allow: { node, varName: nodeName },
    });

    if (!cypher) return undefined;

    return new Cypher.RawCypher(() => {
        const predicate = `NOT (${cypher})`;
        const message = AUTH_FORBIDDEN_ERROR;

        const cypherStr = `CALL apoc.util.validate(${predicate}, "${message}", [0])`;

        return [cypherStr, params];
    });
}

function getCallbackFields(node: Node | Relationship): PrimitiveField[] {
    const callbackFields = node.primitiveFields.filter((f) => f.callback);
    return callbackFields;
}

// Helper for compatibility reasons
function getAutogeneratedParams(node: Node | Relationship): Record<string, Cypher.Param<any>> {
    const autogeneratedFields = node.primitiveFields
        .filter((f) => f.autogenerate)
        .reduce((acc, field) => {
            if (field.dbPropertyName) {
                acc[field.dbPropertyName] = new Cypher.RawCypher("randomUUID()");
            }
            return acc;
        }, {});

    const autogeneratedTemporalFields = node.temporalFields
        .filter((field) => ["DateTime", "Time"].includes(field.typeMeta.name) && field.timestamps?.includes("CREATE"))
        .reduce((acc, field) => {
            if (field.dbPropertyName) {
                acc[field.dbPropertyName] = new Cypher.RawCypher(`${field.typeMeta.name.toLowerCase()}()`);
            }
            return acc;
        }, {});
    return { ...autogeneratedTemporalFields, ...autogeneratedFields };
}

function getCypherParameters(onCreateParams: Record<string, any> = {}, node?: Node): Record<string, Cypher.Param<any>> {
    const params = Object.entries(onCreateParams).reduce((acc, [key, value]) => {
        const nodeField = node?.constrainableFields.find((f) => f.fieldName === key);
        const nodeFieldName = nodeField?.dbPropertyNameUnescaped || nodeField?.fieldName;
        const fieldName = nodeFieldName || key;
        const valueOrArray = nodeField?.typeMeta.array ? asArray(value) : value;
        acc[fieldName] = valueOrArray;
        return acc;
    }, {});
    return Cypher.utils.toCypherParams(params);
}<|MERGE_RESOLUTION|>--- conflicted
+++ resolved
@@ -257,17 +257,10 @@
         withClause = new Cypher.RawCypher((env: Cypher.Environment) => {
             const eventWithMetaStr = createConnectionEventMeta({
                 event: "create_relationship",
-<<<<<<< HEAD
-                relVariable: relationship.getCypher(env),
-                fromVariable: fromNode.getCypher(env),
-                toVariable: toNode.getCypher(env),
-                typename: relationField.typeUnescaped,
-=======
                 relVariable: compileCypher(relationship, env),
                 fromVariable: compileCypher(fromNode, env),
                 toVariable: compileCypher(toNode, env),
-                typename: relationField.type,
->>>>>>> 4db24895
+                typename: relationField.typeUnescaped,
                 fromTypename,
                 toTypename,
             });
