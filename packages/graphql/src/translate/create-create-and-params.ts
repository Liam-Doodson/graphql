--- conflicted
+++ resolved
@@ -92,11 +92,6 @@
 
     checkRoles({ node, context, operation: "create" });
 
-<<<<<<< HEAD
-    // eslint-disable-next-line prefer-const
-    let { creates, params } = Object.entries(input).reduce(reducer, {
-        creates: [`CREATE (${varName}:${node.name})`],
-=======
     const initial = [`CREATE (${varName}:${node.name})`];
 
     const timestamps = node.dateTimeFields.filter((x) => x.timestamps && x.timestamps.includes("create"));
@@ -104,9 +99,9 @@
         initial.push(`SET ${varName}.${ts.fieldName} = datetime()`);
     });
 
-    const { creates, params } = Object.entries(input).reduce(reducer, {
+    // eslint-disable-next-line prefer-const
+    let { creates, params } = Object.entries(input).reduce(reducer, {
         creates: initial,
->>>>>>> 819d58a2
         params: {},
     }) as Res;
 
