--- conflicted
+++ resolved
@@ -191,7 +191,6 @@
             hasAppliedTimeStamps = true;
         }
 
-<<<<<<< HEAD
         const settableField = [
             ...node.dateTimeFields,
             ...node.enumFields,
@@ -201,6 +200,7 @@
             ...node.interfaceFields,
             ...node.objectFields,
             ...node.unionFields,
+            ...node.pointFields,
         ].find((x) => x.fieldName === key);
 
         const authableField = [
@@ -213,10 +213,20 @@
             ...node.objectFields,
             ...node.unionFields,
             ...node.cypherFields,
+            ...node.pointFields,
         ].find((x) => x.fieldName === key);
 
         if (settableField) {
-            res.strs.push(`SET ${varName}.${key} = $${param}`);
+            if (pointField) {
+                if (pointField.typeMeta.array) {
+                    res.strs.push(`SET ${varName}.${key} = [p in $${param} | point(p)]`);
+                } else {
+                    res.strs.push(`SET ${varName}.${key} = point($${param})`);
+                }
+            } else {
+                res.strs.push(`SET ${varName}.${key} = $${param}`);
+            }
+
             res.params[param] = value;
         }
 
@@ -250,19 +260,8 @@
                     res.params = { ...res.params, ...postAuth[1] };
                 }
             }
-=======
-        if (pointField) {
-            if (pointField.typeMeta.array) {
-                res.strs.push(`SET ${varName}.${key} = [p in $${param} | point(p)]`);
-            } else {
-                res.strs.push(`SET ${varName}.${key} = point($${param})`);
-            }
-        } else {
-            res.strs.push(`SET ${varName}.${key} = $${param}`);
->>>>>>> b42c30e0
-        }
-
-        res.params[param] = value;
+        }
+
         return res;
     }
 
