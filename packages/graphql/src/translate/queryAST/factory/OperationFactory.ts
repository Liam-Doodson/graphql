/*
 * Copyright (c) "Neo4j"
 * Neo4j Sweden AB [http://neo4j.com]
 *
 * This file is part of Neo4j.
 *
 * Licensed under the Apache License, Version 2.0 (the "License");
 * you may not use this file except in compliance with the License.
 * You may obtain a copy of the License at
 *
 *     http://www.apache.org/licenses/LICENSE-2.0
 *
 * Unless required by applicable law or agreed to in writing, software
 * distributed under the License is distributed on an "AS IS" BASIS,
 * WITHOUT WARRANTIES OR CONDITIONS OF ANY KIND, either express or implied.
 * See the License for the specific language governing permissions and
 * limitations under the License.
 */

import { mergeDeep } from "@graphql-tools/utils";
import * as Cypher from "@neo4j/cypher-builder";
import type { FieldsByTypeName, ResolveTree } from "graphql-parse-resolve-info";
import { cursorToOffset } from "graphql-relay";
import { Integer } from "neo4j-driver";
import type { EntityAdapter } from "../../../schema-model/entity/EntityAdapter";
import type { ConcreteEntityAdapter } from "../../../schema-model/entity/model-adapters/ConcreteEntityAdapter";
import type { InterfaceEntityAdapter } from "../../../schema-model/entity/model-adapters/InterfaceEntityAdapter";
import type { UnionEntityAdapter } from "../../../schema-model/entity/model-adapters/UnionEntityAdapter";
import { RelationshipAdapter } from "../../../schema-model/relationship/model-adapters/RelationshipAdapter";
import type { ConnectionQueryArgs, GraphQLOptionsArg } from "../../../types";
import type { AuthorizationOperation } from "../../../types/authorization";
import type { Neo4jGraphQLTranslationContext } from "../../../types/neo4j-graphql-translation-context";
import { filterTruthy, isObject, isString } from "../../../utils/utils";
import { checkEntityAuthentication } from "../../authorization/check-authentication";
import { FulltextScoreField } from "../ast/fields/FulltextScoreField";
import type { AuthorizationFilters } from "../ast/filters/authorization-filters/AuthorizationFilters";
import { FulltextScoreFilter } from "../ast/filters/property-filters/FulltextScoreFilter";
import { AggregationOperation } from "../ast/operations/AggregationOperation";
import { ConnectionReadOperation } from "../ast/operations/ConnectionReadOperation";
import { CreateOperation } from "../ast/operations/CreateOperation";
import type { FulltextOptions } from "../ast/operations/FulltextOperation";
import { FulltextOperation } from "../ast/operations/FulltextOperation";
import { ReadOperation } from "../ast/operations/ReadOperation";
import { CompositeAggregationOperation } from "../ast/operations/composite/CompositeAggregationOperation";
import { CompositeAggregationPartial } from "../ast/operations/composite/CompositeAggregationPartial";
import { CompositeConnectionPartial } from "../ast/operations/composite/CompositeConnectionPartial";
import { CompositeConnectionReadOperation } from "../ast/operations/composite/CompositeConnectionReadOperation";
import { CompositeReadOperation } from "../ast/operations/composite/CompositeReadOperation";
import { CompositeReadPartial } from "../ast/operations/composite/CompositeReadPartial";
import type { Operation } from "../ast/operations/operations";
import type { EntitySelection } from "../ast/selection/EntitySelection";
import { FulltextSelection } from "../ast/selection/FulltextSelection";
import { NodeSelection } from "../ast/selection/NodeSelection";
import { RelationshipSelection } from "../ast/selection/RelationshipSelection";
import { getConcreteEntitiesInOnArgumentOfWhere } from "../utils/get-concrete-entities-in-on-argument-of-where";
import { getConcreteWhere } from "../utils/get-concrete-where";
import { isConcreteEntity } from "../utils/is-concrete-entity";
import { isInterfaceEntity } from "../utils/is-interface-entity";
import { isUnionEntity } from "../utils/is-union-entity";
import type { AuthorizationFactory } from "./AuthorizationFactory";
import type { FieldFactory } from "./FieldFactory";
import type { FilterFactory } from "./FilterFactory";
import type { QueryASTFactory } from "./QueryASTFactory";
import type { SortAndPaginationFactory } from "./SortAndPaginationFactory";
import { findFieldsByNameInFieldsByTypeNameField } from "./parsers/find-fields-by-name-in-fields-by-type-name-field";
import { getFieldsByTypeName } from "./parsers/get-fields-by-type-name";
import { parseInterfaceOperationField, parseOperationField } from "./parsers/parse-operation-fields";
import { parseSelectionSetField } from "./parsers/parse-selection-set-fields";
<<<<<<< HEAD
import type { Field } from "../ast/fields/Field";
=======
import type { Filter } from "../ast/filters/Filter";
>>>>>>> 027b23c0

const TOP_LEVEL_NODE_NAME = "this";
export class OperationsFactory {
    private filterFactory: FilterFactory;
    private fieldFactory: FieldFactory;
    private sortAndPaginationFactory: SortAndPaginationFactory;
    private authorizationFactory: AuthorizationFactory;
    private experimental: boolean;

    constructor(queryASTFactory: QueryASTFactory) {
        this.filterFactory = queryASTFactory.filterFactory;
        this.fieldFactory = queryASTFactory.fieldFactory;
        this.sortAndPaginationFactory = queryASTFactory.sortAndPaginationFactory;
        this.authorizationFactory = queryASTFactory.authorizationFactory;
        this.experimental = queryASTFactory.experimental;
    }

    public createTopLevelOperation(
        entity: EntityAdapter | RelationshipAdapter,
        resolveTree: ResolveTree,
        context: Neo4jGraphQLTranslationContext,
        varName?: string
    ): Operation {
        if (isConcreteEntity(entity)) {
            // Handles deprecated top level fulltext
            if (context.resolveTree.args.phrase) {
                if (!context.fulltext) {
                    throw new Error("Failed to get context fulltext");
                }
                const indexName = context.fulltext.indexName || context.fulltext.name;
                if (indexName === undefined) {
                    throw new Error("The name of the fulltext index should be defined using the indexName argument.");
                }

                const op = this.createFulltextOperation(entity, resolveTree, context);
                op.nodeAlias = TOP_LEVEL_NODE_NAME;
                return op;
            }

            const operationMatch = parseOperationField(resolveTree.name, entity);

            if (operationMatch.isCreate) {
                return this.createCreateOperation(entity, resolveTree, context); // TODO: move this to separate method?
            } else if (operationMatch.isRead) {
                let op: ReadOperation;
                if (context.resolveTree.args.fulltext || context.resolveTree.args.phrase) {
                    op = this.createFulltextOperation(entity, resolveTree, context);
                } else {
                    op = this.createReadOperation(entity, resolveTree, context, varName) as ReadOperation;
                }

                op.nodeAlias = TOP_LEVEL_NODE_NAME;
                return op;
            } else if (operationMatch.isConnection) {
                const topLevelConnectionResolveTree = this.normalizeResolveTreeForTopLevelConnection(resolveTree);
                const op = this.createConnectionOperationAST({
                    target: entity,
                    resolveTree: topLevelConnectionResolveTree,
                    context,
                });
                op.nodeAlias = TOP_LEVEL_NODE_NAME;
                return op;
            } else if (operationMatch.isAggregation) {
                const op = this.createAggregationOperation(entity, resolveTree, context);
                op.nodeAlias = TOP_LEVEL_NODE_NAME;
                return op;
            }
            throw new Error(`Operation: ${resolveTree.name} is not yet supported by the QueryAST`);
        }

        if (isInterfaceEntity(entity)) {
            const operationMatch = parseInterfaceOperationField(resolveTree.name, entity);
            if (operationMatch.isAggregation) {
                const op = this.createAggregationOperation(entity, resolveTree, context);
                op.nodeAlias = TOP_LEVEL_NODE_NAME;
                return op;
            }
        }

        return this.createReadOperation(entity, resolveTree, context);
    }

    public createFulltextOperation(
        entity: ConcreteEntityAdapter,
        resolveTree: ResolveTree,
        context: Neo4jGraphQLTranslationContext
    ): FulltextOperation {
        let resolveTreeWhere: Record<string, any> = isObject(resolveTree.args.where) ? resolveTree.args.where : {};
        let sortOptions: Record<string, any> = (resolveTree.args.options as Record<string, any>) || {};
        let fieldsByTypeName = resolveTree.fieldsByTypeName;
        let resolverArgs = resolveTree.args;
        const fulltextOptions = this.getFulltextOptions(context);
        let scoreField: FulltextScoreField | undefined;
        let scoreFilter: FulltextScoreFilter | undefined;

        // Compatibility of top level operations
        const fulltextOperationDeprecatedFields =
            resolveTree.fieldsByTypeName[entity.operations.fulltextTypeNames.result];

        if (fulltextOperationDeprecatedFields) {
            const scoreWhere = resolveTreeWhere.score;
            resolveTreeWhere = resolveTreeWhere[entity.singular] || {};

            const scoreRawField = fulltextOperationDeprecatedFields.score;

            const nestedResolveTree: Record<string, any> = fulltextOperationDeprecatedFields[entity.singular] || {};
            resolverArgs = { ...(nestedResolveTree?.args || {}), ...resolveTree.args };

            sortOptions = {
                limit: sortOptions.limit,
                offset: sortOptions.offset,
                sort: filterTruthy((sortOptions.sort || []).map((field) => field[entity.singular] || field)),
            };
            fieldsByTypeName = nestedResolveTree.fieldsByTypeName || {};
            if (scoreRawField) {
                scoreField = this.createFulltextScoreField(scoreRawField, fulltextOptions.score);
            }
            if (scoreWhere) {
                scoreFilter = new FulltextScoreFilter({
                    scoreVariable: fulltextOptions.score,
                    min: scoreWhere.min,
                    max: scoreWhere.max,
                });
            }
        }

        checkEntityAuthentication({
            entity: entity.entity,
            targetOperations: ["READ"],
            context,
        });

        const selection = new FulltextSelection({
            target: entity,
            fulltext: fulltextOptions,
            scoreVariable: fulltextOptions.score,
        });
        const operation = new FulltextOperation({
            target: entity,
            directed: Boolean(resolverArgs.directed ?? true),
            scoreField,
            selection,
        });

        if (scoreFilter) {
            operation.addFilters(scoreFilter);
        }

        this.hydrateOperation({
            operation,
            entity,
            fieldsByTypeName: fieldsByTypeName,
            context,
            whereArgs: resolveTreeWhere,
        });

        // Override sort to support score
        const sortOptions2 = this.getOptions(entity, sortOptions);

        if (sortOptions2) {
            const sort = this.sortAndPaginationFactory.createSortFields(sortOptions2, entity, fulltextOptions.score);
            operation.addSort(...sort);

            const pagination = this.sortAndPaginationFactory.createPagination(sortOptions2);
            if (pagination) {
                operation.addPagination(pagination);
            }
        }

        return operation;
    }

    public createReadOperation(
        entityOrRel: EntityAdapter | RelationshipAdapter,
        resolveTree: ResolveTree,
        context: Neo4jGraphQLTranslationContext,
        varName?: string
    ): ReadOperation | CompositeReadOperation {
        const entity = entityOrRel instanceof RelationshipAdapter ? entityOrRel.target : entityOrRel;
        const relationship = entityOrRel instanceof RelationshipAdapter ? entityOrRel : undefined;
        const resolveTreeWhere: Record<string, any> = isObject(resolveTree.args.where) ? resolveTree.args.where : {};

        if (isConcreteEntity(entity)) {
            checkEntityAuthentication({
                entity: entity.entity,
                targetOperations: ["READ"],
                context,
            });

            let selection: EntitySelection;
            if (relationship) {
                selection = new RelationshipSelection({
                    relationship,
                    directed: Boolean(resolveTree.args?.directed ?? true),
                });
            } else {
                selection = new NodeSelection({
                    target: entity,
                    alias: varName,
                });
            }

            const operation = new ReadOperation({
                target: entity,
                relationship,
                directed: Boolean(resolveTree.args?.directed ?? true),
                selection,
            });

            return this.hydrateReadOperation({
                operation,
                entity,
                resolveTree,
                context,
                whereArgs: resolveTreeWhere,
            });
        } else {
            // if typename is allowed and therefore _on is disabled we can compute only the shared filter without recomputing the filters for each concrete entity
            // if typename filters are allowed we are getting rid of the _on and the implicit typename filter.
            const typenameFilterAllowed = this.experimental && isInterfaceEntity(entity);

            const concreteEntities = typenameFilterAllowed
                ? entity.concreteEntities
                : getConcreteEntitiesInOnArgumentOfWhere(entity, resolveTreeWhere);

            const sharedFilters = typenameFilterAllowed
                ? this.filterFactory.createNodeFilters(entity, resolveTreeWhere)
                : undefined;

            const concreteReadOperations = concreteEntities.map((concreteEntity: ConcreteEntityAdapter) => {
                // Duplicate from normal read
                let selection: EntitySelection;
                if (relationship) {
                    selection = new RelationshipSelection({
                        relationship,
                        directed: Boolean(resolveTree.args?.directed ?? true),
                        targetOverride: concreteEntity,
                    });
                } else {
                    selection = new NodeSelection({
                        target: concreteEntity,
                        alias: varName,
                    });
                }

                const readPartial = new CompositeReadPartial({
                    target: concreteEntity,
                    relationship,
                    directed: Boolean(resolveTree.args?.directed ?? true),
                    selection,
                });

                const whereArgs = getConcreteWhere(entity, concreteEntity, resolveTreeWhere);

                return this.hydrateReadOperation({
                    operation: readPartial,
                    entity: concreteEntity,
                    resolveTree,
                    context,
                    whereArgs: whereArgs,
                    sharedFilters,
                });
            });

            const compositeReadOp = new CompositeReadOperation({
                compositeEntity: entity,
                children: concreteReadOperations,
                relationship,
            });
            this.hydrateCompositeReadOperationWithPagination(entity, compositeReadOp, resolveTree);
            return compositeReadOp;
        }
    }

    // TODO: dupe from read operation
    public createAggregationOperation(
        entityOrRel: ConcreteEntityAdapter | RelationshipAdapter | InterfaceEntityAdapter,
        resolveTree: ResolveTree,
        context: Neo4jGraphQLTranslationContext
    ): AggregationOperation | CompositeAggregationOperation {
        let entity: ConcreteEntityAdapter | InterfaceEntityAdapter;
        if (entityOrRel instanceof RelationshipAdapter) {
            entity = entityOrRel.target as ConcreteEntityAdapter;
        } else {
            entity = entityOrRel;
        }

        const resolveTreeWhere = (resolveTree.args.where || {}) as Record<string, unknown>;

        if (entityOrRel instanceof RelationshipAdapter) {
            if (isConcreteEntity(entity)) {
                checkEntityAuthentication({
                    entity: entity.entity,
                    targetOperations: ["AGGREGATE"],
                    context,
                });

                const selection = new RelationshipSelection({
                    relationship: entityOrRel,
                    directed: Boolean(resolveTree.args?.directed ?? true),
                });

                const operation = new AggregationOperation({
                    entity: entityOrRel,
                    directed: Boolean(resolveTree.args?.directed ?? true),
                    selection,
                });

                return this.hydrateAggregationOperation({
                    relationship: entityOrRel,
                    operation,
                    entity,
                    resolveTree,
                    context,
                    whereArgs: resolveTreeWhere,
                });
            } else {
                const concreteEntities = getConcreteEntitiesInOnArgumentOfWhere(entity, resolveTreeWhere);

                const concreteAggregationOperations = concreteEntities.map((concreteEntity: ConcreteEntityAdapter) => {
                    const aggregationPartial = new CompositeAggregationPartial({
                        target: concreteEntity,
                        entity: entityOrRel,
                        directed: Boolean(resolveTree.args?.directed ?? true),
                    });

                    return aggregationPartial;
                });

                const compositeAggregationOp = new CompositeAggregationOperation({
                    compositeEntity: entity,
                    children: concreteAggregationOperations,
                });

                this.hydrateAggregationOperation({
                    relationship: entityOrRel,
                    entity,
                    resolveTree,
                    context,
                    operation: compositeAggregationOp,
                    whereArgs: resolveTreeWhere,
                });

                return compositeAggregationOp;
            }
        } else {
            if (isConcreteEntity(entity)) {
                let selection: EntitySelection;
                if (context.resolveTree.args.fulltext || context.resolveTree.args.phrase) {
                    const fulltextOptions = this.getFulltextOptions(context);
                    selection = new FulltextSelection({
                        target: entity,
                        fulltext: fulltextOptions,
                        scoreVariable: fulltextOptions.score,
                    });
                } else {
                    selection = new NodeSelection({
                        target: entity,
                        alias: "this",
                    });
                }

                const operation = new AggregationOperation({
                    entity,
                    directed: Boolean(resolveTree.args?.directed ?? true),
                    selection,
                });
                //TODO: use a hydrate method here
                const rawProjectionFields = {
                    ...resolveTree.fieldsByTypeName[entity.operations.getAggregationFieldTypename()],
                };

                const parsedProjectionFields = this.splitConnectionFields(rawProjectionFields);
                const projectionFields = parsedProjectionFields.fields;
                const fields = this.fieldFactory.createAggregationFields(entity, projectionFields);

                operation.setFields(fields);

                const whereArgs = (resolveTree.args.where || {}) as Record<string, unknown>;
                const entityAuthFilters = this.authorizationFactory.createEntityAuthFilters(
                    entity,
                    ["AGGREGATE"],
                    context
                );
                const entityAuthValidate = this.authorizationFactory.createEntityAuthValidate(
                    entity,
                    ["AGGREGATE"],
                    context,
                    "BEFORE"
                );

                const attributeAuthFilters = this.createAttributeAuthFilters({
                    entity,
                    rawFields: projectionFields,
                    context,
                    operations: ["AGGREGATE"],
                });

                const attributeAuthValidate = this.createAttributeAuthValidate({
                    entity,
                    rawFields: projectionFields,
                    context,
                    operations: ["AGGREGATE"],
                    when: "BEFORE",
                });

                const authFilters = filterTruthy([entityAuthFilters, ...attributeAuthFilters]);
                const authValidate = filterTruthy([entityAuthValidate, ...attributeAuthValidate]);

                const filters = this.filterFactory.createNodeFilters(entity, whereArgs); // Aggregation filters only apply to target node

                operation.addFilters(...filters);

                if (authFilters.length > 0 || authValidate.length > 0) {
                    operation.addAuthFilters(...authFilters);
                    operation.addAuthFilters(...authValidate);
                }

                // TODO: Duplicate logic with hydrateReadOperationWithPagination, check if it's correct to unify.
                const options = this.getOptions(entity, (resolveTree.args.options ?? {}) as any);
                if (options) {
                    const sort = this.sortAndPaginationFactory.createSortFields(options, entity);
                    operation.addSort(...sort);

                    const pagination = this.sortAndPaginationFactory.createPagination(options);
                    if (pagination) {
                        operation.addPagination(pagination);
                    }
                }

                return operation;
            } else {
                // TOP level interface
                const concreteEntities = getConcreteEntitiesInOnArgumentOfWhere(entity, resolveTreeWhere);

                const concreteAggregationOperations = concreteEntities.map((concreteEntity: ConcreteEntityAdapter) => {
                    const aggregationPartial = new CompositeAggregationPartial({
                        target: concreteEntity,
                        directed: Boolean(resolveTree.args?.directed ?? true),
                    });

                    return aggregationPartial;
                });

                const compositeAggregationOp = new CompositeAggregationOperation({
                    compositeEntity: entity,
                    children: concreteAggregationOperations,
                });

                this.hydrateAggregationOperation({
                    entity,
                    resolveTree,
                    context,
                    operation: compositeAggregationOp,
                    whereArgs: resolveTreeWhere,
                });

                return compositeAggregationOp;
            }
        }
    }

    public createCompositeConnectionOperationAST({
        relationship,
        target,
        resolveTree,
        context,
    }: {
        relationship?: RelationshipAdapter;
        target: InterfaceEntityAdapter | UnionEntityAdapter;
        resolveTree: ResolveTree;
        context: Neo4jGraphQLTranslationContext;
    }): CompositeConnectionReadOperation {
        if (!relationship) {
            throw new Error("Top-Level Connection are currently supported only for concrete entities");
        }
        const directed = Boolean(resolveTree.args.directed) ?? true;
        const resolveTreeWhere: Record<string, any> = isObject(resolveTree.args.where) ? resolveTree.args.where : {};

        let nodeWhere: Record<string, any>;
        if (isInterfaceEntity(target)) {
            nodeWhere = isObject(resolveTreeWhere) ? resolveTreeWhere.node : {};
        } else {
            nodeWhere = resolveTreeWhere;
        }

        const concreteEntities = getConcreteEntitiesInOnArgumentOfWhere(target, nodeWhere);
        const concreteConnectionOperations = concreteEntities.map((concreteEntity: ConcreteEntityAdapter) => {
            const selection = new RelationshipSelection({
                relationship,
                directed,
            });

            const connectionPartial = new CompositeConnectionPartial({
                relationship,
                directed,
                target: concreteEntity,
                selection,
            });

            return this.hydrateConnectionOperationAST({
                relationship,
                target: concreteEntity,
                resolveTree,
                context,
                operation: connectionPartial,
                whereArgs: resolveTreeWhere,
            });
        });

        const compositeConnectionOp = new CompositeConnectionReadOperation(concreteConnectionOperations);

        // These sort fields will be duplicated on nested "CompositeConnectionPartial"
        this.hydrateConnectionOperationsASTWithSort({
            entityOrRel: relationship,
            resolveTree,
            operation: compositeConnectionOp,
        });
        return compositeConnectionOp;
    }

    public createConnectionOperationAST({
        relationship,
        target,
        resolveTree,
        context,
    }: {
        relationship?: RelationshipAdapter;
        target: ConcreteEntityAdapter;
        resolveTree: ResolveTree;
        context: Neo4jGraphQLTranslationContext;
    }): ConnectionReadOperation {
        const directed = Boolean(resolveTree.args.directed) ?? true;
        const resolveTreeWhere: Record<string, any> = isObject(resolveTree.args.where) ? resolveTree.args.where : {};
        checkEntityAuthentication({
            entity: target.entity,
            targetOperations: ["READ"],
            context,
        });

        let selection: EntitySelection;
        if (relationship) {
            selection = new RelationshipSelection({
                relationship,
                directed: Boolean(resolveTree.args?.directed ?? true),
            });
        } else {
            selection = new NodeSelection({
                target,
            });
        }
        const operation = new ConnectionReadOperation({ relationship, directed, target, selection });

        return this.hydrateConnectionOperationAST({
            relationship: relationship,
            target: target,
            resolveTree,
            context,
            operation,
            whereArgs: resolveTreeWhere,
        });
    }

    // The current top-level Connection API is inconsistent with the rest of the API making the parsing more complex than it should be.
    // This function temporary adjust some inconsistencies waiting for the new API.
    // TODO: Remove it when the new API is ready.
    private normalizeResolveTreeForTopLevelConnection(resolveTree: ResolveTree): ResolveTree {
        const topLevelConnectionResolveTree = Object.assign({}, resolveTree);
        // Move the sort arguments inside a "node" object.
        if (topLevelConnectionResolveTree.args.sort) {
            topLevelConnectionResolveTree.args.sort = (resolveTree.args.sort as any[]).map((sortField) => {
                return { node: sortField };
            });
        }
        // move the where arguments inside a "node" object.
        if (topLevelConnectionResolveTree.args.where) {
            topLevelConnectionResolveTree.args.where = { node: resolveTree.args.where };
        }
        return topLevelConnectionResolveTree;
    }

    private createCreateOperation(
        entity: ConcreteEntityAdapter,
        resolveTree: ResolveTree,
        context: Neo4jGraphQLTranslationContext
    ): CreateOperation {
        const responseFields = Object.values(
            resolveTree.fieldsByTypeName[entity.operations.mutationResponseTypeNames.create] ?? {}
        );
        const createOP = new CreateOperation({ target: entity });
        const projectionFields = responseFields
            .filter((f) => f.name === entity.plural)
            .map((field) => {
                const readOP = this.createReadOperation(entity, field, context) as ReadOperation;
                return readOP;
            });

        createOP.addProjectionOperations(projectionFields);
        return createOP;
    }

    private getFulltextOptions(context: Neo4jGraphQLTranslationContext): FulltextOptions {
        if (context.fulltext) {
            const indexName = context.fulltext.indexName || context.fulltext.name;
            if (indexName === undefined) {
                throw new Error("The name of the fulltext index should be defined using the indexName argument.");
            }
            const phrase = context.resolveTree.args.phrase;
            if (!phrase || typeof phrase !== "string") {
                throw new Error("Invalid phrase");
            }

            return {
                index: indexName,
                phrase,
                score: context.fulltext.scoreVariable,
            };
        }

        const entries = Object.entries(context.resolveTree.args.fulltext || {});
        if (entries.length > 1) {
            throw new Error("Can only call one search at any given time");
        }
        const [indexName, indexInput] = entries[0] as [string, { phrase: string }];
        return {
            index: indexName,
            phrase: indexInput.phrase,
            score: new Cypher.Variable(),
        };
    }

    private createFulltextScoreField(field: ResolveTree, scoreVar: Cypher.Variable): FulltextScoreField {
        return new FulltextScoreField({
            alias: field.alias,
            score: scoreVar,
        });
    }

    // eslint-disable-next-line @typescript-eslint/comma-dangle
    private hydrateConnectionOperationsASTWithSort<
        T extends ConnectionReadOperation | CompositeConnectionReadOperation
    >({
        entityOrRel,
        resolveTree,
        operation,
    }: {
        entityOrRel: ConcreteEntityAdapter | RelationshipAdapter;
        resolveTree: ResolveTree;
        operation: T;
    }): T {
        let options: Pick<ConnectionQueryArgs, "first" | "after" | "sort"> | undefined;
        const target = isConcreteEntity(entityOrRel) ? entityOrRel : entityOrRel.target;
        if (!isUnionEntity(target)) {
            options = this.getConnectionOptions(target, resolveTree.args);
        } else {
            options = resolveTree.args;
        }
        const first = options?.first;
        const sort = options?.sort;

        const afterArg = options?.after;
        const offset = isString(afterArg) ? cursorToOffset(afterArg) + 1 : undefined;

        if (first || offset) {
            const pagination = this.sortAndPaginationFactory.createPagination({
                limit: first,
                offset,
            });
            if (pagination) {
                operation.addPagination(pagination);
            }
        }

        if (sort) {
            sort.forEach((options) => {
                const sort = this.sortAndPaginationFactory.createConnectionSortFields(options, entityOrRel);
                operation.addSort(sort);
            });
        }

        return operation;
    }

    private hydrateConnectionOperationAST<T extends ConnectionReadOperation>({
        relationship,
        target,
        resolveTree,
        context,
        operation,
        whereArgs,
    }: {
        relationship?: RelationshipAdapter;
        target: ConcreteEntityAdapter;
        resolveTree: ResolveTree;
        context: Neo4jGraphQLTranslationContext;
        operation: T;
        whereArgs: Record<string, any>;
    }): T {
        // hydrate hydrateConnectionOperationAST is used for both top-level and nested connections.
        // If the relationship is defined use the RelationshipAdapter to infer the typeNames, if not use the target.
        const entityOrRel = relationship ?? target;
        const resolveTreeConnectionFields = {
            ...resolveTree.fieldsByTypeName[entityOrRel.operations.connectionFieldTypename],
        };

        const edgeFieldsRaw = findFieldsByNameInFieldsByTypeNameField(resolveTreeConnectionFields, "edges");
        // console.log("edgeFieldsRaw", edgeFieldsRaw, entityOrRel.operations.relationshipFieldTypename);
        const resolveTreeEdgeFields = getFieldsByTypeName(
            edgeFieldsRaw,
            entityOrRel.operations.relationshipFieldTypename
        );
        // console.log("resolveTreeEdgeFields", JSON.stringify(resolveTreeEdgeFields, null, 2));

        const nodeFieldsRaw = findFieldsByNameInFieldsByTypeNameField(resolveTreeEdgeFields, "node");
        const propertiesFieldsRaw = findFieldsByNameInFieldsByTypeNameField(resolveTreeEdgeFields, "properties");

        this.hydrateConnectionOperationsASTWithSort({
            entityOrRel,
            resolveTree,
            operation,
        });
        const isTopLevel = !relationship;
        const resolveTreeNodeFieldsTypesNames = isTopLevel ? [target.name] : [target.name, relationship.target.name];

        const resolveTreeNodeFields = getFieldsByTypeName(nodeFieldsRaw, resolveTreeNodeFieldsTypesNames);
        const nodeFields = this.fieldFactory.createFields(target, resolveTreeNodeFields, context);

        let edgeFields: Field[] = [];
        if (!isTopLevel && relationship.propertiesTypeName) {
            const resolveTreePropertiesFields = getFieldsByTypeName(propertiesFieldsRaw, [
                relationship.propertiesTypeName,
            ]);
            edgeFields = this.fieldFactory.createFields(relationship, resolveTreePropertiesFields, context);
        }

        const authFilters = this.authorizationFactory.createEntityAuthFilters(target, ["READ"], context);
        const authValidate = this.authorizationFactory.createEntityAuthValidate(target, ["READ"], context, "BEFORE");
        const authNodeAttributeFilters = this.createAttributeAuthFilters({
            entity: target,
            context,
            rawFields: resolveTreeNodeFields,
        });

        const authNodeAttributeValidate = this.createAttributeAuthValidate({
            entity: target,
            context,
            rawFields: resolveTreeNodeFields,
            when: "BEFORE",
        });

        const filters = this.filterFactory.createConnectionPredicates({
            rel: relationship,
            entity: target,
            where: whereArgs,
        });

        operation.setNodeFields(nodeFields);
        operation.setEdgeFields(edgeFields);
        operation.addFilters(...filters);
        if (authFilters) {
            operation.addAuthFilters(authFilters);
        }
        if (authValidate) {
            operation.addAuthFilters(authValidate);
        }
        if (authNodeAttributeFilters) {
            operation.addAuthFilters(...authNodeAttributeFilters);
        }
        if (authNodeAttributeValidate) {
            operation.addAuthFilters(...authNodeAttributeValidate);
        }

        return operation;
    }

    private splitConnectionFields(rawFields: Record<string, ResolveTree>): {
        node: ResolveTree | undefined;
        edge: ResolveTree | undefined;
        fields: Record<string, ResolveTree>;
    } {
        let nodeField: ResolveTree | undefined;
        let edgeField: ResolveTree | undefined;

        const fields: Record<string, ResolveTree> = {};

        Object.entries(rawFields).forEach(([key, field]) => {
            if (field.name === "node") {
                nodeField = field;
            } else if (field.name === "edge") {
                edgeField = field;
            } else {
                fields[key] = field;
            }
        });

        return {
            node: nodeField,
            edge: edgeField,
            fields,
        };
    }

    private hydrateOperation<T extends ReadOperation>({
        entity,
        operation,
        whereArgs,
        context,
        sortArgs,
        fieldsByTypeName,
        sharedFilters,
    }: {
        entity: ConcreteEntityAdapter;
        operation: T;
        context: Neo4jGraphQLTranslationContext;
        whereArgs: Record<string, any>;
        sortArgs?: Record<string, any>;
        fieldsByTypeName: FieldsByTypeName;
        sharedFilters?: Filter[];
    }): T {
        const concreteProjectionFields = { ...fieldsByTypeName[entity.name] };
        // Get the abstract types of the interface
        const entityInterfaces = entity.compositeEntities;

        const interfacesFields = filterTruthy(entityInterfaces.map((i) => fieldsByTypeName[i.name]));

        const projectionFields = mergeDeep<Record<string, ResolveTree>[]>([
            ...interfacesFields,
            concreteProjectionFields,
        ]);
        const fields = this.fieldFactory.createFields(entity, projectionFields, context);

        const filters = sharedFilters ? sharedFilters : this.filterFactory.createNodeFilters(entity, whereArgs);

        const authFilters = this.authorizationFactory.createEntityAuthFilters(entity, ["READ"], context);
        const authValidate = this.authorizationFactory.createEntityAuthValidate(entity, ["READ"], context, "BEFORE");

        const authAttributeFilters = this.createAttributeAuthFilters({
            entity,
            context,
            rawFields: projectionFields,
        });
        const authAttributeValidate = this.createAttributeAuthValidate({
            entity,
            context,
            rawFields: projectionFields,
            when: "BEFORE",
        });

        operation.setFields(fields);
        operation.addFilters(...filters);
        if (authFilters) {
            operation.addAuthFilters(authFilters);
        }
        if (authAttributeFilters) {
            operation.addAuthFilters(...authAttributeFilters);
        }
        if (authValidate) {
            operation.addAuthFilters(authValidate);
        }
        if (authAttributeValidate) {
            operation.addAuthFilters(...authAttributeValidate);
        }

        if (sortArgs) {
            const sortOptions = this.getOptions(entity, sortArgs);

            if (sortOptions) {
                const sort = this.sortAndPaginationFactory.createSortFields(sortOptions, entity);
                operation.addSort(...sort);

                const pagination = this.sortAndPaginationFactory.createPagination(sortOptions);
                if (pagination) {
                    operation.addPagination(pagination);
                }
            }
        }
        return operation;
    }


    private hydrateReadOperation<T extends ReadOperation>({
        entity,
        operation,
        resolveTree,
        context,
        whereArgs,
        sharedFilters,
    }: {
        entity: ConcreteEntityAdapter;
        operation: T;
        resolveTree: ResolveTree;
        context: Neo4jGraphQLTranslationContext;
        whereArgs: Record<string, any> | Filter[];
        sharedFilters?: Filter[];
    }): T {
        return this.hydrateOperation({
            entity,
            operation,
            context,
            whereArgs,
            fieldsByTypeName: resolveTree.fieldsByTypeName,
            sortArgs: (resolveTree.args.options as Record<string, any>) || {},
            sharedFilters,
        });
    }

    private hydrateAggregationOperation<T extends AggregationOperation | CompositeAggregationOperation>({
        relationship,
        entity,
        operation,
        resolveTree,
        context,
        whereArgs,
    }: {
        relationship?: RelationshipAdapter;
        entity: ConcreteEntityAdapter | InterfaceEntityAdapter;
        operation: T;
        resolveTree: ResolveTree;
        context: Neo4jGraphQLTranslationContext;
        whereArgs: Record<string, any>;
    }): T {
        if (relationship) {
            const rawProjectionFields = {
                ...resolveTree.fieldsByTypeName[relationship.operations.getAggregationFieldTypename()],
            };
            const parsedProjectionFields = this.splitConnectionFields(rawProjectionFields);
            const projectionFields = parsedProjectionFields.fields;

            const edgeRawFields = {
                ...parsedProjectionFields.edge?.fieldsByTypeName[
                    relationship.operations.getAggregationFieldTypename("edge")
                ],
            };

            const nodeRawFields = {
                ...parsedProjectionFields.node?.fieldsByTypeName[
                    relationship.operations.getAggregationFieldTypename("node")
                ],
            };

            const fields = this.fieldFactory.createAggregationFields(entity, projectionFields);
            const nodeFields = this.fieldFactory.createAggregationFields(entity, nodeRawFields);
            const edgeFields = this.fieldFactory.createAggregationFields(relationship, edgeRawFields);
            const authFilters = this.authorizationFactory.createEntityAuthFilters(entity, ["AGGREGATE"], context);
            const authValidate = this.authorizationFactory.createEntityAuthValidate(
                entity,
                ["AGGREGATE"],
                context,
                "BEFORE"
            );
            const filters = this.filterFactory.createNodeFilters(entity, whereArgs);

            operation.setFields(fields);
            operation.setNodeFields(nodeFields);
            operation.setEdgeFields(edgeFields);
            operation.addFilters(...filters);

            if (authFilters) {
                operation.addAuthFilters(authFilters);
            }
            if (authValidate) {
                operation.addAuthFilters(authValidate);
            }
        } else {
            const rawProjectionFields = {
                ...resolveTree.fieldsByTypeName[entity.operations.aggregateTypeNames.selection],
            };

            const fields = this.fieldFactory.createAggregationFields(entity, rawProjectionFields);
            const authFilters = this.authorizationFactory.createEntityAuthFilters(entity, ["AGGREGATE"], context);
            const authValidate = this.authorizationFactory.createEntityAuthValidate(
                entity,
                ["AGGREGATE"],
                context,
                "BEFORE"
            );
            const filters = this.filterFactory.createNodeFilters(entity, whereArgs); // Aggregation filters only apply to target node
            operation.setFields(fields);
            operation.addFilters(...filters);

            if (authFilters) {
                operation.addAuthFilters(authFilters);
            }
            if (authValidate) {
                operation.addAuthFilters(authValidate);
            }
        }

        const options = this.getOptions(entity, (resolveTree.args.options ?? {}) as any);
        if (options) {
            const sort = this.sortAndPaginationFactory.createSortFields(options, entity);
            operation.addSort(...sort);

            const pagination = this.sortAndPaginationFactory.createPagination(options);
            if (pagination) {
                operation.addPagination(pagination);
            }
        }

        return operation;
    }

    private getOptions(entity: EntityAdapter, options?: Record<string, any>): GraphQLOptionsArg | undefined {
        if (!options) {
            return undefined;
        }
        const limitDirective = isUnionEntity(entity) ? undefined : entity.annotations.limit;

        let limit: Integer | number | undefined = options?.limit ?? limitDirective?.default ?? limitDirective?.max;
        if (limit instanceof Integer) {
            limit = limit.toNumber();
        }
        const maxLimit = limitDirective?.max;
        if (limit !== undefined && maxLimit !== undefined) {
            limit = Math.min(limit, maxLimit);
        }

        if (limit === undefined && options.offset === undefined && options.sort === undefined) return undefined;

        return {
            limit,
            offset: options.offset,
            sort: options.sort,
        };
    }

    private getConnectionOptions(
        entity: ConcreteEntityAdapter | InterfaceEntityAdapter,
        options: Record<string, any>
    ): Pick<ConnectionQueryArgs, "first" | "after" | "sort"> | undefined {
        const limitDirective = entity.annotations.limit;

        let limit: Integer | number | undefined = options?.first ?? limitDirective?.default ?? limitDirective?.max;
        if (limit instanceof Integer) {
            limit = limit.toNumber();
        }
        const maxLimit = limitDirective?.max;
        if (limit !== undefined && maxLimit !== undefined) {
            limit = Math.min(limit, maxLimit);
        }

        if (limit === undefined && options.after === undefined && options.sort === undefined) return undefined;

        return {
            first: limit,
            after: options.after,
            sort: options.sort,
        };
    }

    private createAttributeAuthFilters({
        entity,
        rawFields,
        context,
        operations = ["READ"],
    }: {
        entity: ConcreteEntityAdapter;
        rawFields: Record<string, ResolveTree>;
        context: Neo4jGraphQLTranslationContext;
        operations?: AuthorizationOperation[];
    }): AuthorizationFilters[] {
        return filterTruthy(
            Object.values(rawFields).map((field: ResolveTree): AuthorizationFilters | undefined => {
                const { fieldName } = parseSelectionSetField(field.name);
                const attribute = entity.findAttribute(fieldName);
                if (!attribute) return undefined;
                const result = this.authorizationFactory.createAttributeAuthFilters(
                    attribute,
                    entity,
                    operations,
                    context
                );

                return result;
            })
        );
    }

    private createAttributeAuthValidate({
        entity,
        rawFields,
        context,
        when,
        operations = ["READ"],
    }: {
        entity: ConcreteEntityAdapter;
        rawFields: Record<string, ResolveTree>;
        context: Neo4jGraphQLTranslationContext;
        when: "BEFORE" | "AFTER";
        operations?: AuthorizationOperation[];
    }): AuthorizationFilters[] {
        return filterTruthy(
            Object.values(rawFields).map((field: ResolveTree): AuthorizationFilters | undefined => {
                const { fieldName } = parseSelectionSetField(field.name);
                const attribute = entity.findAttribute(fieldName);
                if (!attribute) return undefined;
                const result = this.authorizationFactory.createAttributeAuthValidate(
                    attribute,
                    entity,
                    operations,
                    context,
                    when
                );

                return result;
            })
        );
    }

    private hydrateCompositeReadOperationWithPagination(
        entity: EntityAdapter,
        operation: CompositeReadOperation | ReadOperation,
        resolveTree: ResolveTree
    ) {
        const options = this.getOptions(entity, (resolveTree.args.options ?? {}) as any);
        if (options) {
            const sort = this.sortAndPaginationFactory.createSortFields(options, entity);
            operation.addSort(...sort);

            const pagination = this.sortAndPaginationFactory.createPagination(options);
            if (pagination) {
                operation.addPagination(pagination);
            }
        }
    }
}<|MERGE_RESOLUTION|>--- conflicted
+++ resolved
@@ -66,11 +66,8 @@
 import { getFieldsByTypeName } from "./parsers/get-fields-by-type-name";
 import { parseInterfaceOperationField, parseOperationField } from "./parsers/parse-operation-fields";
 import { parseSelectionSetField } from "./parsers/parse-selection-set-fields";
-<<<<<<< HEAD
 import type { Field } from "../ast/fields/Field";
-=======
 import type { Filter } from "../ast/filters/Filter";
->>>>>>> 027b23c0
 
 const TOP_LEVEL_NODE_NAME = "this";
 export class OperationsFactory {
@@ -949,7 +946,6 @@
         }
         return operation;
     }
-
 
     private hydrateReadOperation<T extends ReadOperation>({
         entity,
