--- conflicted
+++ resolved
@@ -54,22 +54,19 @@
     }
 
     public getSubqueries(context: QueryASTContext): Cypher.Clause[] {
-<<<<<<< HEAD
-        if (!context.target) throw new Error("No target node found!");
-
-=======
         if (!context.target) throw new Error("No parent node found!");
 
-        const relVar = createRelationshipFromEntity(this.entity);
-        const relDirection = this.entity.getCypherDirection(this.directed);
->>>>>>> ed67ac6b
+        let pattern: Cypher.Pattern;
         const targetNode = createNodeFromEntity(this.target, context.neo4jGraphQLContext);
-        let pattern: Cypher.Pattern;
+        let target: Cypher.Node | Cypher.Relationship = targetNode;
+
         if (this.entity instanceof RelationshipAdapter) {
             const relVar = createRelationshipFromEntity(this.entity);
             const relDirection = this.entity.getCypherDirection(this.directed);
+            if (this.attachedTo === "relationship") {
+                target = relVar;
+            }
 
-<<<<<<< HEAD
             pattern = new Cypher.Pattern(context.target)
                 .withoutLabels()
                 .related(relVar)
@@ -78,16 +75,6 @@
         } else {
             pattern = new Cypher.Pattern(targetNode);
         }
-=======
-        const target = this.attachedTo === "relationship" ? relVar : targetNode;
-
-        const pattern = new Cypher.Pattern(context.target)
-            .withoutLabels()
-            .related(relVar)
-            .withDirection(relDirection)
-            .to(targetNode);
->>>>>>> ed67ac6b
-
         const matchClause = new Cypher.Match(pattern);
 
         const nestedSubqueries = wrapSubqueriesInCypherCalls(context, this.getChildren(), [target]);
