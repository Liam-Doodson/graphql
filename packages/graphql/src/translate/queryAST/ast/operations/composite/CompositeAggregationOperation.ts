--- conflicted
+++ resolved
@@ -95,12 +95,8 @@
                 target: new Cypher.NamedNode(this.nodeAlias),
                 neo4jGraphQLContext: context.neo4jGraphQLContext,
             });
-<<<<<<< HEAD
-            const result = this.transpileAggregationOperation({ context: newContext }, false);
-=======
             const result = this.transpileAggregationOperation(newContext, false);
 
->>>>>>> 08f855c6
             const subqueriesAggr = result.clauses.map((clause) => {
                 return new Cypher.Call(clause);
             });
