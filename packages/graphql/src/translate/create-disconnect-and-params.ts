/*
 * Copyright (c) "Neo4j"
 * Neo4j Sweden AB [http://neo4j.com]
 *
 * This file is part of Neo4j.
 *
 * Licensed under the Apache License, Version 2.0 (the "License");
 * you may not use this file except in compliance with the License.
 * You may obtain a copy of the License at
 *
 *     http://www.apache.org/licenses/LICENSE-2.0
 *
 * Unless required by applicable law or agreed to in writing, software
 * distributed under the License is distributed on an "AS IS" BASIS,
 * WITHOUT WARRANTIES OR CONDITIONS OF ANY KIND, either express or implied.
 * See the License for the specific language governing permissions and
 * limitations under the License.
 */

import type { Node, Relationship } from "../classes";
import type { RelationField, Context } from "../types";
import { createAuthAndParams } from "./create-auth-and-params";
import { AUTH_FORBIDDEN_ERROR } from "../constants";
import createConnectionWhereAndParams from "./where/create-connection-where-and-params";
import { createConnectionEventMetaObject } from "./subscriptions/create-connection-event-meta";
import { filterMetaVariable } from "./subscriptions/filter-meta-variable";

interface Res {
    disconnects: string[];
    params: any;
}

function createDisconnectAndParams({
    withVars,
    value,
    varName,
    relationField,
    parentVar,
    refNodes,
    context,
    labelOverride,
    parentNode,
    insideDoWhen,
    parameterPrefix,
    isFirstLevel = true,
}: {
    withVars: string[];
    value: any;
    varName: string;
    relationField: RelationField;
    parentVar: string;
    context: Context;
    refNodes: Node[];
    labelOverride?: string;
    parentNode: Node;
    insideDoWhen?: boolean;
    parameterPrefix: string;
    isFirstLevel?: boolean;
}): [string, any] {
    function createSubqueryContents(
        relatedNode: Node,
        disconnect: any,
        index: number
    ): { subquery: string; params: Record<string, any> } {
        const variableName = `${varName}${index}`;
        const aggregateVariableName = `${variableName}_aggregate_match`;
        const inStr = relationField.direction === "IN" ? "<-" : "-";
        const outStr = relationField.direction === "OUT" ? "->" : "-";
        const relVarName = `${variableName}_rel`;
        const relTypeStr = `[${relVarName}:${relationField.type}]`;
        const subquery: string[] = [];
        let params;
        const labels = relatedNode.getLabelString(context);
        const label = labelOverride ? `:${labelOverride}` : labels;

        subquery.push(`WITH ${withVars.join(", ")}`);
<<<<<<< HEAD

=======
        subquery.push(`OPTIONAL MATCH (${parentVar})${inStr}${relTypeStr}${outStr}(${variableName}${label})`);
>>>>>>> 50410b64
        const relationship = context.relationships.find(
            (x) => x.properties === relationField.properties
        ) as unknown as Relationship;

        const whereStrs: string[] = [];
        if (disconnect.where) {
            try {
                const [preComputedWhereFields, whereClause, whereParams, predicateVariables] =
                    createConnectionWhereAndParams({
                        nodeVariable: variableName,
                        aggregateNodeVariable: aggregateVariableName,
                        whereInput: disconnect.where,
                        node: relatedNode,
                        context,
                        relationshipVariable: relVarName,
                        relationship,
                        parameterPrefix: `${parameterPrefix}${relationField.typeMeta.array ? `[${index}]` : ""}.where`,
                    });
                if (whereClause) {
                    whereStrs.push(whereClause);
                    params = { ...params, ...whereParams };
                }
                if (preComputedWhereFields) {
                    subquery.push(
                        `OPTIONAL MATCH (${parentVar})${inStr}${relTypeStr}${outStr}(${aggregateVariableName}${label})`
                    );
                    subquery.push(preComputedWhereFields);
                    if (predicateVariables && predicateVariables.length) {
                        subquery.push(
                            `WITH DISTINCT ${withVars.join(", ")}, ${predicateVariables.join(", ")}, ${relVarName}`
                        );
                    } else {
                        subquery.push(`WITH DISTINCT ${withVars.join(", ")}`);
                    }
                }
            } catch {
                return { subquery: "", params: {} };
            }
        }
        subquery.push(`OPTIONAL MATCH (${parentVar})${inStr}${relTypeStr}${outStr}(${variableName}${label})`);

        if (relatedNode.auth) {
            const whereAuth = createAuthAndParams({
                operations: "DISCONNECT",
                entity: relatedNode,
                context,
                where: { varName: variableName, node: relatedNode },
            });
            if (whereAuth[0]) {
                whereStrs.push(whereAuth[0]);
                params = { ...params, ...whereAuth[1] };
            }
        }

        if (whereStrs.length) {
            subquery.push(`WHERE ${whereStrs.join(" AND ")}`);
        }

        const nodeMatrix: { node: Node; name: string }[] = [
            { node: parentNode, name: parentVar },
            { node: relatedNode, name: variableName },
        ];

        const preAuth = nodeMatrix.reduce(
            (result: Res, { node, name }, i) => {
                if (!node.auth) {
                    return result;
                }

                const [str, p] = createAuthAndParams({
                    entity: node,
                    operations: "DISCONNECT",
                    context,
                    escapeQuotes: Boolean(insideDoWhen),
                    allow: { parentNode: node, varName: name, chainStr: `${name}${node.name}${i}_allow` },
                });

                if (!str) {
                    return result;
                }

                result.disconnects.push(str);
                result.params = { ...result.params, ...p };

                return result;
            },
            { disconnects: [], params: {} }
        );

        if (preAuth.disconnects.length) {
            const quote = insideDoWhen ? `\\"` : `"`;
            subquery.push(`WITH ${[...withVars, variableName, relVarName].join(", ")}`);
            subquery.push(
                `CALL apoc.util.validate(NOT (${preAuth.disconnects.join(
                    " AND "
                )}), ${quote}${AUTH_FORBIDDEN_ERROR}${quote}, [0])`
            );
            params = { ...params, ...preAuth.params };
        }

        subquery.push("CALL {");
        // Trick to avoid execution on null values
        subquery.push(`\tWITH ${variableName}, ${relVarName}, ${parentVar}`);
        subquery.push(`\tWITH collect(${variableName}) as ${variableName}, ${relVarName}, ${parentVar}`);
        subquery.push(`\tUNWIND ${variableName} as x`);

        if (context.subscriptionsEnabled) {
            const [fromVariable, toVariable] = relationField.direction === "IN" ? ["x", parentVar] : [parentVar, "x"];
            const [fromTypename, toTypename] =
                relationField.direction === "IN"
                    ? [relatedNode.name, parentNode.name]
                    : [parentNode.name, relatedNode.name];
            const eventWithMetaStr = createConnectionEventMetaObject({
                event: "disconnect",
                relVariable: relVarName,
                fromVariable,
                toVariable,
                typename: relationField.type,
                fromTypename,
                toTypename,
            });
            subquery.push(`\tWITH ${eventWithMetaStr} as meta, ${relVarName}`);
            subquery.push(`\tDELETE ${relVarName}`);
            subquery.push(`\tRETURN collect(meta) as update_meta`);
        } else {
            subquery.push(`\tDELETE ${relVarName}`);
            subquery.push(`\tRETURN count(*) AS _`); // Avoids CANNOT END WITH DETACH DELETE ERROR
        }

        subquery.push(`}`);

        if (context.subscriptionsEnabled) {
            subquery.push(
                `WITH ${filterMetaVariable(withVars).join(", ")}, ${variableName}, meta + update_meta as meta`
            );
        }

        // TODO - relationship validation - Blocking, if this were to be enforced it would stop someone from 'reconnecting'

        if (disconnect.disconnect) {
            const disconnects: Array<any> = Array.isArray(disconnect.disconnect)
                ? disconnect.disconnect
                : [disconnect.disconnect];

            disconnects.forEach((c) => {
                const reduced = Object.entries(c)
                    .filter(([k]) => {
                        if (k === "_on") {
                            return false;
                        }

                        if (relationField.interface && c?._on?.[relatedNode.name]) {
                            const onArray = Array.isArray(c._on[relatedNode.name])
                                ? c._on[relatedNode.name]
                                : [c._on[relatedNode.name]];
                            if (onArray.some((onKey) => Object.prototype.hasOwnProperty.call(onKey, k))) {
                                return false;
                            }
                        }

                        return true;
                    })
                    .reduce(
                        (r: Res, [k, v]: [string, any]) => {
                            const relField = relatedNode.relationFields.find((x) =>
                                k.startsWith(x.fieldName)
                            ) as RelationField;
                            const newRefNodes: Node[] = [];

                            if (relField.union) {
                                Object.keys(v).forEach((modelName) => {
                                    newRefNodes.push(context.nodes.find((x) => x.name === modelName) as Node);
                                });
                            } else if (relField.interface) {
                                (relField.interface.implementations as string[]).forEach((modelName) => {
                                    newRefNodes.push(context.nodes.find((x) => x.name === modelName) as Node);
                                });
                            } else {
                                newRefNodes.push(context.nodes.find((x) => x.name === relField.typeMeta.name) as Node);
                            }

                            newRefNodes.forEach((newRefNode, i) => {
                                const recurse = createDisconnectAndParams({
                                    withVars: [...withVars, variableName],
                                    value: relField.union ? v[newRefNode.name] : v,
                                    varName: `${variableName}_${k}${relField.union ? `_${newRefNode.name}` : ""}`,
                                    relationField: relField,
                                    parentVar: variableName,
                                    context,
                                    refNodes: [newRefNode],
                                    parentNode: relatedNode,
                                    parameterPrefix: `${parameterPrefix}${
                                        relField.typeMeta.array ? `[${i}]` : ""
                                    }.disconnect.${k}${relField.union ? `.${newRefNode.name}` : ""}`,
                                    labelOverride: relField.union ? newRefNode.name : "",
                                    isFirstLevel: false,
                                });
                                r.disconnects.push(recurse[0]);
                                r.params = { ...r.params, ...recurse[1] };
                            });

                            return r;
                        },
                        { disconnects: [], params: {} }
                    );

                subquery.push(reduced.disconnects.join("\n"));
                params = { ...params, ...reduced.params };

                if (relationField.interface && c?._on?.[relatedNode.name]) {
                    const onDisconnects = Array.isArray(c._on[relatedNode.name])
                        ? c._on[relatedNode.name]
                        : [c._on[relatedNode.name]];

                    onDisconnects.forEach((onDisconnect, onDisconnectIndex) => {
                        const onReduced = Object.entries(onDisconnect).reduce(
                            (r: Res, [k, v]: [string, any]) => {
                                const relField = relatedNode.relationFields.find((x) =>
                                    k.startsWith(x.fieldName)
                                ) as RelationField;
                                const newRefNodes: Node[] = [];

                                if (relField.union) {
                                    Object.keys(v).forEach((modelName) => {
                                        newRefNodes.push(context.nodes.find((x) => x.name === modelName) as Node);
                                    });
                                } else {
                                    newRefNodes.push(
                                        context.nodes.find((x) => x.name === relField.typeMeta.name) as Node
                                    );
                                }

                                newRefNodes.forEach((newRefNode, i) => {
                                    const recurse = createDisconnectAndParams({
                                        withVars: [...withVars, variableName],
                                        value: relField.union ? v[newRefNode.name] : v,
                                        varName: `${variableName}_${k}${relField.union ? `_${newRefNode.name}` : ""}`,
                                        relationField: relField,
                                        parentVar: variableName,
                                        context,
                                        refNodes: [newRefNode],
                                        parentNode: relatedNode,
                                        parameterPrefix: `${parameterPrefix}${
                                            relField.typeMeta.array ? `[${i}]` : ""
                                        }.disconnect._on.${relatedNode.name}${
                                            relField.typeMeta.array ? `[${onDisconnectIndex}]` : ""
                                        }.${k}${relField.union ? `.${newRefNode.name}` : ""}`,
                                        labelOverride: relField.union ? newRefNode.name : "",
                                        isFirstLevel: false,
                                    });
                                    r.disconnects.push(recurse[0]);
                                    r.params = { ...r.params, ...recurse[1] };
                                });

                                return r;
                            },
                            { disconnects: [], params: {} }
                        );

                        subquery.push(onReduced.disconnects.join("\n"));
                        params = { ...params, ...onReduced.params };
                    });
                }
            });
        }

        const postAuth = [parentNode, relatedNode].reduce(
            (result: Res, node, i) => {
                if (!node.auth) {
                    return result;
                }

                const [str, p] = createAuthAndParams({
                    entity: node,
                    operations: "DISCONNECT",
                    context,
                    escapeQuotes: Boolean(insideDoWhen),
                    skipRoles: true,
                    skipIsAuthenticated: true,
                    bind: { parentNode: node, varName: variableName, chainStr: `${variableName}${node.name}${i}_bind` },
                });

                if (!str) {
                    return result;
                }

                result.disconnects.push(str);
                result.params = { ...result.params, ...p };

                return result;
            },
            { disconnects: [], params: {} }
        );

        if (postAuth.disconnects.length) {
            const quote = insideDoWhen ? `\\"` : `"`;
            subquery.push(`WITH ${[...withVars, variableName].join(", ")}`);
            subquery.push(
                `CALL apoc.util.validate(NOT (${postAuth.disconnects.join(
                    " AND "
                )}), ${quote}${AUTH_FORBIDDEN_ERROR}${quote}, [0])`
            );
            params = { ...params, ...postAuth.params };
        }

        if (context.subscriptionsEnabled) {
            subquery.push(`WITH collect(meta) AS disconnect_meta`);
            subquery.push(`RETURN REDUCE(m=[],m1 IN disconnect_meta | m+m1 ) as disconnect_meta`);
        } else {
            subquery.push(`RETURN count(*) AS disconnect_${varName}_${relatedNode.name}`);
        }

        return { subquery: subquery.join("\n"), params };
    }

    function reducer(res: Res, disconnect: { where: any; disconnect: any }, index: number): Res {
        if (parentNode.auth) {
            const whereAuth = createAuthAndParams({
                operations: "DISCONNECT",
                entity: parentNode,
                context,
                where: { varName: parentVar, node: parentNode },
            });
            if (whereAuth[0]) {
                res.disconnects.push(`WITH ${withVars.join(", ")}`);
                res.disconnects.push(`WHERE ${whereAuth[0]}`);
                res.params = { ...res.params, ...whereAuth[1] };
            }
        }

        if (isFirstLevel) {
            res.disconnects.push(`WITH ${withVars.join(", ")}`);
        }

        const inner: string[] = [];
        if (relationField.interface) {
            const subqueries: string[] = [];
            refNodes.forEach((refNode) => {
                const subquery = createSubqueryContents(refNode, disconnect, index);
                if (subquery.subquery) {
                    subqueries.push(subquery.subquery);
                    res.params = { ...res.params, ...subquery.params };
                }
            });
            if (subqueries.length > 0) {
                if (context.subscriptionsEnabled) {
                    const withStatement = `WITH ${filterMetaVariable(withVars).join(
                        ", "
                    )}, disconnect_meta + meta AS meta`;
                    inner.push(subqueries.join(`\n}\n${withStatement}\nCALL {\n\t`));
                } else {
                    inner.push(subqueries.join("\n}\nCALL {\n\t"));
                }
            }
        } else {
            const subquery = createSubqueryContents(refNodes[0], disconnect, index);
            inner.push(subquery.subquery);
            res.params = { ...res.params, ...subquery.params };
        }

        if (inner.length > 0) {
            res.disconnects.push("CALL {");
            res.disconnects.push(...inner);
            res.disconnects.push("}");

            if (context.subscriptionsEnabled) {
                res.disconnects.push(`WITH ${filterMetaVariable(withVars).join(", ")}, disconnect_meta + meta as meta`);
            }
        }

        return res;
    }

    const { disconnects, params } = ((relationField.typeMeta.array ? value : [value]) as any[]).reduce(reducer, {
        disconnects: [],
        params: {},
    });

    return [disconnects.join("\n"), params];
}

export default createDisconnectAndParams;<|MERGE_RESOLUTION|>--- conflicted
+++ resolved
@@ -74,11 +74,7 @@
         const label = labelOverride ? `:${labelOverride}` : labels;
 
         subquery.push(`WITH ${withVars.join(", ")}`);
-<<<<<<< HEAD
-
-=======
-        subquery.push(`OPTIONAL MATCH (${parentVar})${inStr}${relTypeStr}${outStr}(${variableName}${label})`);
->>>>>>> 50410b64
+
         const relationship = context.relationships.find(
             (x) => x.properties === relationField.properties
         ) as unknown as Relationship;
