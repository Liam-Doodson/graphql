/*
 * Copyright (c) "Neo4j"
 * Neo4j Sweden AB [http://neo4j.com]
 *
 * This file is part of Neo4j.
 *
 * Licensed under the Apache License, Version 2.0 (the "License");
 * you may not use this file except in compliance with the License.
 * You may obtain a copy of the License at
 *
 *     http://www.apache.org/licenses/LICENSE-2.0
 *
 * Unless required by applicable law or agreed to in writing, software
 * distributed under the License is distributed on an "AS IS" BASIS,
 * WITHOUT WARRANTIES OR CONDITIONS OF ANY KIND, either express or implied.
 * See the License for the specific language governing permissions and
 * limitations under the License.
 */

import { gql } from "graphql-tag";
import type { DocumentNode } from "graphql";
import { Neo4jGraphQL } from "../../../src";
import { formatCypher, translateQuery, formatParams } from "../utils/tck-test-utils";
import { createBearerToken } from "../../utils/create-bearer-token";

describe("tck/rfs/022 subquery projection", () => {
    let typeDefs: DocumentNode;
    let neoSchema: Neo4jGraphQL;

    describe("no auth", () => {
        beforeAll(() => {
            typeDefs = gql`
                type Movie {
                    title: String!
                    released: Int
                    actors: [Person!]! @relationship(type: "ACTED_IN", direction: IN, properties: "ActedIn")
                    directors: [Person!]! @relationship(type: "DIRECTED", direction: IN)
                }

                type Person {
                    name: String!
                    movies: [Movie!]! @relationship(type: "ACTED_IN", direction: OUT, properties: "ActedIn")
                    directed: [Movie!]! @relationship(type: "DIRECTED", direction: OUT)
                }

                interface ActedIn @relationshipProperties {
                    year: Int
                }
            `;

            neoSchema = new Neo4jGraphQL({
                typeDefs,
            });
        });

        test("Nested query", async () => {
            const query = gql`
                query Query {
                    movies(where: { released: 1999 }) {
                        title
                        actors(where: { name: "Keanu Reeves" }) {
                            name
                        }
                    }
                }
            `;

            const result = await translateQuery(neoSchema, query);

            expect(formatCypher(result.cypher)).toMatchInlineSnapshot(`
                "MATCH (this:Movie)
                WHERE this.released = $param0
                CALL {
                    WITH this
                    MATCH (this)<-[this0:ACTED_IN]-(this1:Person)
                    WHERE this1.name = $param1
                    WITH this1 { .name } AS this1
                    RETURN collect(this1) AS var2
                }
                RETURN this { .title, actors: var2 } AS this"
            `);

            expect(formatParams(result.params)).toMatchInlineSnapshot(`
                "{
                    \\"param0\\": {
                        \\"low\\": 1999,
                        \\"high\\": 0
                    },
                    \\"param1\\": \\"Keanu Reeves\\"
                }"
            `);
        });

        test("Double nested query", async () => {
            const query = gql`
                query Query {
                    movies(where: { released: 1999 }) {
                        title
                        actors(where: { name: "Keanu Reeves" }) {
                            name
                            directed {
                                title
                                released
                            }
                        }
                    }
                }
            `;

            const result = await translateQuery(neoSchema, query);

            expect(formatCypher(result.cypher)).toMatchInlineSnapshot(`
                "MATCH (this:Movie)
                WHERE this.released = $param0
                CALL {
                    WITH this
                    MATCH (this)<-[this0:ACTED_IN]-(this1:Person)
                    WHERE this1.name = $param1
                    CALL {
                        WITH this1
                        MATCH (this1)-[this2:DIRECTED]->(this3:Movie)
                        WITH this3 { .title, .released } AS this3
                        RETURN collect(this3) AS var4
                    }
                    WITH this1 { .name, directed: var4 } AS this1
                    RETURN collect(this1) AS var5
                }
                RETURN this { .title, actors: var5 } AS this"
            `);

            expect(formatParams(result.params)).toMatchInlineSnapshot(`
                "{
                    \\"param0\\": {
                        \\"low\\": 1999,
                        \\"high\\": 0
                    },
                    \\"param1\\": \\"Keanu Reeves\\"
                }"
            `);
        });
    });

    describe("With auth", () => {
        beforeAll(() => {
            typeDefs = gql`
                type JWT @jwt {
                    roles: [String!]!
                }

                type Movie {
                    title: String!
                    released: Int
                    actors: [Person!]! @relationship(type: "ACTED_IN", direction: IN, properties: "ActedIn")
                }

                type Person
                    @authorization(
                        filter: [{ where: { node: { name: "The Matrix" } } }]
                        validate: [
                            { when: [BEFORE], where: { node: { name: "$jwt.test" }, jwt: { roles_INCLUDES: "admin" } } }
                        ]
                    ) {
                    name: String!
                    movies: [Movie!]! @relationship(type: "ACTED_IN", direction: OUT, properties: "ActedIn")
                }

                interface ActedIn @relationshipProperties {
                    year: Int
                }
            `;

            neoSchema = new Neo4jGraphQL({
                typeDefs,
                features: { authorization: { key: "secret" } },
            });
        });

        test("Nested query", async () => {
            const query = gql`
                query Query {
                    movies(where: { released: 1999 }) {
                        title
                        actors(where: { name: "Keanu Reeves" }) {
                            name
                        }
                    }
                }
            `;

            const token = createBearerToken("secret", {
                test: "my-test",
            });
            const result = await translateQuery(neoSchema, query, {
                token,
            });

            expect(formatCypher(result.cypher)).toMatchInlineSnapshot(`
                "MATCH (this:Movie)
                WHERE this.released = $param0
                CALL {
                    WITH this
<<<<<<< HEAD
                    MATCH (this)<-[this0:ACTED_IN]-(this1:Person)
                    WHERE (this1.name = $param1 AND (($isAuthenticated = true AND this1.name = $param3) AND apoc.util.validatePredicate(NOT ($isAuthenticated = true AND (this1.name = coalesce($jwt.test, $jwtDefault) AND $param6 IN $jwt.roles)), \\"@neo4j/graphql/FORBIDDEN\\", [0])))
=======
                    MATCH (this)<-[this0:ACTED_IN]-(this1:\`Person\`)
                    WHERE (this1.name = $param1 AND (($isAuthenticated = true AND ($param3 IS NOT NULL AND this1.name = $param3)) AND apoc.util.validatePredicate(NOT ($isAuthenticated = true AND (($jwt.test IS NOT NULL AND this1.name = $jwt.test) AND $param5 IN $jwt.roles)), \\"@neo4j/graphql/FORBIDDEN\\", [0])))
>>>>>>> 469c04e6
                    WITH this1 { .name } AS this1
                    RETURN collect(this1) AS var2
                }
                RETURN this { .title, actors: var2 } AS this"
            `);

            expect(formatParams(result.params)).toMatchInlineSnapshot(`
                "{
                    \\"param0\\": {
                        \\"low\\": 1999,
                        \\"high\\": 0
                    },
                    \\"param1\\": \\"Keanu Reeves\\",
                    \\"isAuthenticated\\": true,
                    \\"param3\\": \\"The Matrix\\",
                    \\"jwt\\": {
                        \\"roles\\": [],
                        \\"test\\": \\"my-test\\"
                    },
                    \\"param5\\": \\"admin\\"
                }"
            `);
        });
    });
});<|MERGE_RESOLUTION|>--- conflicted
+++ resolved
@@ -199,13 +199,8 @@
                 WHERE this.released = $param0
                 CALL {
                     WITH this
-<<<<<<< HEAD
                     MATCH (this)<-[this0:ACTED_IN]-(this1:Person)
-                    WHERE (this1.name = $param1 AND (($isAuthenticated = true AND this1.name = $param3) AND apoc.util.validatePredicate(NOT ($isAuthenticated = true AND (this1.name = coalesce($jwt.test, $jwtDefault) AND $param6 IN $jwt.roles)), \\"@neo4j/graphql/FORBIDDEN\\", [0])))
-=======
-                    MATCH (this)<-[this0:ACTED_IN]-(this1:\`Person\`)
                     WHERE (this1.name = $param1 AND (($isAuthenticated = true AND ($param3 IS NOT NULL AND this1.name = $param3)) AND apoc.util.validatePredicate(NOT ($isAuthenticated = true AND (($jwt.test IS NOT NULL AND this1.name = $jwt.test) AND $param5 IN $jwt.roles)), \\"@neo4j/graphql/FORBIDDEN\\", [0])))
->>>>>>> 469c04e6
                     WITH this1 { .name } AS this1
                     RETURN collect(this1) AS var2
                 }
