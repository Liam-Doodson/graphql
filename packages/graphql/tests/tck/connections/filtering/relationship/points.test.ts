/*
 * Copyright (c) "Neo4j"
 * Neo4j Sweden AB [http://neo4j.com]
 *
 * This file is part of Neo4j.
 *
 * Licensed under the Apache License, Version 2.0 (the "License");
 * you may not use this file except in compliance with the License.
 * You may obtain a copy of the License at
 *
 *     http://www.apache.org/licenses/LICENSE-2.0
 *
 * Unless required by applicable law or agreed to in writing, software
 * distributed under the License is distributed on an "AS IS" BASIS,
 * WITHOUT WARRANTIES OR CONDITIONS OF ANY KIND, either express or implied.
 * See the License for the specific language governing permissions and
 * limitations under the License.
 */

import { Neo4jGraphQLAuthJWTPlugin } from "@neo4j/graphql-plugin-auth";
import { gql } from "apollo-server";
import type { DocumentNode } from "graphql";
import { Neo4jGraphQL } from "../../../../../src";
import { createJwtRequest } from "../../../../utils/create-jwt-request";
import { formatCypher, translateQuery, formatParams } from "../../../utils/tck-test-utils";

describe("Cypher -> Connections -> Filtering -> Relationship -> Points", () => {
    const secret = "secret";
    let typeDefs: DocumentNode;
    let neoSchema: Neo4jGraphQL;

    beforeAll(() => {
        typeDefs = gql`
            type Movie {
                title: String!
                actors: [Actor!]! @relationship(type: "ACTED_IN", properties: "ActedIn", direction: IN)
            }

            type Actor {
                name: String!
                movies: [Movie!]! @relationship(type: "ACTED_IN", properties: "ActedIn", direction: OUT)
            }

            interface ActedIn {
                screenTime: Int!
                location: Point!
            }
        `;

        neoSchema = new Neo4jGraphQL({
            typeDefs,
            config: { enableRegex: true },
            plugins: {
                auth: new Neo4jGraphQLAuthJWTPlugin({
                    secret
                })
            }
        });
    });

    test("DISTANCE", async () => {
        let verifyTCK;

        if (process.env.VERIFY_TCK) {
            verifyTCK = process.env.VERIFY_TCK;
            delete process.env.VERIFY_TCK;
        }

        const query = gql`
            query {
                movies {
                    title
                    actorsConnection(
                        where: {
                            edge: { location_DISTANCE: { point: { longitude: 1.0, latitude: 2.0 }, distance: 3.0 } }
                        }
                    ) {
                        edges {
                            screenTime
                            location {
                                latitude
                                longitude
                            }
                            node {
                                name
                            }
                        }
                    }
                }
            }
        `;

        const req = createJwtRequest("secret", {});
        const result = await translateQuery(neoSchema, query, {
            req
        });

        expect(formatCypher(result.cypher)).toMatchInlineSnapshot(`
            "MATCH (this:\`Movie\`)
            CALL {
                WITH this
<<<<<<< HEAD
                MATCH (this)<-[this_connection_actorsConnectionthis0:ACTED_IN]-(this_Actor:\`Actor\`)
                WHERE point.distance(this_connection_actorsConnectionthis0.location, point($this_connection_actorsConnectionparam0.point)) = $this_connection_actorsConnectionparam0.distance
                WITH { screenTime: this_connection_actorsConnectionthis0.screenTime, location: CASE
                    WHEN this_connection_actorsConnectionthis0.location IS NOT NULL THEN { point: this_connection_actorsConnectionthis0.location }
=======
                MATCH (this)<-[this0:ACTED_IN]-(this1:\`Actor\`)
                WHERE distance(this0.location, point($param0.point)) = $param0.distance
                WITH { screenTime: this0.screenTime, location: CASE
                    WHEN this0.location IS NOT NULL THEN { point: this0.location }
>>>>>>> eac2b154
                    ELSE NULL
                END, node: { name: this1.name } } AS edge
                WITH collect(edge) AS edges
                WITH edges, size(edges) AS totalCount
                RETURN { edges: edges, totalCount: totalCount } AS var2
            }
            RETURN this { .title, actorsConnection: var2 } AS this"
        `);

        expect(formatParams(result.params)).toMatchInlineSnapshot(`
            "{
                \\"param0\\": {
                    \\"point\\": {
                        \\"longitude\\": 1,
                        \\"latitude\\": 2
                    },
                    \\"distance\\": 3
                }
            }"
        `);

        if (verifyTCK) {
            process.env.VERIFY_TCK = verifyTCK;
        }
    });
});<|MERGE_RESOLUTION|>--- conflicted
+++ resolved
@@ -52,9 +52,9 @@
             config: { enableRegex: true },
             plugins: {
                 auth: new Neo4jGraphQLAuthJWTPlugin({
-                    secret
-                })
-            }
+                    secret,
+                }),
+            },
         });
     });
 
@@ -92,24 +92,17 @@
 
         const req = createJwtRequest("secret", {});
         const result = await translateQuery(neoSchema, query, {
-            req
+            req,
         });
 
         expect(formatCypher(result.cypher)).toMatchInlineSnapshot(`
             "MATCH (this:\`Movie\`)
             CALL {
                 WITH this
-<<<<<<< HEAD
-                MATCH (this)<-[this_connection_actorsConnectionthis0:ACTED_IN]-(this_Actor:\`Actor\`)
-                WHERE point.distance(this_connection_actorsConnectionthis0.location, point($this_connection_actorsConnectionparam0.point)) = $this_connection_actorsConnectionparam0.distance
-                WITH { screenTime: this_connection_actorsConnectionthis0.screenTime, location: CASE
-                    WHEN this_connection_actorsConnectionthis0.location IS NOT NULL THEN { point: this_connection_actorsConnectionthis0.location }
-=======
                 MATCH (this)<-[this0:ACTED_IN]-(this1:\`Actor\`)
-                WHERE distance(this0.location, point($param0.point)) = $param0.distance
+                WHERE point.distance(this0.location, point($param0.point)) = $param0.distance
                 WITH { screenTime: this0.screenTime, location: CASE
                     WHEN this0.location IS NOT NULL THEN { point: this0.location }
->>>>>>> eac2b154
                     ELSE NULL
                 END, node: { name: this1.name } } AS edge
                 WITH collect(edge) AS edges
