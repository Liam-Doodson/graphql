/*
 * Copyright (c) "Neo4j"
 * Neo4j Sweden AB [http://neo4j.com]
 *
 * This file is part of Neo4j.
 *
 * Licensed under the Apache License, Version 2.0 (the "License");
 * you may not use this file except in compliance with the License.
 * You may obtain a copy of the License at
 *
 *     http://www.apache.org/licenses/LICENSE-2.0
 *
 * Unless required by applicable law or agreed to in writing, software
 * distributed under the License is distributed on an "AS IS" BASIS,
 * WITHOUT WARRANTIES OR CONDITIONS OF ANY KIND, either express or implied.
 * See the License for the specific language governing permissions and
 * limitations under the License.
 */

import { gql } from "apollo-server";
import type { DocumentNode } from "graphql";
import { Neo4jGraphQL } from "../../../../src";
import { createJwtRequest } from "../../../utils/create-jwt-request";
import { formatCypher, translateQuery, formatParams } from "../../utils/tck-test-utils";

describe("#601", () => {
    let typeDefs: DocumentNode;
    let neoSchema: Neo4jGraphQL;

    beforeAll(() => {
        typeDefs = gql`
            interface UploadedDocument @relationshipProperties {
                fileId: ID!
                uploadedAt: DateTime!
            }

            type Document @exclude(operations: [CREATE, UPDATE, DELETE]) {
                id: ID! @id
                stakeholder: Stakeholder! @relationship(type: "REQUIRES", direction: OUT)

                customerContact: CustomerContact!
                    @relationship(type: "UPLOADED", properties: "UploadedDocument", direction: IN)
            }

            extend type Document @auth(rules: [{ roles: ["view"] }])

            type CustomerContact @exclude(operations: [CREATE, UPDATE, DELETE]) {
                email: String!
                firstname: String!
                lastname: String!
                documents: [Document!]! @relationship(type: "UPLOADED", properties: "UploadedDocument", direction: OUT)
            }

            extend type CustomerContact @auth(rules: [{ roles: ["view"] }])

            type Stakeholder @exclude(operations: [CREATE, UPDATE, DELETE]) {
                id: ID!
                fields: String!
                documents: [Document!]! @relationship(type: "REQUIRES", direction: OUT)
            }

            extend type Stakeholder @auth(rules: [{ roles: ["view"] }])
        `;

        neoSchema = new Neo4jGraphQL({
            typeDefs,
            config: { enableRegex: true },
        });
    });

    test("Example 1", async () => {
        const query = gql`
            query Document {
                stakeholders {
                    documents {
                        customerContactConnection {
                            edges {
                                fileId
                                uploadedAt
                            }
                        }
                    }
                }
            }
        `;

        const req = createJwtRequest("secret", {});
        const result = await translateQuery(neoSchema, query, {
            req,
        });

        expect(formatCypher(result.cypher)).toMatchInlineSnapshot(`
            "MATCH (this:\`Stakeholder\`)
<<<<<<< HEAD
            CALL apoc.util.validate(NOT (any(var1 IN [\\"view\\"] WHERE any(var0 IN $auth.roles WHERE var0 = var1))), \\"@neo4j/graphql/FORBIDDEN\\", [0])
            RETURN this { documents: [ (this)-[:REQUIRES]->(this_documents:Document)  WHERE apoc.util.validatePredicate(NOT (any(var1 IN [\\"view\\"] WHERE any(var0 IN $auth.roles WHERE var0 = var1))), \\"@neo4j/graphql/FORBIDDEN\\", [0]) | this_documents { customerContactConnection: apoc.cypher.runFirstColumn(\\"CALL {
=======
            CALL apoc.util.validate(NOT (any(r IN [\\"view\\"] WHERE any(rr IN $auth.roles WHERE r = rr))), \\"@neo4j/graphql/FORBIDDEN\\", [0])
            RETURN this { documents: [ (this)-[:REQUIRES]->(this_documents:Document)  WHERE apoc.util.validatePredicate(NOT (any(r IN [\\"view\\"] WHERE any(rr IN $auth.roles WHERE r = rr))), \\"@neo4j/graphql/FORBIDDEN\\", [0]) | this_documents { customerContactConnection: apoc.cypher.runFirstColumnSingle(\\"CALL {
>>>>>>> 7205e8de
            WITH this_documents
            MATCH (this_documents)<-[this_documents_uploaded_relationship:UPLOADED]-(this_documents_customercontact:CustomerContact)
            CALL apoc.util.validate(NOT (any(var1 IN [\\\\\\"view\\\\\\"] WHERE any(var0 IN $auth.roles WHERE var0 = var1))), \\\\\\"@neo4j/graphql/FORBIDDEN\\\\\\", [0])
            WITH collect({ fileId: this_documents_uploaded_relationship.fileId, uploadedAt: apoc.date.convertFormat(toString(this_documents_uploaded_relationship.uploadedAt), \\\\\\"iso_zoned_date_time\\\\\\", \\\\\\"iso_offset_date_time\\\\\\") }) AS edges
            UNWIND edges as edge
            WITH collect(edge) AS edges, size(collect(edge)) AS totalCount
            RETURN { edges: edges, totalCount: totalCount } AS customerContactConnection
            } RETURN customerContactConnection\\", { this_documents: this_documents, auth: $auth }) } ] } as this"
        `);

        expect(formatParams(result.params)).toMatchInlineSnapshot(`
            "{
                \\"auth\\": {
                    \\"isAuthenticated\\": false,
                    \\"roles\\": []
                }
            }"
        `);
    });
});<|MERGE_RESOLUTION|>--- conflicted
+++ resolved
@@ -91,13 +91,8 @@
 
         expect(formatCypher(result.cypher)).toMatchInlineSnapshot(`
             "MATCH (this:\`Stakeholder\`)
-<<<<<<< HEAD
             CALL apoc.util.validate(NOT (any(var1 IN [\\"view\\"] WHERE any(var0 IN $auth.roles WHERE var0 = var1))), \\"@neo4j/graphql/FORBIDDEN\\", [0])
-            RETURN this { documents: [ (this)-[:REQUIRES]->(this_documents:Document)  WHERE apoc.util.validatePredicate(NOT (any(var1 IN [\\"view\\"] WHERE any(var0 IN $auth.roles WHERE var0 = var1))), \\"@neo4j/graphql/FORBIDDEN\\", [0]) | this_documents { customerContactConnection: apoc.cypher.runFirstColumn(\\"CALL {
-=======
-            CALL apoc.util.validate(NOT (any(r IN [\\"view\\"] WHERE any(rr IN $auth.roles WHERE r = rr))), \\"@neo4j/graphql/FORBIDDEN\\", [0])
-            RETURN this { documents: [ (this)-[:REQUIRES]->(this_documents:Document)  WHERE apoc.util.validatePredicate(NOT (any(r IN [\\"view\\"] WHERE any(rr IN $auth.roles WHERE r = rr))), \\"@neo4j/graphql/FORBIDDEN\\", [0]) | this_documents { customerContactConnection: apoc.cypher.runFirstColumnSingle(\\"CALL {
->>>>>>> 7205e8de
+            RETURN this { documents: [ (this)-[:REQUIRES]->(this_documents:Document)  WHERE apoc.util.validatePredicate(NOT (any(var1 IN [\\"view\\"] WHERE any(var0 IN $auth.roles WHERE var0 = var1))), \\"@neo4j/graphql/FORBIDDEN\\", [0]) | this_documents { customerContactConnection: apoc.cypher.runFirstColumnSingle(\\"CALL {
             WITH this_documents
             MATCH (this_documents)<-[this_documents_uploaded_relationship:UPLOADED]-(this_documents_customercontact:CustomerContact)
             CALL apoc.util.validate(NOT (any(var1 IN [\\\\\\"view\\\\\\"] WHERE any(var0 IN $auth.roles WHERE var0 = var1))), \\\\\\"@neo4j/graphql/FORBIDDEN\\\\\\", [0])
