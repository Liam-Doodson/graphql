/*
 * Copyright (c) "Neo4j"
 * Neo4j Sweden AB [http://neo4j.com]
 *
 * This file is part of Neo4j.
 *
 * Licensed under the Apache License, Version 2.0 (the "License");
 * you may not use this file except in compliance with the License.
 * You may obtain a copy of the License at
 *
 *     http://www.apache.org/licenses/LICENSE-2.0
 *
 * Unless required by applicable law or agreed to in writing, software
 * distributed under the License is distributed on an "AS IS" BASIS,
 * WITHOUT WARRANTIES OR CONDITIONS OF ANY KIND, either express or implied.
 * See the License for the specific language governing permissions and
 * limitations under the License.
 */

import { Neo4jGraphQLAuthJWTPlugin } from "@neo4j/graphql-plugin-auth";
import { gql } from "apollo-server";
import { DocumentNode } from "graphql";
import { Neo4jGraphQL } from "../../../../../../../src";
import { formatCypher, translateQuery, formatParams } from "../../../../../utils/tck-test-utils";
import { createJwtRequest } from "../../../../../../utils/create-jwt-request";

describe("Cypher Auth Roles", () => {
    const secret = "secret";
    let typeDefs: DocumentNode;
    let neoSchema: Neo4jGraphQL;

    beforeAll(() => {
        typeDefs = gql`
            type History {
                url: String @auth(rules: [{ operations: [READ], roles: ["super-admin"] }])
            }

            type Comment {
                id: String
                content: String
                post: Post! @relationship(type: "HAS_COMMENT", direction: IN)
            }

            type Post {
                id: String
                content: String
                creator: User! @relationship(type: "HAS_POST", direction: OUT)
                comments: [Comment!]! @relationship(type: "HAS_COMMENT", direction: OUT)
            }

            type User {
                id: ID
                name: String
                password: String
                posts: [Post!]! @relationship(type: "HAS_POST", direction: OUT)
            }

            extend type User
                @auth(rules: [{ operations: [READ, CREATE, UPDATE, CONNECT, DISCONNECT, DELETE], roles: ["admin"] }])

            extend type Post @auth(rules: [{ operations: [CONNECT, DISCONNECT, DELETE], roles: ["super-admin"] }])

            extend type User {
                password: String @auth(rules: [{ operations: [READ, CREATE, UPDATE], roles: ["super-admin"] }])
            }

            extend type User {
                history: [History]
                    @cypher(statement: "MATCH (this)-[:HAS_HISTORY]->(h:History) RETURN h")
                    @auth(rules: [{ operations: [READ], roles: ["super-admin"] }])
            }
        `;

        neoSchema = new Neo4jGraphQL({
            typeDefs,
            config: { enableRegex: true },
            plugins: {
                auth: new Neo4jGraphQLAuthJWTPlugin({
                    secret,
                }),
            },
        });
    });

    test("Read Node", async () => {
        const query = gql`
            {
                users {
                    id
                    name
                }
            }
        `;

        const req = createJwtRequest("secret", { sub: "super_admin", roles: ["admin"] });
        const result = await translateQuery(neoSchema, query, {
            req,
        });

        expect(formatCypher(result.cypher)).toMatchInlineSnapshot(`
<<<<<<< HEAD
            "MATCH (this:\`User\`)
            CALL apoc.util.validate(NOT(ANY(r IN [\\"admin\\"] WHERE ANY(rr IN $auth.roles WHERE r = rr))), \\"@neo4j/graphql/FORBIDDEN\\", [0])
=======
            "MATCH (this:User)
            CALL apoc.util.validate(NOT (any(r IN [\\"admin\\"] WHERE any(rr IN $auth.roles WHERE r = rr))), \\"@neo4j/graphql/FORBIDDEN\\", [0])
>>>>>>> 47099504
            RETURN this { .id, .name } as this"
        `);

        expect(formatParams(result.params)).toMatchInlineSnapshot(`
            "{
                \\"auth\\": {
                    \\"isAuthenticated\\": true,
                    \\"roles\\": [
                        \\"admin\\"
                    ],
                    \\"jwt\\": {
                        \\"roles\\": [
                            \\"admin\\"
                        ],
                        \\"sub\\": \\"super_admin\\"
                    }
                }
            }"
        `);
    });

    test("Read Node & Field", async () => {
        const query = gql`
            {
                users {
                    id
                    name
                    password
                }
            }
        `;

        const req = createJwtRequest("secret", { sub: "super_admin", roles: ["admin"] });
        const result = await translateQuery(neoSchema, query, {
            req,
        });

        expect(formatCypher(result.cypher)).toMatchInlineSnapshot(`
<<<<<<< HEAD
            "MATCH (this:\`User\`)
            CALL apoc.util.validate(NOT(ANY(r IN [\\"admin\\"] WHERE ANY(rr IN $auth.roles WHERE r = rr))), \\"@neo4j/graphql/FORBIDDEN\\", [0])
=======
            "MATCH (this:User)
            CALL apoc.util.validate(NOT (any(r IN [\\"admin\\"] WHERE any(rr IN $auth.roles WHERE r = rr))), \\"@neo4j/graphql/FORBIDDEN\\", [0])
>>>>>>> 47099504
            WITH this
            CALL apoc.util.validate(NOT (any(r IN [\\"super-admin\\"] WHERE any(rr IN $auth.roles WHERE r = rr))), \\"@neo4j/graphql/FORBIDDEN\\", [0])
            RETURN this { .id, .name, .password } as this"
        `);

        expect(formatParams(result.params)).toMatchInlineSnapshot(`
            "{
                \\"auth\\": {
                    \\"isAuthenticated\\": true,
                    \\"roles\\": [
                        \\"admin\\"
                    ],
                    \\"jwt\\": {
                        \\"roles\\": [
                            \\"admin\\"
                        ],
                        \\"sub\\": \\"super_admin\\"
                    }
                }
            }"
        `);
    });

    test("Read Node & Cypher Field", async () => {
        const query = gql`
            {
                users {
                    history {
                        url
                    }
                }
            }
        `;

        const req = createJwtRequest("secret", { sub: "super_admin", roles: ["admin"] });
        const result = await translateQuery(neoSchema, query, {
            req,
        });

        expect(formatCypher(result.cypher)).toMatchInlineSnapshot(`
<<<<<<< HEAD
            "MATCH (this:\`User\`)
            CALL apoc.util.validate(NOT(ANY(r IN [\\"admin\\"] WHERE ANY(rr IN $auth.roles WHERE r = rr))), \\"@neo4j/graphql/FORBIDDEN\\", [0])
=======
            "MATCH (this:User)
            CALL apoc.util.validate(NOT (any(r IN [\\"admin\\"] WHERE any(rr IN $auth.roles WHERE r = rr))), \\"@neo4j/graphql/FORBIDDEN\\", [0])
>>>>>>> 47099504
            WITH this
            CALL apoc.util.validate(NOT (any(r IN [\\"super-admin\\"] WHERE any(rr IN $auth.roles WHERE r = rr))), \\"@neo4j/graphql/FORBIDDEN\\", [0])
            RETURN this { history: [this_history IN apoc.cypher.runFirstColumn(\\"MATCH (this)-[:HAS_HISTORY]->(h:History) RETURN h\\", {this: this, auth: $auth}, true) WHERE apoc.util.validatePredicate(NOT (any(r IN [\\"super-admin\\"] WHERE any(rr IN $auth.roles WHERE r = rr))), \\"@neo4j/graphql/FORBIDDEN\\", [0]) | this_history { .url }] } as this"
        `);

        expect(formatParams(result.params)).toMatchInlineSnapshot(`
            "{
                \\"auth\\": {
                    \\"isAuthenticated\\": true,
                    \\"roles\\": [
                        \\"admin\\"
                    ],
                    \\"jwt\\": {
                        \\"roles\\": [
                            \\"admin\\"
                        ],
                        \\"sub\\": \\"super_admin\\"
                    }
                }
            }"
        `);
    });

    test("Create Node", async () => {
        const query = gql`
            mutation {
                createUsers(input: [{ id: "1" }]) {
                    users {
                        id
                    }
                }
            }
        `;

        const req = createJwtRequest("secret", { sub: "super_admin", roles: ["admin"] });
        const result = await translateQuery(neoSchema, query, {
            req,
        });

        expect(formatCypher(result.cypher)).toMatchInlineSnapshot(`
            "CALL {
            CREATE (this0:User)
            SET this0.id = $this0_id
            WITH this0
            CALL apoc.util.validate(NOT (any(r IN [\\"admin\\"] WHERE any(rr IN $auth.roles WHERE r = rr))), \\"@neo4j/graphql/FORBIDDEN\\", [0])
            RETURN this0
            }
            RETURN [
            this0 { .id }] AS data"
        `);

        expect(formatParams(result.params)).toMatchInlineSnapshot(`
            "{
                \\"this0_id\\": \\"1\\",
                \\"resolvedCallbacks\\": {},
                \\"auth\\": {
                    \\"isAuthenticated\\": true,
                    \\"roles\\": [
                        \\"admin\\"
                    ],
                    \\"jwt\\": {
                        \\"roles\\": [
                            \\"admin\\"
                        ],
                        \\"sub\\": \\"super_admin\\"
                    }
                }
            }"
        `);
    });

    test("Create Node & Field", async () => {
        const query = gql`
            mutation {
                createUsers(input: [{ id: "1", password: "super-password" }]) {
                    users {
                        id
                    }
                }
            }
        `;

        const req = createJwtRequest("secret", { sub: "super_admin", roles: ["admin"] });
        const result = await translateQuery(neoSchema, query, {
            req,
        });

        expect(formatCypher(result.cypher)).toMatchInlineSnapshot(`
            "CALL {
            CREATE (this0:User)
            SET this0.id = $this0_id
            SET this0.password = $this0_password
            WITH this0
            CALL apoc.util.validate(NOT (any(r IN [\\"admin\\"] WHERE any(rr IN $auth.roles WHERE r = rr))), \\"@neo4j/graphql/FORBIDDEN\\", [0])
            WITH this0
            CALL apoc.util.validate(NOT (any(r IN [\\"super-admin\\"] WHERE any(rr IN $auth.roles WHERE r = rr))), \\"@neo4j/graphql/FORBIDDEN\\", [0])
            RETURN this0
            }
            RETURN [
            this0 { .id }] AS data"
        `);

        expect(formatParams(result.params)).toMatchInlineSnapshot(`
            "{
                \\"this0_id\\": \\"1\\",
                \\"this0_password\\": \\"super-password\\",
                \\"resolvedCallbacks\\": {},
                \\"auth\\": {
                    \\"isAuthenticated\\": true,
                    \\"roles\\": [
                        \\"admin\\"
                    ],
                    \\"jwt\\": {
                        \\"roles\\": [
                            \\"admin\\"
                        ],
                        \\"sub\\": \\"super_admin\\"
                    }
                }
            }"
        `);
    });

    test("Update Node", async () => {
        const query = gql`
            mutation {
                updateUsers(where: { id: "1" }, update: { id: "id-1" }) {
                    users {
                        id
                    }
                }
            }
        `;

        const req = createJwtRequest("secret", { sub: "super_admin", roles: ["admin"] });
        const result = await translateQuery(neoSchema, query, {
            req,
        });

        expect(formatCypher(result.cypher)).toMatchInlineSnapshot(`
            "MATCH (this:\`User\`)
            WHERE this.id = $param0
            WITH this
            CALL apoc.util.validate(NOT (any(r IN [\\"admin\\"] WHERE any(rr IN $auth.roles WHERE r = rr))), \\"@neo4j/graphql/FORBIDDEN\\", [0])
            SET this.id = $this_update_id
            RETURN collect(DISTINCT this { .id }) AS data"
        `);

        expect(formatParams(result.params)).toMatchInlineSnapshot(`
            "{
                \\"param0\\": \\"1\\",
                \\"this_update_id\\": \\"id-1\\",
                \\"resolvedCallbacks\\": {},
                \\"auth\\": {
                    \\"isAuthenticated\\": true,
                    \\"roles\\": [
                        \\"admin\\"
                    ],
                    \\"jwt\\": {
                        \\"roles\\": [
                            \\"admin\\"
                        ],
                        \\"sub\\": \\"super_admin\\"
                    }
                }
            }"
        `);
    });

    test("Update Node & Field", async () => {
        const query = gql`
            mutation {
                updateUsers(where: { id: "1" }, update: { password: "password" }) {
                    users {
                        id
                    }
                }
            }
        `;

        const req = createJwtRequest("secret", { sub: "super_admin", roles: ["admin"] });
        const result = await translateQuery(neoSchema, query, {
            req,
        });

        expect(formatCypher(result.cypher)).toMatchInlineSnapshot(`
            "MATCH (this:\`User\`)
            WHERE this.id = $param0
            WITH this
            CALL apoc.util.validate(NOT (any(r IN [\\"admin\\"] WHERE any(rr IN $auth.roles WHERE r = rr)) AND any(r IN [\\"super-admin\\"] WHERE any(rr IN $auth.roles WHERE r = rr))), \\"@neo4j/graphql/FORBIDDEN\\", [0])
            SET this.password = $this_update_password
            RETURN collect(DISTINCT this { .id }) AS data"
        `);

        expect(formatParams(result.params)).toMatchInlineSnapshot(`
            "{
                \\"param0\\": \\"1\\",
                \\"this_update_password\\": \\"password\\",
                \\"resolvedCallbacks\\": {},
                \\"auth\\": {
                    \\"isAuthenticated\\": true,
                    \\"roles\\": [
                        \\"admin\\"
                    ],
                    \\"jwt\\": {
                        \\"roles\\": [
                            \\"admin\\"
                        ],
                        \\"sub\\": \\"super_admin\\"
                    }
                }
            }"
        `);
    });

    test("Connect", async () => {
        const query = gql`
            mutation {
                updateUsers(connect: { posts: {} }) {
                    users {
                        id
                    }
                }
            }
        `;

        const req = createJwtRequest("secret", { sub: "super_admin", roles: ["admin"] });
        const result = await translateQuery(neoSchema, query, {
            req,
        });

        expect(formatCypher(result.cypher)).toMatchInlineSnapshot(`
            "MATCH (this:\`User\`)
            WITH this
            CALL {
            	WITH this
            	OPTIONAL MATCH (this_connect_posts0_node:Post)
            	WITH this, this_connect_posts0_node
            	CALL apoc.util.validate(NOT (any(r IN [\\"super-admin\\"] WHERE any(rr IN $auth.roles WHERE r = rr)) AND any(r IN [\\"admin\\"] WHERE any(rr IN $auth.roles WHERE r = rr))), \\"@neo4j/graphql/FORBIDDEN\\", [0])
            	FOREACH(_ IN CASE this WHEN NULL THEN [] ELSE [1] END |
            		FOREACH(_ IN CASE this_connect_posts0_node WHEN NULL THEN [] ELSE [1] END |
            			MERGE (this)-[:HAS_POST]->(this_connect_posts0_node)
            		)
            	)
            	RETURN count(*) AS _
            }
            RETURN collect(DISTINCT this { .id }) AS data"
        `);

        expect(formatParams(result.params)).toMatchInlineSnapshot(`
            "{
                \\"resolvedCallbacks\\": {},
                \\"auth\\": {
                    \\"isAuthenticated\\": true,
                    \\"roles\\": [
                        \\"admin\\"
                    ],
                    \\"jwt\\": {
                        \\"roles\\": [
                            \\"admin\\"
                        ],
                        \\"sub\\": \\"super_admin\\"
                    }
                }
            }"
        `);
    });

    test("Nested Connect", async () => {
        const query = gql`
            mutation {
                updateComments(
                    update: {
                        post: { update: { node: { creator: { connect: { where: { node: { id: "user-id" } } } } } } }
                    }
                ) {
                    comments {
                        content
                    }
                }
            }
        `;

        const req = createJwtRequest("secret", { sub: "super_admin", roles: ["admin"] });
        const result = await translateQuery(neoSchema, query, {
            req,
        });

        expect(formatCypher(result.cypher)).toMatchInlineSnapshot(`
            "MATCH (this:\`Comment\`)
            WITH this
            OPTIONAL MATCH (this)<-[this_has_comment0_relationship:HAS_COMMENT]-(this_post0:Post)
            CALL apoc.do.when(this_post0 IS NOT NULL, \\"
            WITH this, this_post0
            CALL {
            	WITH this, this_post0
            	OPTIONAL MATCH (this_post0_creator0_connect0_node:User)
            	WHERE this_post0_creator0_connect0_node.id = $this_post0_creator0_connect0_node_id
            	WITH this, this_post0, this_post0_creator0_connect0_node
            	CALL apoc.util.validate(NOT (any(r IN [\\\\\\"admin\\\\\\"] WHERE any(rr IN $auth.roles WHERE r = rr)) AND any(r IN [\\\\\\"super-admin\\\\\\"] WHERE any(rr IN $auth.roles WHERE r = rr))), \\\\\\"@neo4j/graphql/FORBIDDEN\\\\\\", [0])
            	FOREACH(_ IN CASE this_post0 WHEN NULL THEN [] ELSE [1] END |
            		FOREACH(_ IN CASE this_post0_creator0_connect0_node WHEN NULL THEN [] ELSE [1] END |
            			MERGE (this_post0)-[:HAS_POST]->(this_post0_creator0_connect0_node)
            		)
            	)
            	RETURN count(*) AS _
            }
            WITH this, this_post0
            CALL {
            	WITH this_post0
            	MATCH (this_post0)-[this_post0_creator_User_unique:HAS_POST]->(:User)
            	WITH count(this_post0_creator_User_unique) as c
            	CALL apoc.util.validate(NOT (c = 1), '@neo4j/graphql/RELATIONSHIP-REQUIREDPost.creator required', [0])
            	RETURN c AS this_post0_creator_User_unique_ignored
            }
            RETURN count(*) AS _
            \\", \\"\\", {this:this, updateComments: $updateComments, this_post0:this_post0, auth:$auth,this_post0_creator0_connect0_node_id:$this_post0_creator0_connect0_node_id})
            YIELD value AS _
            WITH this
            CALL {
            	WITH this
            	MATCH (this)<-[this_post_Post_unique:HAS_COMMENT]-(:Post)
            	WITH count(this_post_Post_unique) as c
            	CALL apoc.util.validate(NOT (c = 1), '@neo4j/graphql/RELATIONSHIP-REQUIREDComment.post required', [0])
            	RETURN c AS this_post_Post_unique_ignored
            }
            RETURN collect(DISTINCT this { .content }) AS data"
        `);

        expect(formatParams(result.params)).toMatchInlineSnapshot(`
            "{
                \\"this_post0_creator0_connect0_node_id\\": \\"user-id\\",
                \\"auth\\": {
                    \\"isAuthenticated\\": true,
                    \\"roles\\": [
                        \\"admin\\"
                    ],
                    \\"jwt\\": {
                        \\"roles\\": [
                            \\"admin\\"
                        ],
                        \\"sub\\": \\"super_admin\\"
                    }
                },
                \\"updateComments\\": {
                    \\"args\\": {
                        \\"update\\": {
                            \\"post\\": {
                                \\"update\\": {
                                    \\"node\\": {
                                        \\"creator\\": {
                                            \\"connect\\": {
                                                \\"where\\": {
                                                    \\"node\\": {
                                                        \\"id\\": \\"user-id\\"
                                                    }
                                                }
                                            }
                                        }
                                    }
                                }
                            }
                        }
                    }
                },
                \\"resolvedCallbacks\\": {}
            }"
        `);
    });

    test("Disconnect", async () => {
        const query = gql`
            mutation {
                updateUsers(disconnect: { posts: {} }) {
                    users {
                        id
                    }
                }
            }
        `;

        const req = createJwtRequest("secret", { sub: "super_admin", roles: ["admin"] });
        const result = await translateQuery(neoSchema, query, {
            req,
        });

        expect(formatCypher(result.cypher)).toMatchInlineSnapshot(`
            "MATCH (this:\`User\`)
            WITH this
            CALL {
            WITH this
            OPTIONAL MATCH (this)-[this_disconnect_posts0_rel:HAS_POST]->(this_disconnect_posts0:Post)
            WITH this, this_disconnect_posts0, this_disconnect_posts0_rel
            CALL apoc.util.validate(NOT (any(r IN [\\"admin\\"] WHERE any(rr IN $auth.roles WHERE r = rr)) AND any(r IN [\\"super-admin\\"] WHERE any(rr IN $auth.roles WHERE r = rr))), \\"@neo4j/graphql/FORBIDDEN\\", [0])
            FOREACH(_ IN CASE this_disconnect_posts0 WHEN NULL THEN [] ELSE [1] END |
            DELETE this_disconnect_posts0_rel
            )
            RETURN count(*) AS _
            }
            RETURN collect(DISTINCT this { .id }) AS data"
        `);

        expect(formatParams(result.params)).toMatchInlineSnapshot(`
            "{
                \\"updateUsers\\": {
                    \\"args\\": {
                        \\"disconnect\\": {
                            \\"posts\\": [
                                {}
                            ]
                        }
                    }
                },
                \\"resolvedCallbacks\\": {},
                \\"auth\\": {
                    \\"isAuthenticated\\": true,
                    \\"roles\\": [
                        \\"admin\\"
                    ],
                    \\"jwt\\": {
                        \\"roles\\": [
                            \\"admin\\"
                        ],
                        \\"sub\\": \\"super_admin\\"
                    }
                }
            }"
        `);
    });

    test("Nested Disconnect", async () => {
        const query = gql`
            mutation {
                updateComments(
                    update: {
                        post: { update: { node: { creator: { disconnect: { where: { node: { id: "user-id" } } } } } } }
                    }
                ) {
                    comments {
                        content
                    }
                }
            }
        `;

        const req = createJwtRequest("secret", { sub: "super_admin", roles: ["admin"] });
        const result = await translateQuery(neoSchema, query, {
            req,
        });

        expect(formatCypher(result.cypher)).toMatchInlineSnapshot(`
            "MATCH (this:\`Comment\`)
            WITH this
            OPTIONAL MATCH (this)<-[this_has_comment0_relationship:HAS_COMMENT]-(this_post0:Post)
            CALL apoc.do.when(this_post0 IS NOT NULL, \\"
            WITH this, this_post0
            CALL {
            WITH this, this_post0
            OPTIONAL MATCH (this_post0)-[this_post0_creator0_disconnect0_rel:HAS_POST]->(this_post0_creator0_disconnect0:User)
            WHERE this_post0_creator0_disconnect0.id = $updateComments.args.update.post.update.node.creator.disconnect.where.node.id
            WITH this, this_post0, this_post0_creator0_disconnect0, this_post0_creator0_disconnect0_rel
            CALL apoc.util.validate(NOT (any(r IN [\\\\\\"super-admin\\\\\\"] WHERE any(rr IN $auth.roles WHERE r = rr)) AND any(r IN [\\\\\\"admin\\\\\\"] WHERE any(rr IN $auth.roles WHERE r = rr))), \\\\\\"@neo4j/graphql/FORBIDDEN\\\\\\", [0])
            FOREACH(_ IN CASE this_post0_creator0_disconnect0 WHEN NULL THEN [] ELSE [1] END |
            DELETE this_post0_creator0_disconnect0_rel
            )
            RETURN count(*) AS _
            }
            WITH this, this_post0
            CALL {
            	WITH this_post0
            	MATCH (this_post0)-[this_post0_creator_User_unique:HAS_POST]->(:User)
            	WITH count(this_post0_creator_User_unique) as c
            	CALL apoc.util.validate(NOT (c = 1), '@neo4j/graphql/RELATIONSHIP-REQUIREDPost.creator required', [0])
            	RETURN c AS this_post0_creator_User_unique_ignored
            }
            RETURN count(*) AS _
            \\", \\"\\", {this:this, updateComments: $updateComments, this_post0:this_post0, auth:$auth})
            YIELD value AS _
            WITH this
            CALL {
            	WITH this
            	MATCH (this)<-[this_post_Post_unique:HAS_COMMENT]-(:Post)
            	WITH count(this_post_Post_unique) as c
            	CALL apoc.util.validate(NOT (c = 1), '@neo4j/graphql/RELATIONSHIP-REQUIREDComment.post required', [0])
            	RETURN c AS this_post_Post_unique_ignored
            }
            RETURN collect(DISTINCT this { .content }) AS data"
        `);

        expect(formatParams(result.params)).toMatchInlineSnapshot(`
            "{
                \\"auth\\": {
                    \\"isAuthenticated\\": true,
                    \\"roles\\": [
                        \\"admin\\"
                    ],
                    \\"jwt\\": {
                        \\"roles\\": [
                            \\"admin\\"
                        ],
                        \\"sub\\": \\"super_admin\\"
                    }
                },
                \\"updateComments\\": {
                    \\"args\\": {
                        \\"update\\": {
                            \\"post\\": {
                                \\"update\\": {
                                    \\"node\\": {
                                        \\"creator\\": {
                                            \\"disconnect\\": {
                                                \\"where\\": {
                                                    \\"node\\": {
                                                        \\"id\\": \\"user-id\\"
                                                    }
                                                }
                                            }
                                        }
                                    }
                                }
                            }
                        }
                    }
                },
                \\"resolvedCallbacks\\": {}
            }"
        `);
    });

    test("Delete", async () => {
        const query = gql`
            mutation {
                deleteUsers {
                    nodesDeleted
                }
            }
        `;

        const req = createJwtRequest("secret", { sub: "super_admin", roles: ["admin"] });
        const result = await translateQuery(neoSchema, query, {
            req,
        });

        expect(formatCypher(result.cypher)).toMatchInlineSnapshot(`
            "MATCH (this:\`User\`)
            WITH this
            CALL apoc.util.validate(NOT (any(r IN [\\"admin\\"] WHERE any(rr IN $auth.roles WHERE r = rr))), \\"@neo4j/graphql/FORBIDDEN\\", [0])
            DETACH DELETE this"
        `);

        expect(formatParams(result.params)).toMatchInlineSnapshot(`
            "{
                \\"auth\\": {
                    \\"isAuthenticated\\": true,
                    \\"roles\\": [
                        \\"admin\\"
                    ],
                    \\"jwt\\": {
                        \\"roles\\": [
                            \\"admin\\"
                        ],
                        \\"sub\\": \\"super_admin\\"
                    }
                }
            }"
        `);
    });

    test("Nested Delete", async () => {
        const query = gql`
            mutation {
                deleteUsers(delete: { posts: { where: {} } }) {
                    nodesDeleted
                }
            }
        `;

        const req = createJwtRequest("secret", { sub: "super_admin", roles: ["admin"] });
        const result = await translateQuery(neoSchema, query, {
            req,
        });

        expect(formatCypher(result.cypher)).toMatchInlineSnapshot(`
            "MATCH (this:\`User\`)
            WITH this
            OPTIONAL MATCH (this)-[this_posts0_relationship:HAS_POST]->(this_posts0:Post)
            WITH this, this_posts0
            CALL apoc.util.validate(NOT (any(r IN [\\"super-admin\\"] WHERE any(rr IN $auth.roles WHERE r = rr))), \\"@neo4j/graphql/FORBIDDEN\\", [0])
            WITH this, collect(DISTINCT this_posts0) as this_posts0_to_delete
            FOREACH(x IN this_posts0_to_delete | DETACH DELETE x)
            WITH this
            CALL apoc.util.validate(NOT (any(r IN [\\"admin\\"] WHERE any(rr IN $auth.roles WHERE r = rr))), \\"@neo4j/graphql/FORBIDDEN\\", [0])
            DETACH DELETE this"
        `);

        expect(formatParams(result.params)).toMatchInlineSnapshot(`
            "{
                \\"auth\\": {
                    \\"isAuthenticated\\": true,
                    \\"roles\\": [
                        \\"admin\\"
                    ],
                    \\"jwt\\": {
                        \\"roles\\": [
                            \\"admin\\"
                        ],
                        \\"sub\\": \\"super_admin\\"
                    }
                }
            }"
        `);
    });
});<|MERGE_RESOLUTION|>--- conflicted
+++ resolved
@@ -98,13 +98,8 @@
         });
 
         expect(formatCypher(result.cypher)).toMatchInlineSnapshot(`
-<<<<<<< HEAD
-            "MATCH (this:\`User\`)
-            CALL apoc.util.validate(NOT(ANY(r IN [\\"admin\\"] WHERE ANY(rr IN $auth.roles WHERE r = rr))), \\"@neo4j/graphql/FORBIDDEN\\", [0])
-=======
             "MATCH (this:User)
             CALL apoc.util.validate(NOT (any(r IN [\\"admin\\"] WHERE any(rr IN $auth.roles WHERE r = rr))), \\"@neo4j/graphql/FORBIDDEN\\", [0])
->>>>>>> 47099504
             RETURN this { .id, .name } as this"
         `);
 
@@ -143,13 +138,8 @@
         });
 
         expect(formatCypher(result.cypher)).toMatchInlineSnapshot(`
-<<<<<<< HEAD
-            "MATCH (this:\`User\`)
-            CALL apoc.util.validate(NOT(ANY(r IN [\\"admin\\"] WHERE ANY(rr IN $auth.roles WHERE r = rr))), \\"@neo4j/graphql/FORBIDDEN\\", [0])
-=======
             "MATCH (this:User)
             CALL apoc.util.validate(NOT (any(r IN [\\"admin\\"] WHERE any(rr IN $auth.roles WHERE r = rr))), \\"@neo4j/graphql/FORBIDDEN\\", [0])
->>>>>>> 47099504
             WITH this
             CALL apoc.util.validate(NOT (any(r IN [\\"super-admin\\"] WHERE any(rr IN $auth.roles WHERE r = rr))), \\"@neo4j/graphql/FORBIDDEN\\", [0])
             RETURN this { .id, .name, .password } as this"
@@ -190,13 +180,8 @@
         });
 
         expect(formatCypher(result.cypher)).toMatchInlineSnapshot(`
-<<<<<<< HEAD
-            "MATCH (this:\`User\`)
-            CALL apoc.util.validate(NOT(ANY(r IN [\\"admin\\"] WHERE ANY(rr IN $auth.roles WHERE r = rr))), \\"@neo4j/graphql/FORBIDDEN\\", [0])
-=======
             "MATCH (this:User)
             CALL apoc.util.validate(NOT (any(r IN [\\"admin\\"] WHERE any(rr IN $auth.roles WHERE r = rr))), \\"@neo4j/graphql/FORBIDDEN\\", [0])
->>>>>>> 47099504
             WITH this
             CALL apoc.util.validate(NOT (any(r IN [\\"super-admin\\"] WHERE any(rr IN $auth.roles WHERE r = rr))), \\"@neo4j/graphql/FORBIDDEN\\", [0])
             RETURN this { history: [this_history IN apoc.cypher.runFirstColumn(\\"MATCH (this)-[:HAS_HISTORY]->(h:History) RETURN h\\", {this: this, auth: $auth}, true) WHERE apoc.util.validatePredicate(NOT (any(r IN [\\"super-admin\\"] WHERE any(rr IN $auth.roles WHERE r = rr))), \\"@neo4j/graphql/FORBIDDEN\\", [0]) | this_history { .url }] } as this"
