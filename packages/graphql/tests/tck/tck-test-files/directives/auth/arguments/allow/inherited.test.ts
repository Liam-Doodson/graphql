/*
 * Copyright (c) "Neo4j"
 * Neo4j Sweden AB [http://neo4j.com]
 *
 * This file is part of Neo4j.
 *
 * Licensed under the Apache License, Version 2.0 (the "License");
 * you may not use this file except in compliance with the License.
 * You may obtain a copy of the License at
 *
 *     http://www.apache.org/licenses/LICENSE-2.0
 *
 * Unless required by applicable law or agreed to in writing, software
 * distributed under the License is distributed on an "AS IS" BASIS,
 * WITHOUT WARRANTIES OR CONDITIONS OF ANY KIND, either express or implied.
 * See the License for the specific language governing permissions and
 * limitations under the License.
 */

import { Neo4jGraphQLAuthJWTPlugin } from "@neo4j/graphql-plugin-auth";
import { gql } from "apollo-server";
import { DocumentNode } from "graphql";
import { Neo4jGraphQL } from "../../../../../../../src";
import { createJwtRequest } from "../../../../../../utils/create-jwt-request";
import { formatCypher, translateQuery, formatParams } from "../../../../../utils/tck-test-utils";

describe("@auth allow when inherited from interface", () => {
    const secret = "secret";
    let typeDefs: DocumentNode;
    let neoSchema: Neo4jGraphQL;

    beforeAll(() => {
        typeDefs = gql`
            interface Content
                @auth(
                    rules: [
                        {
                            operations: [READ, UPDATE, DELETE, DISCONNECT, CONNECT]
                            allow: { creator: { id: "$jwt.sub" } }
                        }
                    ]
                ) {
                id: ID
                content: String
            }

            type Comment implements Content {
                id: ID
                content: String
                creator: User! @relationship(type: "HAS_COMMENT", direction: IN)
                post: Post! @relationship(type: "HAS_COMMENT", direction: IN)
            }

            type Post implements Content {
                id: ID
                content: String
                creator: User! @relationship(type: "HAS_POST", direction: IN)
                comments: [Comment!]! @relationship(type: "HAS_COMMENT", direction: OUT)
            }

            type User {
                id: ID
                name: String
                posts: [Post!]! @relationship(type: "HAS_POST", direction: OUT)
            }

            extend type User
                @auth(rules: [{ operations: [READ, UPDATE, DELETE, DISCONNECT, CONNECT], allow: { id: "$jwt.sub" } }])

            extend type User {
                password: String! @auth(rules: [{ operations: [READ, UPDATE, DELETE], allow: { id: "$jwt.sub" } }])
            }
        `;

        neoSchema = new Neo4jGraphQL({
            typeDefs,
            config: { enableRegex: true },
            plugins: {
                auth: new Neo4jGraphQLAuthJWTPlugin({
                    secret,
                }),
            },
        });
    });

    test("Read Node", async () => {
        const query = gql`
            {
                users {
                    id
                }
            }
        `;

        const req = createJwtRequest("secret", { sub: "id-01", roles: ["admin"] });
        const result = await translateQuery(neoSchema, query, {
            req,
        });

        expect(formatCypher(result.cypher)).toMatchInlineSnapshot(`
<<<<<<< HEAD
            "MATCH (this:\`User\`)
            CALL apoc.util.validate(NOT(this.id IS NOT NULL AND this.id = $this_auth_allow0_id), \\"@neo4j/graphql/FORBIDDEN\\", [0])
=======
            "MATCH (this:User)
            CALL apoc.util.validate(NOT (this.id IS NOT NULL AND this.id = $this_auth_allow0_id), \\"@neo4j/graphql/FORBIDDEN\\", [0])
>>>>>>> 47099504
            RETURN this { .id } as this"
        `);

        expect(formatParams(result.params)).toMatchInlineSnapshot(`
            "{
                \\"this_auth_allow0_id\\": \\"id-01\\"
            }"
        `);
    });

    test("Read Node & Protected Field", async () => {
        const query = gql`
            {
                users {
                    password
                }
            }
        `;

        const req = createJwtRequest("secret", { sub: "id-01", roles: ["admin"] });
        const result = await translateQuery(neoSchema, query, {
            req,
        });

        expect(formatCypher(result.cypher)).toMatchInlineSnapshot(`
<<<<<<< HEAD
            "MATCH (this:\`User\`)
            CALL apoc.util.validate(NOT(this.id IS NOT NULL AND this.id = $this_auth_allow0_id), \\"@neo4j/graphql/FORBIDDEN\\", [0])
=======
            "MATCH (this:User)
            CALL apoc.util.validate(NOT (this.id IS NOT NULL AND this.id = $this_auth_allow0_id), \\"@neo4j/graphql/FORBIDDEN\\", [0])
>>>>>>> 47099504
            WITH this
            CALL apoc.util.validate(NOT (this.id IS NOT NULL AND this.id = $this_password_auth_allow0_id), \\"@neo4j/graphql/FORBIDDEN\\", [0])
            RETURN this { .password } as this"
        `);

        expect(formatParams(result.params)).toMatchInlineSnapshot(`
            "{
                \\"this_password_auth_allow0_id\\": \\"id-01\\",
                \\"this_auth_allow0_id\\": \\"id-01\\"
            }"
        `);
    });

    test("Read Relationship", async () => {
        const query = gql`
            {
                users {
                    id
                    posts {
                        content
                    }
                }
            }
        `;

        const req = createJwtRequest("secret", { sub: "id-01", roles: ["admin"] });
        const result = await translateQuery(neoSchema, query, {
            req,
        });

        expect(formatCypher(result.cypher)).toMatchInlineSnapshot(`
<<<<<<< HEAD
            "MATCH (this:\`User\`)
            CALL apoc.util.validate(NOT(this.id IS NOT NULL AND this.id = $this_auth_allow0_id), \\"@neo4j/graphql/FORBIDDEN\\", [0])
            RETURN this { .id, posts: [ (this)-[:HAS_POST]->(this_posts:Post)  WHERE apoc.util.validatePredicate(NOT(EXISTS((this_posts)<-[:HAS_POST]-(:User)) AND ANY(creator IN [(this_posts)<-[:HAS_POST]-(creator:User) | creator] WHERE creator.id IS NOT NULL AND creator.id = $this_posts_auth_allow0_creator_id)), \\"@neo4j/graphql/FORBIDDEN\\", [0]) | this_posts { .content } ] } as this"
=======
            "MATCH (this:User)
            CALL apoc.util.validate(NOT (this.id IS NOT NULL AND this.id = $this_auth_allow0_id), \\"@neo4j/graphql/FORBIDDEN\\", [0])
            RETURN this { .id, posts: [ (this)-[:HAS_POST]->(this_posts:Post)  WHERE apoc.util.validatePredicate(NOT (exists((this_posts)<-[:HAS_POST]-(:User)) AND any(creator IN [(this_posts)<-[:HAS_POST]-(creator:User) | creator] WHERE creator.id IS NOT NULL AND creator.id = $this_posts_auth_allow0_creator_id)), \\"@neo4j/graphql/FORBIDDEN\\", [0]) | this_posts { .content } ] } as this"
>>>>>>> 47099504
        `);

        expect(formatParams(result.params)).toMatchInlineSnapshot(`
            "{
                \\"this_posts_auth_allow0_creator_id\\": \\"id-01\\",
                \\"this_auth_allow0_id\\": \\"id-01\\"
            }"
        `);
    });

    test("Read Relationship & Protected Field", async () => {
        const query = gql`
            {
                posts {
                    creator {
                        password
                    }
                }
            }
        `;

        const req = createJwtRequest("secret", { sub: "id-01", roles: ["admin"] });
        const result = await translateQuery(neoSchema, query, {
            req,
        });

        expect(formatCypher(result.cypher)).toMatchInlineSnapshot(`
<<<<<<< HEAD
            "MATCH (this:\`Post\`)
            CALL apoc.util.validate(NOT(EXISTS((this)<-[:HAS_POST]-(:User)) AND ANY(creator IN [(this)<-[:HAS_POST]-(creator:User) | creator] WHERE creator.id IS NOT NULL AND creator.id = $this_auth_allow0_creator_id)), \\"@neo4j/graphql/FORBIDDEN\\", [0])
            RETURN this { creator: head([ (this)<-[:HAS_POST]-(this_creator:User)  WHERE apoc.util.validatePredicate(NOT(this_creator.id IS NOT NULL AND this_creator.id = $this_creator_auth_allow0_id), \\"@neo4j/graphql/FORBIDDEN\\", [0]) AND apoc.util.validatePredicate(NOT(this_creator.id IS NOT NULL AND this_creator.id = $this_creator_password_auth_allow0_id), \\"@neo4j/graphql/FORBIDDEN\\", [0]) | this_creator { .password } ]) } as this"
=======
            "MATCH (this:Post)
            CALL apoc.util.validate(NOT (exists((this)<-[:HAS_POST]-(:User)) AND any(creator IN [(this)<-[:HAS_POST]-(creator:User) | creator] WHERE creator.id IS NOT NULL AND creator.id = $this_auth_allow0_creator_id)), \\"@neo4j/graphql/FORBIDDEN\\", [0])
            RETURN this { creator: head([ (this)<-[:HAS_POST]-(this_creator:User)  WHERE apoc.util.validatePredicate(NOT (this_creator.id IS NOT NULL AND this_creator.id = $this_creator_auth_allow0_id), \\"@neo4j/graphql/FORBIDDEN\\", [0]) AND apoc.util.validatePredicate(NOT (this_creator.id IS NOT NULL AND this_creator.id = $this_creator_password_auth_allow0_id), \\"@neo4j/graphql/FORBIDDEN\\", [0]) | this_creator { .password } ]) } as this"
>>>>>>> 47099504
        `);

        expect(formatParams(result.params)).toMatchInlineSnapshot(`
            "{
                \\"this_creator_password_auth_allow0_id\\": \\"id-01\\",
                \\"this_creator_auth_allow0_id\\": \\"id-01\\",
                \\"this_auth_allow0_creator_id\\": \\"id-01\\"
            }"
        `);
    });

    test("Read Two Relationships", async () => {
        const query = gql`
            {
                users(where: { id: "1" }) {
                    id
                    posts(where: { id: "1" }) {
                        comments(where: { id: "1" }) {
                            content
                        }
                    }
                }
            }
        `;

        const req = createJwtRequest("secret", { sub: "id-01", roles: ["admin"] });
        const result = await translateQuery(neoSchema, query, {
            req,
        });

        expect(formatCypher(result.cypher)).toMatchInlineSnapshot(`
<<<<<<< HEAD
            "MATCH (this:\`User\`)
            WHERE this.id = $param0
            CALL apoc.util.validate(NOT(this.id IS NOT NULL AND this.id = $this_auth_allow0_id), \\"@neo4j/graphql/FORBIDDEN\\", [0])
            RETURN this { .id, posts: [ (this)-[:HAS_POST]->(this_posts:Post)  WHERE this_posts.id = $this_posts_id AND apoc.util.validatePredicate(NOT(EXISTS((this_posts)<-[:HAS_POST]-(:User)) AND ANY(creator IN [(this_posts)<-[:HAS_POST]-(creator:User) | creator] WHERE creator.id IS NOT NULL AND creator.id = $this_posts_auth_allow0_creator_id)), \\"@neo4j/graphql/FORBIDDEN\\", [0]) | this_posts { comments: [ (this_posts)-[:HAS_COMMENT]->(this_posts_comments:Comment)  WHERE this_posts_comments.id = $this_posts_comments_id AND apoc.util.validatePredicate(NOT(EXISTS((this_posts_comments)<-[:HAS_COMMENT]-(:User)) AND ANY(creator IN [(this_posts_comments)<-[:HAS_COMMENT]-(creator:User) | creator] WHERE creator.id IS NOT NULL AND creator.id = $this_posts_comments_auth_allow0_creator_id)), \\"@neo4j/graphql/FORBIDDEN\\", [0]) | this_posts_comments { .content } ] } ] } as this"
=======
            "MATCH (this:User)
            WHERE this.id = $this_id
            CALL apoc.util.validate(NOT (this.id IS NOT NULL AND this.id = $this_auth_allow0_id), \\"@neo4j/graphql/FORBIDDEN\\", [0])
            RETURN this { .id, posts: [ (this)-[:HAS_POST]->(this_posts:Post)  WHERE this_posts.id = $this_posts_id AND apoc.util.validatePredicate(NOT (exists((this_posts)<-[:HAS_POST]-(:User)) AND any(creator IN [(this_posts)<-[:HAS_POST]-(creator:User) | creator] WHERE creator.id IS NOT NULL AND creator.id = $this_posts_auth_allow0_creator_id)), \\"@neo4j/graphql/FORBIDDEN\\", [0]) | this_posts { comments: [ (this_posts)-[:HAS_COMMENT]->(this_posts_comments:Comment)  WHERE this_posts_comments.id = $this_posts_comments_id AND apoc.util.validatePredicate(NOT (exists((this_posts_comments)<-[:HAS_COMMENT]-(:User)) AND any(creator IN [(this_posts_comments)<-[:HAS_COMMENT]-(creator:User) | creator] WHERE creator.id IS NOT NULL AND creator.id = $this_posts_comments_auth_allow0_creator_id)), \\"@neo4j/graphql/FORBIDDEN\\", [0]) | this_posts_comments { .content } ] } ] } as this"
>>>>>>> 47099504
        `);

        expect(formatParams(result.params)).toMatchInlineSnapshot(`
            "{
                \\"param0\\": \\"1\\",
                \\"this_posts_comments_id\\": \\"1\\",
                \\"this_posts_comments_auth_allow0_creator_id\\": \\"id-01\\",
                \\"this_posts_id\\": \\"1\\",
                \\"this_posts_auth_allow0_creator_id\\": \\"id-01\\",
                \\"this_auth_allow0_id\\": \\"id-01\\"
            }"
        `);
    });

    test("Update Node", async () => {
        const query = gql`
            mutation {
                updateUsers(where: { id: "old-id" }, update: { id: "new-id" }) {
                    users {
                        id
                    }
                }
            }
        `;

        const req = createJwtRequest("secret", { sub: "old-id", roles: ["admin"] });
        const result = await translateQuery(neoSchema, query, {
            req,
        });

        expect(formatCypher(result.cypher)).toMatchInlineSnapshot(`
            "MATCH (this:\`User\`)
            WHERE this.id = $param0
            WITH this
            CALL apoc.util.validate(NOT (this.id IS NOT NULL AND this.id = $this_auth_allow0_id), \\"@neo4j/graphql/FORBIDDEN\\", [0])
            SET this.id = $this_update_id
            RETURN collect(DISTINCT this { .id }) AS data"
        `);

        expect(formatParams(result.params)).toMatchInlineSnapshot(`
            "{
                \\"param0\\": \\"old-id\\",
                \\"this_update_id\\": \\"new-id\\",
                \\"this_auth_allow0_id\\": \\"old-id\\",
                \\"resolvedCallbacks\\": {}
            }"
        `);
    });

    test("Update Node Property", async () => {
        const query = gql`
            mutation {
                updateUsers(where: { id: "id-01" }, update: { password: "new-password" }) {
                    users {
                        id
                    }
                }
            }
        `;

        const req = createJwtRequest("secret", { sub: "id-01", roles: ["admin"] });
        const result = await translateQuery(neoSchema, query, {
            req,
        });

        expect(formatCypher(result.cypher)).toMatchInlineSnapshot(`
            "MATCH (this:\`User\`)
            WHERE this.id = $param0
            WITH this
            CALL apoc.util.validate(NOT (this.id IS NOT NULL AND this.id = $this_auth_allow0_id AND this.id IS NOT NULL AND this.id = $this_update_password_auth_allow0_id), \\"@neo4j/graphql/FORBIDDEN\\", [0])
            SET this.password = $this_update_password
            RETURN collect(DISTINCT this { .id }) AS data"
        `);

        expect(formatParams(result.params)).toMatchInlineSnapshot(`
            "{
                \\"param0\\": \\"id-01\\",
                \\"this_update_password\\": \\"new-password\\",
                \\"this_update_password_auth_allow0_id\\": \\"id-01\\",
                \\"this_auth_allow0_id\\": \\"id-01\\",
                \\"resolvedCallbacks\\": {}
            }"
        `);
    });

    test("Nested Update Node", async () => {
        const query = gql`
            mutation {
                updatePosts(where: { id: "post-id" }, update: { creator: { update: { node: { id: "new-id" } } } }) {
                    posts {
                        id
                    }
                }
            }
        `;

        const req = createJwtRequest("secret", { sub: "user-id", roles: ["admin"] });
        const result = await translateQuery(neoSchema, query, {
            req,
        });

        expect(formatCypher(result.cypher)).toMatchInlineSnapshot(`
            "MATCH (this:\`Post\`)
            WHERE this.id = $param0
            WITH this
            CALL apoc.util.validate(NOT (exists((this)<-[:HAS_POST]-(:User)) AND any(creator IN [(this)<-[:HAS_POST]-(creator:User) | creator] WHERE creator.id IS NOT NULL AND creator.id = $this_auth_allow0_creator_id)), \\"@neo4j/graphql/FORBIDDEN\\", [0])
            WITH this
            OPTIONAL MATCH (this)<-[this_has_post0_relationship:HAS_POST]-(this_creator0:User)
            CALL apoc.do.when(this_creator0 IS NOT NULL, \\"
            WITH this, this_creator0
            CALL apoc.util.validate(NOT (this_creator0.id IS NOT NULL AND this_creator0.id = $this_creator0_auth_allow0_id), \\\\\\"@neo4j/graphql/FORBIDDEN\\\\\\", [0])
            SET this_creator0.id = $this_update_creator0_id
            RETURN count(*) AS _
            \\", \\"\\", {this:this, updatePosts: $updatePosts, this_creator0:this_creator0, auth:$auth,this_update_creator0_id:$this_update_creator0_id,this_creator0_auth_allow0_id:$this_creator0_auth_allow0_id})
            YIELD value AS _
            WITH this
            CALL {
            	WITH this
            	MATCH (this)<-[this_creator_User_unique:HAS_POST]-(:User)
            	WITH count(this_creator_User_unique) as c
            	CALL apoc.util.validate(NOT (c = 1), '@neo4j/graphql/RELATIONSHIP-REQUIREDPost.creator required', [0])
            	RETURN c AS this_creator_User_unique_ignored
            }
            RETURN collect(DISTINCT this { .id }) AS data"
        `);

        expect(formatParams(result.params)).toMatchInlineSnapshot(`
            "{
                \\"param0\\": \\"post-id\\",
                \\"this_update_creator0_id\\": \\"new-id\\",
                \\"this_creator0_auth_allow0_id\\": \\"user-id\\",
                \\"auth\\": {
                    \\"isAuthenticated\\": true,
                    \\"roles\\": [
                        \\"admin\\"
                    ],
                    \\"jwt\\": {
                        \\"roles\\": [
                            \\"admin\\"
                        ],
                        \\"sub\\": \\"user-id\\"
                    }
                },
                \\"this_auth_allow0_creator_id\\": \\"user-id\\",
                \\"updatePosts\\": {
                    \\"args\\": {
                        \\"update\\": {
                            \\"creator\\": {
                                \\"update\\": {
                                    \\"node\\": {
                                        \\"id\\": \\"new-id\\"
                                    }
                                }
                            }
                        }
                    }
                },
                \\"resolvedCallbacks\\": {}
            }"
        `);
    });

    test("Nested Update Property", async () => {
        const query = gql`
            mutation {
                updatePosts(
                    where: { id: "post-id" }
                    update: { creator: { update: { node: { password: "new-password" } } } }
                ) {
                    posts {
                        id
                    }
                }
            }
        `;

        const req = createJwtRequest("secret", { sub: "user-id", roles: ["admin"] });
        const result = await translateQuery(neoSchema, query, {
            req,
        });

        expect(formatCypher(result.cypher)).toMatchInlineSnapshot(`
            "MATCH (this:\`Post\`)
            WHERE this.id = $param0
            WITH this
            CALL apoc.util.validate(NOT (exists((this)<-[:HAS_POST]-(:User)) AND any(creator IN [(this)<-[:HAS_POST]-(creator:User) | creator] WHERE creator.id IS NOT NULL AND creator.id = $this_auth_allow0_creator_id)), \\"@neo4j/graphql/FORBIDDEN\\", [0])
            WITH this
            OPTIONAL MATCH (this)<-[this_has_post0_relationship:HAS_POST]-(this_creator0:User)
            CALL apoc.do.when(this_creator0 IS NOT NULL, \\"
            WITH this, this_creator0
            CALL apoc.util.validate(NOT (this_creator0.id IS NOT NULL AND this_creator0.id = $this_creator0_auth_allow0_id AND this_creator0.id IS NOT NULL AND this_creator0.id = $this_update_creator0_password_auth_allow0_id), \\\\\\"@neo4j/graphql/FORBIDDEN\\\\\\", [0])
            SET this_creator0.password = $this_update_creator0_password
            RETURN count(*) AS _
            \\", \\"\\", {this:this, updatePosts: $updatePosts, this_creator0:this_creator0, auth:$auth,this_update_creator0_password:$this_update_creator0_password,this_update_creator0_password_auth_allow0_id:$this_update_creator0_password_auth_allow0_id,this_creator0_auth_allow0_id:$this_creator0_auth_allow0_id})
            YIELD value AS _
            WITH this
            CALL {
            	WITH this
            	MATCH (this)<-[this_creator_User_unique:HAS_POST]-(:User)
            	WITH count(this_creator_User_unique) as c
            	CALL apoc.util.validate(NOT (c = 1), '@neo4j/graphql/RELATIONSHIP-REQUIREDPost.creator required', [0])
            	RETURN c AS this_creator_User_unique_ignored
            }
            RETURN collect(DISTINCT this { .id }) AS data"
        `);

        expect(formatParams(result.params)).toMatchInlineSnapshot(`
            "{
                \\"param0\\": \\"post-id\\",
                \\"this_update_creator0_password\\": \\"new-password\\",
                \\"this_update_creator0_password_auth_allow0_id\\": \\"user-id\\",
                \\"this_creator0_auth_allow0_id\\": \\"user-id\\",
                \\"auth\\": {
                    \\"isAuthenticated\\": true,
                    \\"roles\\": [
                        \\"admin\\"
                    ],
                    \\"jwt\\": {
                        \\"roles\\": [
                            \\"admin\\"
                        ],
                        \\"sub\\": \\"user-id\\"
                    }
                },
                \\"this_auth_allow0_creator_id\\": \\"user-id\\",
                \\"updatePosts\\": {
                    \\"args\\": {
                        \\"update\\": {
                            \\"creator\\": {
                                \\"update\\": {
                                    \\"node\\": {
                                        \\"password\\": \\"new-password\\"
                                    }
                                }
                            }
                        }
                    }
                },
                \\"resolvedCallbacks\\": {}
            }"
        `);
    });

    test("Delete Node", async () => {
        const query = gql`
            mutation {
                deleteUsers(where: { id: "user-id" }) {
                    nodesDeleted
                }
            }
        `;

        const req = createJwtRequest("secret", { sub: "user-id", roles: ["admin"] });
        const result = await translateQuery(neoSchema, query, {
            req,
        });

        expect(formatCypher(result.cypher)).toMatchInlineSnapshot(`
            "MATCH (this:\`User\`)
            WHERE this.id = $param0
            WITH this
            CALL apoc.util.validate(NOT (this.id IS NOT NULL AND this.id = $this_auth_allow0_id), \\"@neo4j/graphql/FORBIDDEN\\", [0])
            DETACH DELETE this"
        `);

        expect(formatParams(result.params)).toMatchInlineSnapshot(`
            "{
                \\"param0\\": \\"user-id\\",
                \\"this_auth_allow0_id\\": \\"user-id\\"
            }"
        `);
    });

    test("Nested Delete Node", async () => {
        const query = gql`
            mutation {
                deleteUsers(where: { id: "user-id" }, delete: { posts: { where: { node: { id: "post-id" } } } }) {
                    nodesDeleted
                }
            }
        `;

        const req = createJwtRequest("secret", { sub: "user-id", roles: ["admin"] });
        const result = await translateQuery(neoSchema, query, {
            req,
        });

        expect(formatCypher(result.cypher)).toMatchInlineSnapshot(`
            "MATCH (this:\`User\`)
            WHERE this.id = $param0
            WITH this
            OPTIONAL MATCH (this)-[this_posts0_relationship:HAS_POST]->(this_posts0:Post)
            WHERE this_posts0.id = $this_deleteUsers.args.delete.posts[0].where.node.id
            WITH this, this_posts0
            CALL apoc.util.validate(NOT (exists((this_posts0)<-[:HAS_POST]-(:User)) AND any(creator IN [(this_posts0)<-[:HAS_POST]-(creator:User) | creator] WHERE creator.id IS NOT NULL AND creator.id = $this_posts0_auth_allow0_creator_id)), \\"@neo4j/graphql/FORBIDDEN\\", [0])
            WITH this, collect(DISTINCT this_posts0) as this_posts0_to_delete
            FOREACH(x IN this_posts0_to_delete | DETACH DELETE x)
            WITH this
            CALL apoc.util.validate(NOT (this.id IS NOT NULL AND this.id = $this_auth_allow0_id), \\"@neo4j/graphql/FORBIDDEN\\", [0])
            DETACH DELETE this"
        `);

        expect(formatParams(result.params)).toMatchInlineSnapshot(`
            "{
                \\"param0\\": \\"user-id\\",
                \\"this_auth_allow0_id\\": \\"user-id\\",
                \\"this_deleteUsers\\": {
                    \\"args\\": {
                        \\"delete\\": {
                            \\"posts\\": [
                                {
                                    \\"where\\": {
                                        \\"node\\": {
                                            \\"id\\": \\"post-id\\"
                                        }
                                    }
                                }
                            ]
                        }
                    }
                },
                \\"this_posts0_auth_allow0_creator_id\\": \\"user-id\\"
            }"
        `);
    });

    test("Disconnect Node", async () => {
        const query = gql`
            mutation {
                updateUsers(where: { id: "user-id" }, disconnect: { posts: { where: { node: { id: "post-id" } } } }) {
                    users {
                        id
                    }
                }
            }
        `;

        const req = createJwtRequest("secret", { sub: "user-id", roles: ["admin"] });
        const result = await translateQuery(neoSchema, query, {
            req,
        });

        expect(formatCypher(result.cypher)).toMatchInlineSnapshot(`
            "MATCH (this:\`User\`)
            WHERE this.id = $param0
            WITH this
            CALL {
            WITH this
            OPTIONAL MATCH (this)-[this_disconnect_posts0_rel:HAS_POST]->(this_disconnect_posts0:Post)
            WHERE this_disconnect_posts0.id = $updateUsers.args.disconnect.posts[0].where.node.id
            WITH this, this_disconnect_posts0, this_disconnect_posts0_rel
            CALL apoc.util.validate(NOT (this.id IS NOT NULL AND this.id = $thisUser0_allow_auth_allow0_id AND exists((this_disconnect_posts0)<-[:HAS_POST]-(:User)) AND any(creator IN [(this_disconnect_posts0)<-[:HAS_POST]-(creator:User) | creator] WHERE creator.id IS NOT NULL AND creator.id = $this_disconnect_posts0Post1_allow_auth_allow0_creator_id)), \\"@neo4j/graphql/FORBIDDEN\\", [0])
            FOREACH(_ IN CASE this_disconnect_posts0 WHEN NULL THEN [] ELSE [1] END |
            DELETE this_disconnect_posts0_rel
            )
            RETURN count(*) AS _
            }
            RETURN collect(DISTINCT this { .id }) AS data"
        `);

        expect(formatParams(result.params)).toMatchInlineSnapshot(`
            "{
                \\"param0\\": \\"user-id\\",
                \\"thisUser0_allow_auth_allow0_id\\": \\"user-id\\",
                \\"this_disconnect_posts0Post1_allow_auth_allow0_creator_id\\": \\"user-id\\",
                \\"updateUsers\\": {
                    \\"args\\": {
                        \\"disconnect\\": {
                            \\"posts\\": [
                                {
                                    \\"where\\": {
                                        \\"node\\": {
                                            \\"id\\": \\"post-id\\"
                                        }
                                    }
                                }
                            ]
                        }
                    }
                },
                \\"resolvedCallbacks\\": {}
            }"
        `);
    });

    test("Nested Disconnect Node", async () => {
        const query = gql`
            mutation {
                updateComments(
                    where: { id: "comment-id" }
                    update: {
                        post: { disconnect: { disconnect: { creator: { where: { node: { id: "user-id" } } } } } }
                    }
                ) {
                    comments {
                        id
                    }
                }
            }
        `;

        const req = createJwtRequest("secret", { sub: "user-id", roles: ["admin"] });
        const result = await translateQuery(neoSchema, query, {
            req,
        });

        expect(formatCypher(result.cypher)).toMatchInlineSnapshot(`
            "MATCH (this:\`Comment\`)
            WHERE this.id = $param0
            WITH this
            CALL apoc.util.validate(NOT (exists((this)<-[:HAS_COMMENT]-(:User)) AND any(creator IN [(this)<-[:HAS_COMMENT]-(creator:User) | creator] WHERE creator.id IS NOT NULL AND creator.id = $this_auth_allow0_creator_id)), \\"@neo4j/graphql/FORBIDDEN\\", [0])
            WITH this
            CALL {
            WITH this
            OPTIONAL MATCH (this)<-[this_post0_disconnect0_rel:HAS_COMMENT]-(this_post0_disconnect0:Post)
            WITH this, this_post0_disconnect0, this_post0_disconnect0_rel
            CALL apoc.util.validate(NOT (exists((this)<-[:HAS_COMMENT]-(:User)) AND any(creator IN [(this)<-[:HAS_COMMENT]-(creator:User) | creator] WHERE creator.id IS NOT NULL AND creator.id = $thisComment0_allow_auth_allow0_creator_id) AND exists((this_post0_disconnect0)<-[:HAS_POST]-(:User)) AND any(creator IN [(this_post0_disconnect0)<-[:HAS_POST]-(creator:User) | creator] WHERE creator.id IS NOT NULL AND creator.id = $this_post0_disconnect0Post1_allow_auth_allow0_creator_id)), \\"@neo4j/graphql/FORBIDDEN\\", [0])
            FOREACH(_ IN CASE this_post0_disconnect0 WHEN NULL THEN [] ELSE [1] END |
            DELETE this_post0_disconnect0_rel
            )
            WITH this, this_post0_disconnect0
            CALL {
            WITH this, this_post0_disconnect0
            OPTIONAL MATCH (this_post0_disconnect0)<-[this_post0_disconnect0_creator0_rel:HAS_POST]-(this_post0_disconnect0_creator0:User)
            WHERE this_post0_disconnect0_creator0.id = $updateComments.args.update.post.disconnect.disconnect.creator.where.node.id
            WITH this, this_post0_disconnect0, this_post0_disconnect0_creator0, this_post0_disconnect0_creator0_rel
            CALL apoc.util.validate(NOT (exists((this_post0_disconnect0)<-[:HAS_POST]-(:User)) AND any(creator IN [(this_post0_disconnect0)<-[:HAS_POST]-(creator:User) | creator] WHERE creator.id IS NOT NULL AND creator.id = $this_post0_disconnect0Post0_allow_auth_allow0_creator_id) AND this_post0_disconnect0_creator0.id IS NOT NULL AND this_post0_disconnect0_creator0.id = $this_post0_disconnect0_creator0User1_allow_auth_allow0_id), \\"@neo4j/graphql/FORBIDDEN\\", [0])
            FOREACH(_ IN CASE this_post0_disconnect0_creator0 WHEN NULL THEN [] ELSE [1] END |
            DELETE this_post0_disconnect0_creator0_rel
            )
            RETURN count(*) AS _
            }
            RETURN count(*) AS _
            }
            WITH this
            CALL {
            	WITH this
            	MATCH (this)<-[this_creator_User_unique:HAS_COMMENT]-(:User)
            	WITH count(this_creator_User_unique) as c
            	CALL apoc.util.validate(NOT (c = 1), '@neo4j/graphql/RELATIONSHIP-REQUIREDComment.creator required', [0])
            	RETURN c AS this_creator_User_unique_ignored
            }
            CALL {
            	WITH this
            	MATCH (this)<-[this_post_Post_unique:HAS_COMMENT]-(:Post)
            	WITH count(this_post_Post_unique) as c
            	CALL apoc.util.validate(NOT (c = 1), '@neo4j/graphql/RELATIONSHIP-REQUIREDComment.post required', [0])
            	RETURN c AS this_post_Post_unique_ignored
            }
            RETURN collect(DISTINCT this { .id }) AS data"
        `);

        expect(formatParams(result.params)).toMatchInlineSnapshot(`
            "{
                \\"param0\\": \\"comment-id\\",
                \\"thisComment0_allow_auth_allow0_creator_id\\": \\"user-id\\",
                \\"this_post0_disconnect0Post1_allow_auth_allow0_creator_id\\": \\"user-id\\",
                \\"this_post0_disconnect0Post0_allow_auth_allow0_creator_id\\": \\"user-id\\",
                \\"this_post0_disconnect0_creator0User1_allow_auth_allow0_id\\": \\"user-id\\",
                \\"this_auth_allow0_creator_id\\": \\"user-id\\",
                \\"updateComments\\": {
                    \\"args\\": {
                        \\"update\\": {
                            \\"post\\": {
                                \\"disconnect\\": {
                                    \\"disconnect\\": {
                                        \\"creator\\": {
                                            \\"where\\": {
                                                \\"node\\": {
                                                    \\"id\\": \\"user-id\\"
                                                }
                                            }
                                        }
                                    }
                                }
                            }
                        }
                    }
                },
                \\"resolvedCallbacks\\": {}
            }"
        `);
    });

    test("Connect Node", async () => {
        const query = gql`
            mutation {
                updateUsers(where: { id: "user-id" }, connect: { posts: { where: { node: { id: "post-id" } } } }) {
                    users {
                        id
                    }
                }
            }
        `;

        const req = createJwtRequest("secret", { sub: "user-id", roles: ["admin"] });
        const result = await translateQuery(neoSchema, query, {
            req,
        });

        expect(formatCypher(result.cypher)).toMatchInlineSnapshot(`
            "MATCH (this:\`User\`)
            WHERE this.id = $param0
            WITH this
            CALL {
            	WITH this
            	OPTIONAL MATCH (this_connect_posts0_node:Post)
            	WHERE this_connect_posts0_node.id = $this_connect_posts0_node_id
            	WITH this, this_connect_posts0_node
            	CALL apoc.util.validate(NOT (exists((this_connect_posts0_node)<-[:HAS_POST]-(:User)) AND any(creator IN [(this_connect_posts0_node)<-[:HAS_POST]-(creator:User) | creator] WHERE creator.id IS NOT NULL AND creator.id = $this_connect_posts0_nodePost0_allow_auth_allow0_creator_id) AND this.id IS NOT NULL AND this.id = $thisUser1_allow_auth_allow0_id), \\"@neo4j/graphql/FORBIDDEN\\", [0])
            	FOREACH(_ IN CASE this WHEN NULL THEN [] ELSE [1] END |
            		FOREACH(_ IN CASE this_connect_posts0_node WHEN NULL THEN [] ELSE [1] END |
            			MERGE (this)-[:HAS_POST]->(this_connect_posts0_node)
            		)
            	)
            	RETURN count(*) AS _
            }
            RETURN collect(DISTINCT this { .id }) AS data"
        `);

        expect(formatParams(result.params)).toMatchInlineSnapshot(`
            "{
                \\"param0\\": \\"user-id\\",
                \\"this_connect_posts0_node_id\\": \\"post-id\\",
                \\"this_connect_posts0_nodePost0_allow_auth_allow0_creator_id\\": \\"user-id\\",
                \\"thisUser1_allow_auth_allow0_id\\": \\"user-id\\",
                \\"resolvedCallbacks\\": {}
            }"
        `);
    });
});<|MERGE_RESOLUTION|>--- conflicted
+++ resolved
@@ -98,13 +98,8 @@
         });
 
         expect(formatCypher(result.cypher)).toMatchInlineSnapshot(`
-<<<<<<< HEAD
-            "MATCH (this:\`User\`)
-            CALL apoc.util.validate(NOT(this.id IS NOT NULL AND this.id = $this_auth_allow0_id), \\"@neo4j/graphql/FORBIDDEN\\", [0])
-=======
             "MATCH (this:User)
             CALL apoc.util.validate(NOT (this.id IS NOT NULL AND this.id = $this_auth_allow0_id), \\"@neo4j/graphql/FORBIDDEN\\", [0])
->>>>>>> 47099504
             RETURN this { .id } as this"
         `);
 
@@ -130,13 +125,8 @@
         });
 
         expect(formatCypher(result.cypher)).toMatchInlineSnapshot(`
-<<<<<<< HEAD
-            "MATCH (this:\`User\`)
-            CALL apoc.util.validate(NOT(this.id IS NOT NULL AND this.id = $this_auth_allow0_id), \\"@neo4j/graphql/FORBIDDEN\\", [0])
-=======
             "MATCH (this:User)
             CALL apoc.util.validate(NOT (this.id IS NOT NULL AND this.id = $this_auth_allow0_id), \\"@neo4j/graphql/FORBIDDEN\\", [0])
->>>>>>> 47099504
             WITH this
             CALL apoc.util.validate(NOT (this.id IS NOT NULL AND this.id = $this_password_auth_allow0_id), \\"@neo4j/graphql/FORBIDDEN\\", [0])
             RETURN this { .password } as this"
@@ -168,15 +158,9 @@
         });
 
         expect(formatCypher(result.cypher)).toMatchInlineSnapshot(`
-<<<<<<< HEAD
-            "MATCH (this:\`User\`)
-            CALL apoc.util.validate(NOT(this.id IS NOT NULL AND this.id = $this_auth_allow0_id), \\"@neo4j/graphql/FORBIDDEN\\", [0])
-            RETURN this { .id, posts: [ (this)-[:HAS_POST]->(this_posts:Post)  WHERE apoc.util.validatePredicate(NOT(EXISTS((this_posts)<-[:HAS_POST]-(:User)) AND ANY(creator IN [(this_posts)<-[:HAS_POST]-(creator:User) | creator] WHERE creator.id IS NOT NULL AND creator.id = $this_posts_auth_allow0_creator_id)), \\"@neo4j/graphql/FORBIDDEN\\", [0]) | this_posts { .content } ] } as this"
-=======
             "MATCH (this:User)
             CALL apoc.util.validate(NOT (this.id IS NOT NULL AND this.id = $this_auth_allow0_id), \\"@neo4j/graphql/FORBIDDEN\\", [0])
             RETURN this { .id, posts: [ (this)-[:HAS_POST]->(this_posts:Post)  WHERE apoc.util.validatePredicate(NOT (exists((this_posts)<-[:HAS_POST]-(:User)) AND any(creator IN [(this_posts)<-[:HAS_POST]-(creator:User) | creator] WHERE creator.id IS NOT NULL AND creator.id = $this_posts_auth_allow0_creator_id)), \\"@neo4j/graphql/FORBIDDEN\\", [0]) | this_posts { .content } ] } as this"
->>>>>>> 47099504
         `);
 
         expect(formatParams(result.params)).toMatchInlineSnapshot(`
@@ -204,15 +188,9 @@
         });
 
         expect(formatCypher(result.cypher)).toMatchInlineSnapshot(`
-<<<<<<< HEAD
-            "MATCH (this:\`Post\`)
-            CALL apoc.util.validate(NOT(EXISTS((this)<-[:HAS_POST]-(:User)) AND ANY(creator IN [(this)<-[:HAS_POST]-(creator:User) | creator] WHERE creator.id IS NOT NULL AND creator.id = $this_auth_allow0_creator_id)), \\"@neo4j/graphql/FORBIDDEN\\", [0])
-            RETURN this { creator: head([ (this)<-[:HAS_POST]-(this_creator:User)  WHERE apoc.util.validatePredicate(NOT(this_creator.id IS NOT NULL AND this_creator.id = $this_creator_auth_allow0_id), \\"@neo4j/graphql/FORBIDDEN\\", [0]) AND apoc.util.validatePredicate(NOT(this_creator.id IS NOT NULL AND this_creator.id = $this_creator_password_auth_allow0_id), \\"@neo4j/graphql/FORBIDDEN\\", [0]) | this_creator { .password } ]) } as this"
-=======
             "MATCH (this:Post)
             CALL apoc.util.validate(NOT (exists((this)<-[:HAS_POST]-(:User)) AND any(creator IN [(this)<-[:HAS_POST]-(creator:User) | creator] WHERE creator.id IS NOT NULL AND creator.id = $this_auth_allow0_creator_id)), \\"@neo4j/graphql/FORBIDDEN\\", [0])
             RETURN this { creator: head([ (this)<-[:HAS_POST]-(this_creator:User)  WHERE apoc.util.validatePredicate(NOT (this_creator.id IS NOT NULL AND this_creator.id = $this_creator_auth_allow0_id), \\"@neo4j/graphql/FORBIDDEN\\", [0]) AND apoc.util.validatePredicate(NOT (this_creator.id IS NOT NULL AND this_creator.id = $this_creator_password_auth_allow0_id), \\"@neo4j/graphql/FORBIDDEN\\", [0]) | this_creator { .password } ]) } as this"
->>>>>>> 47099504
         `);
 
         expect(formatParams(result.params)).toMatchInlineSnapshot(`
@@ -244,17 +222,10 @@
         });
 
         expect(formatCypher(result.cypher)).toMatchInlineSnapshot(`
-<<<<<<< HEAD
-            "MATCH (this:\`User\`)
-            WHERE this.id = $param0
-            CALL apoc.util.validate(NOT(this.id IS NOT NULL AND this.id = $this_auth_allow0_id), \\"@neo4j/graphql/FORBIDDEN\\", [0])
-            RETURN this { .id, posts: [ (this)-[:HAS_POST]->(this_posts:Post)  WHERE this_posts.id = $this_posts_id AND apoc.util.validatePredicate(NOT(EXISTS((this_posts)<-[:HAS_POST]-(:User)) AND ANY(creator IN [(this_posts)<-[:HAS_POST]-(creator:User) | creator] WHERE creator.id IS NOT NULL AND creator.id = $this_posts_auth_allow0_creator_id)), \\"@neo4j/graphql/FORBIDDEN\\", [0]) | this_posts { comments: [ (this_posts)-[:HAS_COMMENT]->(this_posts_comments:Comment)  WHERE this_posts_comments.id = $this_posts_comments_id AND apoc.util.validatePredicate(NOT(EXISTS((this_posts_comments)<-[:HAS_COMMENT]-(:User)) AND ANY(creator IN [(this_posts_comments)<-[:HAS_COMMENT]-(creator:User) | creator] WHERE creator.id IS NOT NULL AND creator.id = $this_posts_comments_auth_allow0_creator_id)), \\"@neo4j/graphql/FORBIDDEN\\", [0]) | this_posts_comments { .content } ] } ] } as this"
-=======
             "MATCH (this:User)
             WHERE this.id = $this_id
             CALL apoc.util.validate(NOT (this.id IS NOT NULL AND this.id = $this_auth_allow0_id), \\"@neo4j/graphql/FORBIDDEN\\", [0])
             RETURN this { .id, posts: [ (this)-[:HAS_POST]->(this_posts:Post)  WHERE this_posts.id = $this_posts_id AND apoc.util.validatePredicate(NOT (exists((this_posts)<-[:HAS_POST]-(:User)) AND any(creator IN [(this_posts)<-[:HAS_POST]-(creator:User) | creator] WHERE creator.id IS NOT NULL AND creator.id = $this_posts_auth_allow0_creator_id)), \\"@neo4j/graphql/FORBIDDEN\\", [0]) | this_posts { comments: [ (this_posts)-[:HAS_COMMENT]->(this_posts_comments:Comment)  WHERE this_posts_comments.id = $this_posts_comments_id AND apoc.util.validatePredicate(NOT (exists((this_posts_comments)<-[:HAS_COMMENT]-(:User)) AND any(creator IN [(this_posts_comments)<-[:HAS_COMMENT]-(creator:User) | creator] WHERE creator.id IS NOT NULL AND creator.id = $this_posts_comments_auth_allow0_creator_id)), \\"@neo4j/graphql/FORBIDDEN\\", [0]) | this_posts_comments { .content } ] } ] } as this"
->>>>>>> 47099504
         `);
 
         expect(formatParams(result.params)).toMatchInlineSnapshot(`
