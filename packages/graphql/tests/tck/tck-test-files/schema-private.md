## Schema Private

Tests private fields are not included in the schema.

---

### Simple

**TypeDefs**

```typedefs-input
type User {
    id: ID
    password: String @private
}
```

**Output**

```schema-output
type User {
  id: ID
}

type DeleteInfo {
  nodesDeleted: Int!
  relationshipsDeleted: Int!
}

input UserCreateInput {
  id: ID
}

input UserOptions {
  sort: [UserSort]
  limit: Int
  skip: Int
}

enum UserSort {
  id_DESC
  id_ASC
}

input UserWhere {
  id: ID
  id_IN: [ID]
  id_NOT: ID
  id_NOT_IN: [ID]
  id_CONTAINS: ID
  id_NOT_CONTAINS: ID
  id_STARTS_WITH: ID
  id_NOT_STARTS_WITH: ID
  id_ENDS_WITH: ID
  id_NOT_ENDS_WITH: ID
<<<<<<< HEAD
  id_REGEX: String
  OR: [UserWhere!]
  AND: [UserWhere!]
=======
  id_MATCHES: String
  OR: [UserWhere]
  AND: [UserWhere]
>>>>>>> ff2b0694
}

input UserUpdateInput {
  id: ID
}

type CreateUsersMutationResponse {
  users: [User!]!
}

type UpdateUsersMutationResponse {
  users: [User!]!
}

type Mutation {
  createUsers(input: [UserCreateInput!]!): CreateUsersMutationResponse!
  deleteUsers(where: UserWhere): DeleteInfo!
  updateUsers(where: UserWhere, update: UserUpdateInput): UpdateUsersMutationResponse!
}

type Query {
  users(where: UserWhere, options: UserOptions): [User]!
}
```

---<|MERGE_RESOLUTION|>--- conflicted
+++ resolved
@@ -53,15 +53,9 @@
   id_NOT_STARTS_WITH: ID
   id_ENDS_WITH: ID
   id_NOT_ENDS_WITH: ID
-<<<<<<< HEAD
-  id_REGEX: String
+  id_MATCHES: String
   OR: [UserWhere!]
   AND: [UserWhere!]
-=======
-  id_MATCHES: String
-  OR: [UserWhere]
-  AND: [UserWhere]
->>>>>>> ff2b0694
 }
 
 input UserUpdateInput {
