## Schema Unions

Tests that the provided typeDefs return the correct schema.

---

### Unions

**TypeDefs**

```typedefs-input
union Search = Movie | Genre

type Genre {
    id: ID
}

type Movie {
    id: ID
    search: [Search] @relationship(type: "SEARCH", direction: OUT)
    searchNoDirective: Search
}
```

**Output**

```schema-output
type CreateGenresMutationResponse {
    genres: [Genre!]!
}

type CreateMoviesMutationResponse {
    movies: [Movie!]!
}

type DeleteInfo {
    nodesDeleted: Int!
    relationshipsDeleted: Int!
}

type Genre {
    id: ID
}

input GenreCreateInput {
    id: ID
}

input GenreOptions {
    """
    Specify one or more GenreSort objects to sort Genres by. The sorts will be applied in the order in which they are arranged in the array.
    """
    sort: [GenreSort]
    limit: Int
    skip: Int
}

"""
Fields to sort Genres by. The order in which sorts are applied is not guaranteed when specifying many fields in one GenreSort object.
"""
input GenreSort {
    id: SortDirection
}

input GenreUpdateInput {
    id: ID
}

input GenreWhere {
    OR: [GenreWhere!]
    AND: [GenreWhere!]
    id: ID
    id_NOT: ID
    id_IN: [ID]
    id_NOT_IN: [ID]
    id_CONTAINS: ID
    id_NOT_CONTAINS: ID
    id_STARTS_WITH: ID
    id_NOT_STARTS_WITH: ID
    id_ENDS_WITH: ID
    id_NOT_ENDS_WITH: ID
}

type Movie {
    id: ID
    searchNoDirective: Search
    search(
        options: QueryOptions
        Genre: GenreWhere
        Movie: MovieWhere
    ): [Search]
    searchConnection(where: MovieSearchConnectionWhere): MovieSearchConnection!
}

input MovieConnectInput {
    search_Genre: [MovieSearchConnectFieldInput!]
    search_Movie: [MovieSearchConnectFieldInput!]
}

input MovieCreateInput {
    id: ID
    search_Genre: MovieSearchGenreFieldInput
    search_Movie: MovieSearchMovieFieldInput
}

input MovieDeleteInput {
    search_Genre: [MovieSearchGenreDeleteFieldInput!]
    search_Movie: [MovieSearchMovieDeleteFieldInput!]
}

input MovieDisconnectInput {
    search_Genre: [MovieSearchGenreDisconnectFieldInput!]
    search_Movie: [MovieSearchMovieDisconnectFieldInput!]
}

input MovieOptions {
    """
    Specify one or more MovieSort objects to sort Movies by. The sorts will be applied in the order in which they are arranged in the array.
    """
    sort: [MovieSort]
    limit: Int
    skip: Int
}

input MovieRelationInput {
    search_Genre: [MovieSearchGenreCreateFieldInput!]
    search_Movie: [MovieSearchMovieCreateFieldInput!]
}

input MovieSearchConnectFieldInput {
    where: GenreWhere
}

type MovieSearchConnection {
    edges: [MovieSearchRelationship!]!
}

input MovieSearchConnectionWhere {
    AND: [MovieSearchConnectionWhere!]
    OR: [MovieSearchConnectionWhere!]
    Genre: GenreWhere
    Genre_NOT: GenreWhere
    Movie: MovieWhere
    Movie_NOT: MovieWhere
}

input MovieSearchGenreCreateFieldInput {
    node: GenreCreateInput!
}

input MovieSearchGenreConnectionWhere {
    node: GenreWhere
    node_NOT: GenreWhere
    AND: [MovieSearchGenreConnectionWhere!]
    OR: [MovieSearchGenreConnectionWhere!]
}

input MovieSearchGenreDisconnectFieldInput {
    where: MovieSearchGenreConnectionWhere
}

input MovieSearchGenreDeleteFieldInput {
    where: MovieSearchGenreConnectionWhere
}

input MovieSearchGenreFieldInput {
    create: [MovieSearchGenreCreateFieldInput!]
    connect: [MovieSearchConnectFieldInput!]
}

input MovieSearchGenreUpdateFieldInput {
    where: MovieSearchConnectionWhere
    update: GenreUpdateInput
    connect: [MovieSearchConnectFieldInput!]
    disconnect: [MovieSearchGenreDisconnectFieldInput!]
    create: [MovieSearchGenreCreateFieldInput!]
    delete: [MovieSearchGenreDeleteFieldInput!]
}

input MovieSearchMovieCreateFieldInput {
    node: MovieCreateInput!
}

input MovieSearchMovieConnectionWhere {
    node: MovieWhere
    node_NOT: MovieWhere
    AND: [MovieSearchMovieConnectionWhere!]
    OR: [MovieSearchMovieConnectionWhere!]
}

input MovieSearchMovieDisconnectFieldInput {
    where: MovieSearchMovieConnectionWhere
    disconnect: MovieDisconnectInput
}

input MovieSearchMovieDeleteFieldInput {
    where: MovieSearchMovieConnectionWhere
    delete: MovieDeleteInput
}

input MovieSearchMovieFieldInput {
    create: [MovieSearchMovieCreateFieldInput!]
    connect: [MovieSearchConnectFieldInput!]
}

input MovieSearchMovieUpdateFieldInput {
    where: MovieSearchConnectionWhere
    update: MovieUpdateInput
    connect: [MovieSearchConnectFieldInput!]
    disconnect: [MovieSearchMovieDisconnectFieldInput!]
    create: [MovieSearchMovieCreateFieldInput!]
    delete: [MovieSearchMovieDeleteFieldInput!]
}

type MovieSearchRelationship {
    node: Search!
}

"""
Fields to sort Movies by. The order in which sorts are applied is not guaranteed when specifying many fields in one MovieSort object.
"""
input MovieSort {
    id: SortDirection
}

input MovieUpdateInput {
    id: ID
    search_Genre: [MovieSearchGenreUpdateFieldInput!]
    search_Movie: [MovieSearchMovieUpdateFieldInput!]
}

input MovieWhere {
    OR: [MovieWhere!]
    AND: [MovieWhere!]
    id: ID
    id_NOT: ID
    id_IN: [ID]
    id_NOT_IN: [ID]
    id_CONTAINS: ID
    id_NOT_CONTAINS: ID
    id_STARTS_WITH: ID
    id_NOT_STARTS_WITH: ID
    id_ENDS_WITH: ID
    id_NOT_ENDS_WITH: ID
}

type Mutation {
    createGenres(input: [GenreCreateInput!]!): CreateGenresMutationResponse!
    deleteGenres(where: GenreWhere): DeleteInfo!
    updateGenres(
        where: GenreWhere
        update: GenreUpdateInput
    ): UpdateGenresMutationResponse!
    createMovies(input: [MovieCreateInput!]!): CreateMoviesMutationResponse!
    deleteMovies(where: MovieWhere, delete: MovieDeleteInput): DeleteInfo!
    updateMovies(
        where: MovieWhere
        update: MovieUpdateInput
        connect: MovieConnectInput
        disconnect: MovieDisconnectInput
        create: MovieRelationInput
        delete: MovieDeleteInput
    ): UpdateMoviesMutationResponse!
}

type Query {
<<<<<<< HEAD
    genres(where: GenreWhere, options: GenreOptions): [Genre]!
    movies(where: MovieWhere, options: MovieOptions): [Movie]!
=======
  genres(where: GenreWhere, options: GenreOptions): [Genre!]!
  movies(where: MovieWhere, options: MovieOptions): [Movie!]!
>>>>>>> 49523638
}

input QueryOptions {
    skip: Int
    limit: Int
}

union Search = Movie | Genre

enum SortDirection {
    """
    Sort by field values in ascending order.
    """
    ASC

    """
    Sort by field values in descending order.
    """
    DESC
}

type UpdateGenresMutationResponse {
    genres: [Genre!]!
}

type UpdateMoviesMutationResponse {
    movies: [Movie!]!
}
```

---<|MERGE_RESOLUTION|>--- conflicted
+++ resolved
@@ -264,13 +264,8 @@
 }
 
 type Query {
-<<<<<<< HEAD
-    genres(where: GenreWhere, options: GenreOptions): [Genre]!
-    movies(where: MovieWhere, options: MovieOptions): [Movie]!
-=======
-  genres(where: GenreWhere, options: GenreOptions): [Genre!]!
-  movies(where: MovieWhere, options: MovieOptions): [Movie!]!
->>>>>>> 49523638
+    genres(where: GenreWhere, options: GenreOptions): [Genre!]!
+    movies(where: MovieWhere, options: MovieOptions): [Movie!]!
 }
 
 input QueryOptions {
