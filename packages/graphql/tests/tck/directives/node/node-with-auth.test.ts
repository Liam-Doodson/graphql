/*
 * Copyright (c) "Neo4j"
 * Neo4j Sweden AB [http://neo4j.com]
 *
 * This file is part of Neo4j.
 *
 * Licensed under the Apache License, Version 2.0 (the "License");
 * you may not use this file except in compliance with the License.
 * You may obtain a copy of the License at
 *
 *     http://www.apache.org/licenses/LICENSE-2.0
 *
 * Unless required by applicable law or agreed to in writing, software
 * distributed under the License is distributed on an "AS IS" BASIS,
 * WITHOUT WARRANTIES OR CONDITIONS OF ANY KIND, either express or implied.
 * See the License for the specific language governing permissions and
 * limitations under the License.
 */

import { Neo4jGraphQLAuthJWTPlugin } from "@neo4j/graphql-plugin-auth";
import { gql } from "graphql-tag";
import type { DocumentNode } from "graphql";
import { Neo4jGraphQL } from "../../../../src";
import { createJwtRequest } from "../../../utils/create-jwt-request";
import { formatCypher, translateQuery, formatParams } from "../../utils/tck-test-utils";

describe("Node Directive", () => {
    const secret = "secret";
    let typeDefs: DocumentNode;
    let neoSchema: Neo4jGraphQL;

    beforeAll(() => {
        typeDefs = gql`
            type Post @node(labels: ["Comment"]) {
                id: ID
                content: String
                creator: User! @relationship(type: "HAS_POST", direction: IN)
            }

            extend type Post @auth(rules: [{ operations: [DELETE], roles: ["admin"] }])

            type User @node(labels: ["Person"]) {
                id: ID
                name: String
                posts: [Post!]! @relationship(type: "HAS_POST", direction: OUT)
            }

            extend type User
                @auth(rules: [{ operations: [READ, UPDATE, DELETE, DISCONNECT, CONNECT], allow: { id: "$jwt.sub" } }])
        `;

        neoSchema = new Neo4jGraphQL({
            typeDefs,
            plugins: {
                auth: new Neo4jGraphQLAuthJWTPlugin({
                    secret,
                }),
            },
        });
    });

    test("Read User", async () => {
        const query = gql`
            {
                users {
                    id
                }
            }
        `;

        const req = createJwtRequest("secret", { sub: "id-01", roles: ["admin"] });
        const result = await translateQuery(neoSchema, query, {
            req,
        });

        expect(formatCypher(result.cypher)).toMatchInlineSnapshot(`
            "MATCH (this:\`Person\`)
            WHERE apoc.util.validatePredicate(NOT ((this.id IS NOT NULL AND this.id = $param0)), \\"@neo4j/graphql/FORBIDDEN\\", [0])
            RETURN this { .id } AS this"
        `);

        expect(formatParams(result.params)).toMatchInlineSnapshot(`
            "{
                \\"param0\\": \\"id-01\\"
            }"
        `);
    });

    test("Admin Deletes Post", async () => {
        const query = gql`
            mutation {
                deletePosts(where: { creator: { id: "123" } }) {
                    nodesDeleted
                }
            }
        `;

        const req = createJwtRequest("secret", { sub: "id-01", roles: ["admin"] });
        const result = await translateQuery(neoSchema, query, {
            req,
        });

        expect(formatCypher(result.cypher)).toMatchInlineSnapshot(`
            "MATCH (this:\`Comment\`)
<<<<<<< HEAD
            MATCH (this)<-[:\`HAS_POST\`]-(this0:\`Person\`)
            WHERE this0.id = $param0
=======
            OPTIONAL MATCH (this)<-[:HAS_POST]-(this0:\`Person\`)
            WITH *, count(this0) AS creatorCount
            WITH *
            WHERE (creatorCount <> 0 AND this0.id = $param0)
>>>>>>> 99cf2c2a
            WITH this
            CALL apoc.util.validate(NOT (any(auth_var1 IN [\\"admin\\"] WHERE any(auth_var0 IN $auth.roles WHERE auth_var0 = auth_var1))), \\"@neo4j/graphql/FORBIDDEN\\", [0])
            DETACH DELETE this"
        `);

        expect(formatParams(result.params)).toMatchInlineSnapshot(`
            "{
                \\"param0\\": \\"123\\",
                \\"auth\\": {
                    \\"isAuthenticated\\": true,
                    \\"roles\\": [
                        \\"admin\\"
                    ],
                    \\"jwt\\": {
                        \\"roles\\": [
                            \\"admin\\"
                        ],
                        \\"sub\\": \\"id-01\\"
                    }
                }
            }"
        `);
    });
});<|MERGE_RESOLUTION|>--- conflicted
+++ resolved
@@ -102,15 +102,10 @@
 
         expect(formatCypher(result.cypher)).toMatchInlineSnapshot(`
             "MATCH (this:\`Comment\`)
-<<<<<<< HEAD
-            MATCH (this)<-[:\`HAS_POST\`]-(this0:\`Person\`)
-            WHERE this0.id = $param0
-=======
-            OPTIONAL MATCH (this)<-[:HAS_POST]-(this0:\`Person\`)
+            OPTIONAL MATCH (this)<-[:\`HAS_POST\`]-(this0:\`Person\`)
             WITH *, count(this0) AS creatorCount
             WITH *
             WHERE (creatorCount <> 0 AND this0.id = $param0)
->>>>>>> 99cf2c2a
             WITH this
             CALL apoc.util.validate(NOT (any(auth_var1 IN [\\"admin\\"] WHERE any(auth_var0 IN $auth.roles WHERE auth_var0 = auth_var1))), \\"@neo4j/graphql/FORBIDDEN\\", [0])
             DETACH DELETE this"
