/*
 * Copyright (c) "Neo4j"
 * Neo4j Sweden AB [http://neo4j.com]
 *
 * This file is part of Neo4j.
 *
 * Licensed under the Apache License, Version 2.0 (the "License");
 * you may not use this file except in compliance with the License.
 * You may obtain a copy of the License at
 *
 *     http://www.apache.org/licenses/LICENSE-2.0
 *
 * Unless required by applicable law or agreed to in writing, software
 * distributed under the License is distributed on an "AS IS" BASIS,
 * WITHOUT WARRANTIES OR CONDITIONS OF ANY KIND, either express or implied.
 * See the License for the specific language governing permissions and
 * limitations under the License.
 */

import { gql } from "graphql-tag";
import type { DocumentNode } from "graphql";
import { Neo4jGraphQL } from "../../../../../src";
import { formatCypher, translateQuery, formatParams } from "../../../utils/tck-test-utils";
import { createBearerToken } from "../../../../utils/create-bearer-token";

describe("Cypher Auth Where with Roles", () => {
    const secret = "secret";
    let typeDefs: DocumentNode;
    let neoSchema: Neo4jGraphQL;

    beforeAll(() => {
        typeDefs = gql`
            type JWTPayload @jwt {
                roles: [String!]!
            }

            union Search = Post

            type User {
                id: ID
                name: String
                posts: [Post!]! @relationship(type: "HAS_POST", direction: OUT)
                content: [Search!]! @relationship(type: "HAS_POST", direction: OUT) # something to test unions
            }

            type Post {
                id: ID
                content: String
                creator: User @relationship(type: "HAS_POST", direction: IN)
            }

            extend type User
                @authorization(
                    validate: [
                        { where: { node: { id: "$jwt.sub" }, jwt: { roles_INCLUDES: "user" } } }
                        { where: { jwt: { roles_INCLUDES: "admin" } } }
                    ]
                )

            extend type User {
                password: String! @authorization(filter: [{ operations: [READ], where: { node: { id: "$jwt.sub" } } }])
            }

            extend type Post {
                secretKey: String!
                    @authorization(filter: [{ operations: [READ], where: { node: { creator: { id: "$jwt.sub" } } } }])
            }

            extend type Post
                @authorization(
                    validate: [
                        { where: { node: { creator: { id: "$jwt.sub" } }, jwt: { roles_INCLUDES: "user" } } }
                        { where: { jwt: { roles_INCLUDES: "admin" } } }
                    ]
                )
        `;

        neoSchema = new Neo4jGraphQL({
            typeDefs,
            features: { authorization: { key: secret } },
        });
    });

    test("Read Node", async () => {
        const query = gql`
            {
                users {
                    id
                }
            }
        `;

        const token = createBearerToken("secret", { sub: "id-01", roles: ["admin"] });
        const result = await translateQuery(neoSchema, query, {
            token,
        });

        expect(formatCypher(result.cypher)).toMatchInlineSnapshot(`
            "MATCH (this:User)
            WITH *
            WHERE apoc.util.validatePredicate(NOT (($isAuthenticated = true AND (($jwt.sub IS NOT NULL AND this.id = $jwt.sub) AND $param2 IN $jwt.roles)) OR ($isAuthenticated = true AND $param3 IN $jwt.roles)), \\"@neo4j/graphql/FORBIDDEN\\", [0])
            RETURN this { .id } AS this"
        `);

        expect(formatParams(result.params)).toMatchInlineSnapshot(`
            "{
                \\"isAuthenticated\\": true,
                \\"jwt\\": {
                    \\"roles\\": [
                        \\"admin\\"
                    ],
                    \\"sub\\": \\"id-01\\"
                },
                \\"param2\\": \\"user\\",
                \\"param3\\": \\"admin\\"
            }"
        `);
    });

    test("Read Node + User Defined Where", async () => {
        const query = gql`
            {
                users(where: { name: "bob" }) {
                    id
                }
            }
        `;

        const token = createBearerToken("secret", { sub: "id-01", roles: ["admin"] });
        const result = await translateQuery(neoSchema, query, {
            token,
        });

        expect(formatCypher(result.cypher)).toMatchInlineSnapshot(`
            "MATCH (this:User)
            WITH *
            WHERE (this.name = $param0 AND apoc.util.validatePredicate(NOT (($isAuthenticated = true AND (($jwt.sub IS NOT NULL AND this.id = $jwt.sub) AND $param3 IN $jwt.roles)) OR ($isAuthenticated = true AND $param4 IN $jwt.roles)), \\"@neo4j/graphql/FORBIDDEN\\", [0]))
            RETURN this { .id } AS this"
        `);

        expect(formatParams(result.params)).toMatchInlineSnapshot(`
            "{
                \\"param0\\": \\"bob\\",
                \\"isAuthenticated\\": true,
                \\"jwt\\": {
                    \\"roles\\": [
                        \\"admin\\"
                    ],
                    \\"sub\\": \\"id-01\\"
                },
                \\"param3\\": \\"user\\",
                \\"param4\\": \\"admin\\"
            }"
        `);
    });

    test("Read Relationship", async () => {
        const query = gql`
            {
                users {
                    id
                    posts {
                        content
                    }
                }
            }
        `;

        const token = createBearerToken("secret", { sub: "id-01", roles: ["admin"] });
        const result = await translateQuery(neoSchema, query, {
            token,
        });

        expect(formatCypher(result.cypher)).toMatchInlineSnapshot(`
            "MATCH (this:User)
            WITH *
            WHERE apoc.util.validatePredicate(NOT (($isAuthenticated = true AND (($jwt.sub IS NOT NULL AND this.id = $jwt.sub) AND $param2 IN $jwt.roles)) OR ($isAuthenticated = true AND $param3 IN $jwt.roles)), \\"@neo4j/graphql/FORBIDDEN\\", [0])
            CALL {
                WITH this
<<<<<<< HEAD
                MATCH (this)-[this0:HAS_POST]->(this1:Post)
                WHERE apoc.util.validatePredicate(NOT (($isAuthenticated = true AND (single(this2 IN [(this1)<-[:HAS_POST]-(this2:User) WHERE this2.id = coalesce($jwt.sub, $jwtDefault) | 1] WHERE true) AND $param5 IN $jwt.roles)) OR ($isAuthenticated = true AND $param6 IN $jwt.roles)), \\"@neo4j/graphql/FORBIDDEN\\", [0])
=======
                MATCH (this)-[this0:HAS_POST]->(this1:\`Post\`)
                WHERE apoc.util.validatePredicate(NOT (($isAuthenticated = true AND (single(this2 IN [(this1)<-[:HAS_POST]-(this2:\`User\`) WHERE ($jwt.sub IS NOT NULL AND this2.id = $jwt.sub) | 1] WHERE true) AND $param4 IN $jwt.roles)) OR ($isAuthenticated = true AND $param5 IN $jwt.roles)), \\"@neo4j/graphql/FORBIDDEN\\", [0])
>>>>>>> 469c04e6
                WITH this1 { .content } AS this1
                RETURN collect(this1) AS var3
            }
            RETURN this { .id, posts: var3 } AS this"
        `);

        expect(formatParams(result.params)).toMatchInlineSnapshot(`
            "{
                \\"isAuthenticated\\": true,
                \\"jwt\\": {
                    \\"roles\\": [
                        \\"admin\\"
                    ],
                    \\"sub\\": \\"id-01\\"
                },
                \\"param2\\": \\"user\\",
                \\"param3\\": \\"admin\\",
                \\"param4\\": \\"user\\",
                \\"param5\\": \\"admin\\"
            }"
        `);
    });

    test("Read Connection", async () => {
        const query = gql`
            {
                users {
                    id
                    postsConnection {
                        edges {
                            node {
                                content
                            }
                        }
                    }
                }
            }
        `;

        const token = createBearerToken("secret", { sub: "id-01", roles: ["admin"] });
        const result = await translateQuery(neoSchema, query, {
            token,
        });

        expect(formatCypher(result.cypher)).toMatchInlineSnapshot(`
            "MATCH (this:User)
            WITH *
            WHERE apoc.util.validatePredicate(NOT (($isAuthenticated = true AND (($jwt.sub IS NOT NULL AND this.id = $jwt.sub) AND $param2 IN $jwt.roles)) OR ($isAuthenticated = true AND $param3 IN $jwt.roles)), \\"@neo4j/graphql/FORBIDDEN\\", [0])
            CALL {
                WITH this
<<<<<<< HEAD
                MATCH (this)-[this0:HAS_POST]->(this1:Post)
                WHERE apoc.util.validatePredicate(NOT (($isAuthenticated = true AND (single(this2 IN [(this1)<-[:HAS_POST]-(this2:User) WHERE this2.id = coalesce($jwt.sub, $jwtDefault) | 1] WHERE true) AND $param5 IN $jwt.roles)) OR ($isAuthenticated = true AND $param6 IN $jwt.roles)), \\"@neo4j/graphql/FORBIDDEN\\", [0])
=======
                MATCH (this)-[this0:HAS_POST]->(this1:\`Post\`)
                WHERE apoc.util.validatePredicate(NOT (($isAuthenticated = true AND (single(this2 IN [(this1)<-[:HAS_POST]-(this2:\`User\`) WHERE ($jwt.sub IS NOT NULL AND this2.id = $jwt.sub) | 1] WHERE true) AND $param4 IN $jwt.roles)) OR ($isAuthenticated = true AND $param5 IN $jwt.roles)), \\"@neo4j/graphql/FORBIDDEN\\", [0])
>>>>>>> 469c04e6
                WITH { node: { content: this1.content } } AS edge
                WITH collect(edge) AS edges
                WITH edges, size(edges) AS totalCount
                RETURN { edges: edges, totalCount: totalCount } AS var3
            }
            RETURN this { .id, postsConnection: var3 } AS this"
        `);

        expect(formatParams(result.params)).toMatchInlineSnapshot(`
            "{
                \\"isAuthenticated\\": true,
                \\"jwt\\": {
                    \\"roles\\": [
                        \\"admin\\"
                    ],
                    \\"sub\\": \\"id-01\\"
                },
                \\"param2\\": \\"user\\",
                \\"param3\\": \\"admin\\",
                \\"param4\\": \\"user\\",
                \\"param5\\": \\"admin\\"
            }"
        `);
    });

    test("Read Connection + User Defined Where", async () => {
        const query = gql`
            {
                users {
                    id
                    postsConnection(where: { node: { id: "some-id" } }) {
                        edges {
                            node {
                                content
                            }
                        }
                    }
                }
            }
        `;

        const token = createBearerToken("secret", { sub: "id-01", roles: ["admin"] });
        const result = await translateQuery(neoSchema, query, {
            token,
        });

        expect(formatCypher(result.cypher)).toMatchInlineSnapshot(`
            "MATCH (this:User)
            WITH *
            WHERE apoc.util.validatePredicate(NOT (($isAuthenticated = true AND (($jwt.sub IS NOT NULL AND this.id = $jwt.sub) AND $param2 IN $jwt.roles)) OR ($isAuthenticated = true AND $param3 IN $jwt.roles)), \\"@neo4j/graphql/FORBIDDEN\\", [0])
            CALL {
                WITH this
<<<<<<< HEAD
                MATCH (this)-[this0:HAS_POST]->(this1:Post)
                WHERE (this1.id = $param5 AND apoc.util.validatePredicate(NOT (($isAuthenticated = true AND (single(this2 IN [(this1)<-[:HAS_POST]-(this2:User) WHERE this2.id = coalesce($jwt.sub, $jwtDefault) | 1] WHERE true) AND $param6 IN $jwt.roles)) OR ($isAuthenticated = true AND $param7 IN $jwt.roles)), \\"@neo4j/graphql/FORBIDDEN\\", [0]))
=======
                MATCH (this)-[this0:HAS_POST]->(this1:\`Post\`)
                WHERE (this1.id = $param4 AND apoc.util.validatePredicate(NOT (($isAuthenticated = true AND (single(this2 IN [(this1)<-[:HAS_POST]-(this2:\`User\`) WHERE ($jwt.sub IS NOT NULL AND this2.id = $jwt.sub) | 1] WHERE true) AND $param5 IN $jwt.roles)) OR ($isAuthenticated = true AND $param6 IN $jwt.roles)), \\"@neo4j/graphql/FORBIDDEN\\", [0]))
>>>>>>> 469c04e6
                WITH { node: { content: this1.content } } AS edge
                WITH collect(edge) AS edges
                WITH edges, size(edges) AS totalCount
                RETURN { edges: edges, totalCount: totalCount } AS var3
            }
            RETURN this { .id, postsConnection: var3 } AS this"
        `);

        expect(formatParams(result.params)).toMatchInlineSnapshot(`
            "{
                \\"isAuthenticated\\": true,
                \\"jwt\\": {
                    \\"roles\\": [
                        \\"admin\\"
                    ],
                    \\"sub\\": \\"id-01\\"
                },
                \\"param2\\": \\"user\\",
                \\"param3\\": \\"admin\\",
                \\"param4\\": \\"some-id\\",
                \\"param5\\": \\"user\\",
                \\"param6\\": \\"admin\\"
            }"
        `);
    });

    test("Read Union Relationship + User Defined Where", async () => {
        const query = gql`
            {
                users {
                    id
                    posts(where: { content: "cool" }) {
                        content
                    }
                }
            }
        `;

        const token = createBearerToken("secret", { sub: "id-01", roles: ["admin"] });
        const result = await translateQuery(neoSchema, query, {
            token,
        });

        expect(formatCypher(result.cypher)).toMatchInlineSnapshot(`
            "MATCH (this:User)
            WITH *
            WHERE apoc.util.validatePredicate(NOT (($isAuthenticated = true AND (($jwt.sub IS NOT NULL AND this.id = $jwt.sub) AND $param2 IN $jwt.roles)) OR ($isAuthenticated = true AND $param3 IN $jwt.roles)), \\"@neo4j/graphql/FORBIDDEN\\", [0])
            CALL {
                WITH this
<<<<<<< HEAD
                MATCH (this)-[this0:HAS_POST]->(this1:Post)
                WHERE (this1.content = $param5 AND apoc.util.validatePredicate(NOT (($isAuthenticated = true AND (single(this2 IN [(this1)<-[:HAS_POST]-(this2:User) WHERE this2.id = coalesce($jwt.sub, $jwtDefault) | 1] WHERE true) AND $param6 IN $jwt.roles)) OR ($isAuthenticated = true AND $param7 IN $jwt.roles)), \\"@neo4j/graphql/FORBIDDEN\\", [0]))
=======
                MATCH (this)-[this0:HAS_POST]->(this1:\`Post\`)
                WHERE (this1.content = $param4 AND apoc.util.validatePredicate(NOT (($isAuthenticated = true AND (single(this2 IN [(this1)<-[:HAS_POST]-(this2:\`User\`) WHERE ($jwt.sub IS NOT NULL AND this2.id = $jwt.sub) | 1] WHERE true) AND $param5 IN $jwt.roles)) OR ($isAuthenticated = true AND $param6 IN $jwt.roles)), \\"@neo4j/graphql/FORBIDDEN\\", [0]))
>>>>>>> 469c04e6
                WITH this1 { .content } AS this1
                RETURN collect(this1) AS var3
            }
            RETURN this { .id, posts: var3 } AS this"
        `);

        expect(formatParams(result.params)).toMatchInlineSnapshot(`
            "{
                \\"isAuthenticated\\": true,
                \\"jwt\\": {
                    \\"roles\\": [
                        \\"admin\\"
                    ],
                    \\"sub\\": \\"id-01\\"
                },
                \\"param2\\": \\"user\\",
                \\"param3\\": \\"admin\\",
                \\"param4\\": \\"cool\\",
                \\"param5\\": \\"user\\",
                \\"param6\\": \\"admin\\"
            }"
        `);
    });

    test("Read Union", async () => {
        const query = gql`
            {
                users {
                    id
                    content {
                        ... on Post {
                            id
                        }
                    }
                }
            }
        `;

        const token = createBearerToken("secret", { sub: "id-01", roles: ["admin"] });
        const result = await translateQuery(neoSchema, query, {
            token,
        });

        expect(formatCypher(result.cypher)).toMatchInlineSnapshot(`
            "MATCH (this:User)
            WITH *
            WHERE apoc.util.validatePredicate(NOT (($isAuthenticated = true AND (($jwt.sub IS NOT NULL AND this.id = $jwt.sub) AND $param2 IN $jwt.roles)) OR ($isAuthenticated = true AND $param3 IN $jwt.roles)), \\"@neo4j/graphql/FORBIDDEN\\", [0])
            CALL {
                WITH this
                CALL {
                    WITH *
<<<<<<< HEAD
                    MATCH (this)-[this0:HAS_POST]->(this1:Post)
                    WHERE apoc.util.validatePredicate(NOT (($isAuthenticated = true AND (single(this2 IN [(this1)<-[:HAS_POST]-(this2:User) WHERE this2.id = coalesce($jwt.sub, $jwtDefault) | 1] WHERE true) AND $param5 IN $jwt.roles)) OR ($isAuthenticated = true AND $param6 IN $jwt.roles)), \\"@neo4j/graphql/FORBIDDEN\\", [0])
=======
                    MATCH (this)-[this0:HAS_POST]->(this1:\`Post\`)
                    WHERE apoc.util.validatePredicate(NOT (($isAuthenticated = true AND (single(this2 IN [(this1)<-[:HAS_POST]-(this2:\`User\`) WHERE ($jwt.sub IS NOT NULL AND this2.id = $jwt.sub) | 1] WHERE true) AND $param4 IN $jwt.roles)) OR ($isAuthenticated = true AND $param5 IN $jwt.roles)), \\"@neo4j/graphql/FORBIDDEN\\", [0])
>>>>>>> 469c04e6
                    WITH this1 { __resolveType: \\"Post\\", __id: id(this), .id } AS this1
                    RETURN this1 AS var3
                }
                WITH var3
                RETURN collect(var3) AS var3
            }
            RETURN this { .id, content: var3 } AS this"
        `);

        expect(formatParams(result.params)).toMatchInlineSnapshot(`
            "{
                \\"isAuthenticated\\": true,
                \\"jwt\\": {
                    \\"roles\\": [
                        \\"admin\\"
                    ],
                    \\"sub\\": \\"id-01\\"
                },
                \\"param2\\": \\"user\\",
                \\"param3\\": \\"admin\\",
                \\"param4\\": \\"user\\",
                \\"param5\\": \\"admin\\"
            }"
        `);
    });

    test("Read Union Using Connection", async () => {
        const query = gql`
            {
                users {
                    id
                    contentConnection {
                        edges {
                            node {
                                ... on Post {
                                    id
                                }
                            }
                        }
                    }
                }
            }
        `;

        const token = createBearerToken("secret", { sub: "id-01", roles: ["admin"] });
        const result = await translateQuery(neoSchema, query, {
            token,
        });

        expect(formatCypher(result.cypher)).toMatchInlineSnapshot(`
            "MATCH (this:User)
            WITH *
            WHERE apoc.util.validatePredicate(NOT (($isAuthenticated = true AND (($jwt.sub IS NOT NULL AND this.id = $jwt.sub) AND $param2 IN $jwt.roles)) OR ($isAuthenticated = true AND $param3 IN $jwt.roles)), \\"@neo4j/graphql/FORBIDDEN\\", [0])
            CALL {
                WITH this
                CALL {
                    WITH this
<<<<<<< HEAD
                    MATCH (this)-[this0:HAS_POST]->(this1:Post)
                    WHERE apoc.util.validatePredicate(NOT (($isAuthenticated = true AND (single(this2 IN [(this1)<-[:HAS_POST]-(this2:User) WHERE this2.id = coalesce($jwt.sub, $jwtDefault) | 1] WHERE true) AND $param5 IN $jwt.roles)) OR ($isAuthenticated = true AND $param6 IN $jwt.roles)), \\"@neo4j/graphql/FORBIDDEN\\", [0])
=======
                    MATCH (this)-[this0:HAS_POST]->(this1:\`Post\`)
                    WHERE apoc.util.validatePredicate(NOT (($isAuthenticated = true AND (single(this2 IN [(this1)<-[:HAS_POST]-(this2:\`User\`) WHERE ($jwt.sub IS NOT NULL AND this2.id = $jwt.sub) | 1] WHERE true) AND $param4 IN $jwt.roles)) OR ($isAuthenticated = true AND $param5 IN $jwt.roles)), \\"@neo4j/graphql/FORBIDDEN\\", [0])
>>>>>>> 469c04e6
                    WITH { node: { __resolveType: \\"Post\\", __id: id(this1), id: this1.id } } AS edge
                    RETURN edge
                }
                WITH collect(edge) AS edges
                WITH edges, size(edges) AS totalCount
                RETURN { edges: edges, totalCount: totalCount } AS var3
            }
            RETURN this { .id, contentConnection: var3 } AS this"
        `);

        expect(formatParams(result.params)).toMatchInlineSnapshot(`
            "{
                \\"isAuthenticated\\": true,
                \\"jwt\\": {
                    \\"roles\\": [
                        \\"admin\\"
                    ],
                    \\"sub\\": \\"id-01\\"
                },
                \\"param2\\": \\"user\\",
                \\"param3\\": \\"admin\\",
                \\"param4\\": \\"user\\",
                \\"param5\\": \\"admin\\"
            }"
        `);
    });

    test("Read Union Using Connection + User Defined Where", async () => {
        const query = gql`
            {
                users {
                    id
                    contentConnection(where: { Post: { node: { id: "some-id" } } }) {
                        edges {
                            node {
                                ... on Post {
                                    id
                                }
                            }
                        }
                    }
                }
            }
        `;

        const token = createBearerToken("secret", { sub: "id-01", roles: ["admin"] });
        const result = await translateQuery(neoSchema, query, {
            token,
        });

        expect(formatCypher(result.cypher)).toMatchInlineSnapshot(`
            "MATCH (this:User)
            WITH *
            WHERE apoc.util.validatePredicate(NOT (($isAuthenticated = true AND (($jwt.sub IS NOT NULL AND this.id = $jwt.sub) AND $param2 IN $jwt.roles)) OR ($isAuthenticated = true AND $param3 IN $jwt.roles)), \\"@neo4j/graphql/FORBIDDEN\\", [0])
            CALL {
                WITH this
                CALL {
                    WITH this
<<<<<<< HEAD
                    MATCH (this)-[this0:HAS_POST]->(this1:Post)
                    WHERE (this1.id = $param5 AND apoc.util.validatePredicate(NOT (($isAuthenticated = true AND (single(this2 IN [(this1)<-[:HAS_POST]-(this2:User) WHERE this2.id = coalesce($jwt.sub, $jwtDefault) | 1] WHERE true) AND $param6 IN $jwt.roles)) OR ($isAuthenticated = true AND $param7 IN $jwt.roles)), \\"@neo4j/graphql/FORBIDDEN\\", [0]))
=======
                    MATCH (this)-[this0:HAS_POST]->(this1:\`Post\`)
                    WHERE (this1.id = $param4 AND apoc.util.validatePredicate(NOT (($isAuthenticated = true AND (single(this2 IN [(this1)<-[:HAS_POST]-(this2:\`User\`) WHERE ($jwt.sub IS NOT NULL AND this2.id = $jwt.sub) | 1] WHERE true) AND $param5 IN $jwt.roles)) OR ($isAuthenticated = true AND $param6 IN $jwt.roles)), \\"@neo4j/graphql/FORBIDDEN\\", [0]))
>>>>>>> 469c04e6
                    WITH { node: { __resolveType: \\"Post\\", __id: id(this1), id: this1.id } } AS edge
                    RETURN edge
                }
                WITH collect(edge) AS edges
                WITH edges, size(edges) AS totalCount
                RETURN { edges: edges, totalCount: totalCount } AS var3
            }
            RETURN this { .id, contentConnection: var3 } AS this"
        `);

        expect(formatParams(result.params)).toMatchInlineSnapshot(`
            "{
                \\"isAuthenticated\\": true,
                \\"jwt\\": {
                    \\"roles\\": [
                        \\"admin\\"
                    ],
                    \\"sub\\": \\"id-01\\"
                },
                \\"param2\\": \\"user\\",
                \\"param3\\": \\"admin\\",
                \\"param4\\": \\"some-id\\",
                \\"param5\\": \\"user\\",
                \\"param6\\": \\"admin\\"
            }"
        `);
    });

    test("Update Node", async () => {
        const query = gql`
            mutation {
                updateUsers(update: { name: "Bob" }) {
                    users {
                        id
                    }
                }
            }
        `;

        const token = createBearerToken("secret", { sub: "id-01", roles: ["admin"] });
        const result = await translateQuery(neoSchema, query, {
            token,
        });

        expect(formatCypher(result.cypher)).toMatchInlineSnapshot(`
            "MATCH (this:User)
            WITH *
            WHERE apoc.util.validatePredicate(NOT (($isAuthenticated = true AND (($jwt.sub IS NOT NULL AND this.id = $jwt.sub) AND $param2 IN $jwt.roles)) OR ($isAuthenticated = true AND $param3 IN $jwt.roles)), \\"@neo4j/graphql/FORBIDDEN\\", [0])
            SET this.name = $this_update_name
            WITH this
            WHERE apoc.util.validatePredicate(NOT (($isAuthenticated = true AND (($jwt.sub IS NOT NULL AND this.id = $jwt.sub) AND $authorization_param2 IN $jwt.roles)) OR ($isAuthenticated = true AND $authorization_param3 IN $jwt.roles)), \\"@neo4j/graphql/FORBIDDEN\\", [0])
            RETURN collect(DISTINCT this { .id }) AS data"
        `);

        expect(formatParams(result.params)).toMatchInlineSnapshot(`
            "{
                \\"isAuthenticated\\": true,
                \\"jwt\\": {
                    \\"roles\\": [
                        \\"admin\\"
                    ],
                    \\"sub\\": \\"id-01\\"
                },
                \\"param2\\": \\"user\\",
                \\"param3\\": \\"admin\\",
                \\"this_update_name\\": \\"Bob\\",
                \\"authorization_param2\\": \\"user\\",
                \\"authorization_param3\\": \\"admin\\",
                \\"resolvedCallbacks\\": {}
            }"
        `);
    });

    test("Update Node + User Defined Where", async () => {
        const query = gql`
            mutation {
                updateUsers(where: { name: "bob" }, update: { name: "Bob" }) {
                    users {
                        id
                    }
                }
            }
        `;

        const token = createBearerToken("secret", { sub: "id-01", roles: ["admin"] });
        const result = await translateQuery(neoSchema, query, {
            token,
        });

        expect(formatCypher(result.cypher)).toMatchInlineSnapshot(`
            "MATCH (this:User)
            WITH *
            WHERE (this.name = $param0 AND apoc.util.validatePredicate(NOT (($isAuthenticated = true AND (($jwt.sub IS NOT NULL AND this.id = $jwt.sub) AND $param3 IN $jwt.roles)) OR ($isAuthenticated = true AND $param4 IN $jwt.roles)), \\"@neo4j/graphql/FORBIDDEN\\", [0]))
            SET this.name = $this_update_name
            WITH this
            WHERE apoc.util.validatePredicate(NOT (($isAuthenticated = true AND (($jwt.sub IS NOT NULL AND this.id = $jwt.sub) AND $authorization_param2 IN $jwt.roles)) OR ($isAuthenticated = true AND $authorization_param3 IN $jwt.roles)), \\"@neo4j/graphql/FORBIDDEN\\", [0])
            RETURN collect(DISTINCT this { .id }) AS data"
        `);

        expect(formatParams(result.params)).toMatchInlineSnapshot(`
            "{
                \\"param0\\": \\"bob\\",
                \\"isAuthenticated\\": true,
                \\"jwt\\": {
                    \\"roles\\": [
                        \\"admin\\"
                    ],
                    \\"sub\\": \\"id-01\\"
                },
                \\"param3\\": \\"user\\",
                \\"param4\\": \\"admin\\",
                \\"this_update_name\\": \\"Bob\\",
                \\"authorization_param2\\": \\"user\\",
                \\"authorization_param3\\": \\"admin\\",
                \\"resolvedCallbacks\\": {}
            }"
        `);
    });

    test("Update Nested Node", async () => {
        const query = gql`
            mutation {
                updateUsers(update: { posts: { update: { node: { id: "new-id" } } } }) {
                    users {
                        id
                        posts {
                            id
                        }
                    }
                }
            }
        `;

        const token = createBearerToken("secret", { sub: "id-01", roles: ["admin"] });
        const result = await translateQuery(neoSchema, query, {
            token,
        });

        expect(formatCypher(result.cypher)).toMatchInlineSnapshot(`
            "MATCH (this:User)
            WITH *
            WHERE apoc.util.validatePredicate(NOT (($isAuthenticated = true AND (($jwt.sub IS NOT NULL AND this.id = $jwt.sub) AND $param2 IN $jwt.roles)) OR ($isAuthenticated = true AND $param3 IN $jwt.roles)), \\"@neo4j/graphql/FORBIDDEN\\", [0])
            WITH this
            CALL {
            	WITH this
            	MATCH (this)-[this_has_post0_relationship:HAS_POST]->(this_posts0:Post)
<<<<<<< HEAD
            	WHERE apoc.util.validatePredicate(NOT (($isAuthenticated = true AND (single(authorization_this0 IN [(this_posts0)<-[:HAS_POST]-(authorization_this0:User) WHERE authorization_this0.id = coalesce($jwt.sub, $jwtDefault) | 1] WHERE true) AND $authorization_param3 IN $jwt.roles)) OR ($isAuthenticated = true AND $authorization_param4 IN $jwt.roles)), \\"@neo4j/graphql/FORBIDDEN\\", [0])
            	SET this_posts0.id = $this_update_posts0_id
            	WITH this, this_posts0
            	WHERE apoc.util.validatePredicate(NOT (($isAuthenticated = true AND (single(authorization_this0 IN [(this_posts0)<-[:HAS_POST]-(authorization_this0:User) WHERE authorization_this0.id = coalesce($jwt.sub, $jwtDefault) | 1] WHERE true) AND $authorization_param3 IN $jwt.roles)) OR ($isAuthenticated = true AND $authorization_param4 IN $jwt.roles)), \\"@neo4j/graphql/FORBIDDEN\\", [0])
=======
            	WHERE apoc.util.validatePredicate(NOT (($isAuthenticated = true AND (single(authorization_this0 IN [(this_posts0)<-[:HAS_POST]-(authorization_this0:\`User\`) WHERE ($jwt.sub IS NOT NULL AND authorization_this0.id = $jwt.sub) | 1] WHERE true) AND $authorization_param2 IN $jwt.roles)) OR ($isAuthenticated = true AND $authorization_param3 IN $jwt.roles)), \\"@neo4j/graphql/FORBIDDEN\\", [0])
            	SET this_posts0.id = $this_update_posts0_id
            	WITH this, this_posts0
            	WHERE apoc.util.validatePredicate(NOT (($isAuthenticated = true AND (single(authorization_this0 IN [(this_posts0)<-[:HAS_POST]-(authorization_this0:\`User\`) WHERE ($jwt.sub IS NOT NULL AND authorization_this0.id = $jwt.sub) | 1] WHERE true) AND $authorization_param2 IN $jwt.roles)) OR ($isAuthenticated = true AND $authorization_param3 IN $jwt.roles)), \\"@neo4j/graphql/FORBIDDEN\\", [0])
>>>>>>> 469c04e6
            	WITH this, this_posts0
            	CALL {
            		WITH this_posts0
            		MATCH (this_posts0)<-[this_posts0_creator_User_unique:HAS_POST]-(:User)
            		WITH count(this_posts0_creator_User_unique) as c
            		WHERE apoc.util.validatePredicate(NOT (c <= 1), '@neo4j/graphql/RELATIONSHIP-REQUIREDPost.creator must be less than or equal to one', [0])
            		RETURN c AS this_posts0_creator_User_unique_ignored
            	}
            	RETURN count(*) AS update_this_posts0
            }
            WITH this
            WHERE apoc.util.validatePredicate(NOT (($isAuthenticated = true AND (($jwt.sub IS NOT NULL AND this.id = $jwt.sub) AND $authorization_param2 IN $jwt.roles)) OR ($isAuthenticated = true AND $authorization_param3 IN $jwt.roles)), \\"@neo4j/graphql/FORBIDDEN\\", [0])
            WITH *
            CALL {
                WITH this
<<<<<<< HEAD
                MATCH (this)-[update_this0:HAS_POST]->(update_this1:Post)
                WHERE apoc.util.validatePredicate(NOT (($isAuthenticated = true AND (single(update_this2 IN [(update_this1)<-[:HAS_POST]-(update_this2:User) WHERE update_this2.id = coalesce($jwt.sub, $jwtDefault) | 1] WHERE true) AND $update_param3 IN $jwt.roles)) OR ($isAuthenticated = true AND $update_param4 IN $jwt.roles)), \\"@neo4j/graphql/FORBIDDEN\\", [0])
=======
                MATCH (this)-[update_this0:HAS_POST]->(update_this1:\`Post\`)
                WHERE apoc.util.validatePredicate(NOT (($isAuthenticated = true AND (single(update_this2 IN [(update_this1)<-[:HAS_POST]-(update_this2:\`User\`) WHERE ($jwt.sub IS NOT NULL AND update_this2.id = $jwt.sub) | 1] WHERE true) AND $update_param2 IN $jwt.roles)) OR ($isAuthenticated = true AND $update_param3 IN $jwt.roles)), \\"@neo4j/graphql/FORBIDDEN\\", [0])
>>>>>>> 469c04e6
                WITH update_this1 { .id } AS update_this1
                RETURN collect(update_this1) AS update_var3
            }
            RETURN collect(DISTINCT this { .id, posts: update_var3 }) AS data"
        `);

        expect(formatParams(result.params)).toMatchInlineSnapshot(`
            "{
                \\"isAuthenticated\\": true,
                \\"jwt\\": {
                    \\"roles\\": [
                        \\"admin\\"
                    ],
                    \\"sub\\": \\"id-01\\"
                },
                \\"update_param2\\": \\"user\\",
                \\"update_param3\\": \\"admin\\",
                \\"param2\\": \\"user\\",
                \\"param3\\": \\"admin\\",
                \\"authorization_param2\\": \\"user\\",
                \\"authorization_param3\\": \\"admin\\",
                \\"this_update_posts0_id\\": \\"new-id\\",
                \\"resolvedCallbacks\\": {}
            }"
        `);
    });

    test("Delete Node", async () => {
        const query = gql`
            mutation {
                deleteUsers {
                    nodesDeleted
                }
            }
        `;

        const token = createBearerToken("secret", { sub: "id-01", roles: ["admin"] });
        const result = await translateQuery(neoSchema, query, {
            token,
        });

        expect(formatCypher(result.cypher)).toMatchInlineSnapshot(`
            "MATCH (this:User)
            WITH *
            WHERE apoc.util.validatePredicate(NOT (($isAuthenticated = true AND (($jwt.sub IS NOT NULL AND this.id = $jwt.sub) AND $param2 IN $jwt.roles)) OR ($isAuthenticated = true AND $param3 IN $jwt.roles)), \\"@neo4j/graphql/FORBIDDEN\\", [0])
            DETACH DELETE this"
        `);

        expect(formatParams(result.params)).toMatchInlineSnapshot(`
            "{
                \\"isAuthenticated\\": true,
                \\"jwt\\": {
                    \\"roles\\": [
                        \\"admin\\"
                    ],
                    \\"sub\\": \\"id-01\\"
                },
                \\"param2\\": \\"user\\",
                \\"param3\\": \\"admin\\"
            }"
        `);
    });

    test("Delete Nested Node", async () => {
        const query = gql`
            mutation {
                deleteUsers(delete: { posts: { where: {} } }) {
                    nodesDeleted
                }
            }
        `;

        const token = createBearerToken("secret", { sub: "id-01", roles: ["admin"] });
        const result = await translateQuery(neoSchema, query, {
            token,
        });

        expect(formatCypher(result.cypher)).toMatchInlineSnapshot(`
            "MATCH (this:User)
            WITH *
<<<<<<< HEAD
            WHERE apoc.util.validatePredicate(NOT (($isAuthenticated = true AND (this.id = coalesce($jwt.sub, $jwtDefault) AND $param3 IN $jwt.roles)) OR ($isAuthenticated = true AND $param4 IN $jwt.roles)), \\"@neo4j/graphql/FORBIDDEN\\", [0])
            WITH *
            CALL {
            WITH *
            OPTIONAL MATCH (this)-[this_posts0_relationship:HAS_POST]->(this_posts0:Post)
            WHERE apoc.util.validatePredicate(NOT (($isAuthenticated = true AND (single(authorization_this0 IN [(this_posts0)<-[:HAS_POST]-(authorization_this0:User) WHERE authorization_this0.id = coalesce($jwt.sub, $jwtDefault) | 1] WHERE true) AND $authorization_param3 IN $jwt.roles)) OR ($isAuthenticated = true AND $authorization_param4 IN $jwt.roles)), \\"@neo4j/graphql/FORBIDDEN\\", [0])
            WITH this_posts0_relationship, collect(DISTINCT this_posts0) AS this_posts0_to_delete
=======
            WHERE apoc.util.validatePredicate(NOT (($isAuthenticated = true AND (($jwt.sub IS NOT NULL AND this.id = $jwt.sub) AND $param2 IN $jwt.roles)) OR ($isAuthenticated = true AND $param3 IN $jwt.roles)), \\"@neo4j/graphql/FORBIDDEN\\", [0])
            WITH this
            OPTIONAL MATCH (this)-[this_posts0_relationship:HAS_POST]->(this_posts0:Post)
            WHERE apoc.util.validatePredicate(NOT (($isAuthenticated = true AND (single(authorization_this0 IN [(this_posts0)<-[:HAS_POST]-(authorization_this0:\`User\`) WHERE ($jwt.sub IS NOT NULL AND authorization_this0.id = $jwt.sub) | 1] WHERE true) AND $authorization_param2 IN $jwt.roles)) OR ($isAuthenticated = true AND $authorization_param3 IN $jwt.roles)), \\"@neo4j/graphql/FORBIDDEN\\", [0])
            WITH this, collect(DISTINCT this_posts0) AS this_posts0_to_delete
>>>>>>> 469c04e6
            CALL {
            	WITH this_posts0_to_delete
            	UNWIND this_posts0_to_delete AS x
            	DETACH DELETE x
            }
            }
            DETACH DELETE this"
        `);

        expect(formatParams(result.params)).toMatchInlineSnapshot(`
            "{
                \\"isAuthenticated\\": true,
                \\"jwt\\": {
                    \\"roles\\": [
                        \\"admin\\"
                    ],
                    \\"sub\\": \\"id-01\\"
                },
                \\"param2\\": \\"user\\",
                \\"param3\\": \\"admin\\",
                \\"authorization_param2\\": \\"user\\",
                \\"authorization_param3\\": \\"admin\\"
            }"
        `);
    });

    test("Connect Node (from create)", async () => {
        const query = gql`
            mutation {
                createUsers(
                    input: [
                        { id: "123", name: "Bob", password: "password", posts: { connect: { where: { node: {} } } } }
                    ]
                ) {
                    users {
                        id
                    }
                }
            }
        `;

        const token = createBearerToken("secret", { sub: "id-01", roles: ["admin"] });
        const result = await translateQuery(neoSchema, query, {
            token,
        });

        expect(formatCypher(result.cypher)).toMatchInlineSnapshot(`
            "CALL {
            CREATE (this0:User)
            SET this0.id = $this0_id
            SET this0.name = $this0_name
            SET this0.password = $this0_password
            WITH this0
            CALL {
            	WITH this0
            	OPTIONAL MATCH (this0_posts_connect0_node:Post)
<<<<<<< HEAD
            	WHERE (apoc.util.validatePredicate(NOT (($isAuthenticated = true AND (this0.id = coalesce($jwt.sub, $jwtDefault) AND $authorization_param3 IN $jwt.roles)) OR ($isAuthenticated = true AND $authorization_param4 IN $jwt.roles)), \\"@neo4j/graphql/FORBIDDEN\\", [0]) AND apoc.util.validatePredicate(NOT (($isAuthenticated = true AND (single(authorization_this0 IN [(this0_posts_connect0_node)<-[:HAS_POST]-(authorization_this0:User) WHERE authorization_this0.id = coalesce($jwt.sub, $jwtDefault) | 1] WHERE true) AND $authorization_param5 IN $jwt.roles)) OR ($isAuthenticated = true AND $authorization_param6 IN $jwt.roles)), \\"@neo4j/graphql/FORBIDDEN\\", [0]))
=======
            	WHERE (apoc.util.validatePredicate(NOT (($isAuthenticated = true AND (($jwt.sub IS NOT NULL AND this0.id = $jwt.sub) AND $authorization_param2 IN $jwt.roles)) OR ($isAuthenticated = true AND $authorization_param3 IN $jwt.roles)), \\"@neo4j/graphql/FORBIDDEN\\", [0]) AND apoc.util.validatePredicate(NOT (($isAuthenticated = true AND (single(authorization_this0 IN [(this0_posts_connect0_node)<-[:HAS_POST]-(authorization_this0:\`User\`) WHERE ($jwt.sub IS NOT NULL AND authorization_this0.id = $jwt.sub) | 1] WHERE true) AND $authorization_param4 IN $jwt.roles)) OR ($isAuthenticated = true AND $authorization_param5 IN $jwt.roles)), \\"@neo4j/graphql/FORBIDDEN\\", [0]))
>>>>>>> 469c04e6
            	CALL {
            		WITH *
            		WITH collect(this0_posts_connect0_node) as connectedNodes, collect(this0) as parentNodes
            		CALL {
            			WITH connectedNodes, parentNodes
            			UNWIND parentNodes as this0
            			UNWIND connectedNodes as this0_posts_connect0_node
            			MERGE (this0)-[:HAS_POST]->(this0_posts_connect0_node)
            		}
            	}
            WITH this0, this0_posts_connect0_node
            WITH this0, this0_posts_connect0_node
<<<<<<< HEAD
            WHERE (apoc.util.validatePredicate(NOT (($isAuthenticated = true AND (this0.id = coalesce($jwt.sub, $jwtDefault) AND $authorization_param3 IN $jwt.roles)) OR ($isAuthenticated = true AND $authorization_param4 IN $jwt.roles)), \\"@neo4j/graphql/FORBIDDEN\\", [0]) AND apoc.util.validatePredicate(NOT (($isAuthenticated = true AND (single(authorization_this0 IN [(this0_posts_connect0_node)<-[:HAS_POST]-(authorization_this0:User) WHERE authorization_this0.id = coalesce($jwt.sub, $jwtDefault) | 1] WHERE true) AND $authorization_param5 IN $jwt.roles)) OR ($isAuthenticated = true AND $authorization_param6 IN $jwt.roles)), \\"@neo4j/graphql/FORBIDDEN\\", [0]))
=======
            WHERE (apoc.util.validatePredicate(NOT (($isAuthenticated = true AND (($jwt.sub IS NOT NULL AND this0.id = $jwt.sub) AND $authorization_param2 IN $jwt.roles)) OR ($isAuthenticated = true AND $authorization_param3 IN $jwt.roles)), \\"@neo4j/graphql/FORBIDDEN\\", [0]) AND apoc.util.validatePredicate(NOT (($isAuthenticated = true AND (single(authorization_this0 IN [(this0_posts_connect0_node)<-[:HAS_POST]-(authorization_this0:\`User\`) WHERE ($jwt.sub IS NOT NULL AND authorization_this0.id = $jwt.sub) | 1] WHERE true) AND $authorization_param4 IN $jwt.roles)) OR ($isAuthenticated = true AND $authorization_param5 IN $jwt.roles)), \\"@neo4j/graphql/FORBIDDEN\\", [0]))
>>>>>>> 469c04e6
            	RETURN count(*) AS connect_this0_posts_connect_Post
            }
            WITH this0
            WHERE apoc.util.validatePredicate(NOT (($isAuthenticated = true AND (($jwt.sub IS NOT NULL AND this0.id = $jwt.sub) AND $authorization_param2 IN $jwt.roles)) OR ($isAuthenticated = true AND $authorization_param3 IN $jwt.roles)), \\"@neo4j/graphql/FORBIDDEN\\", [0])
            RETURN this0
            }
            RETURN [this0 { .id }] AS data"
        `);

        expect(formatParams(result.params)).toMatchInlineSnapshot(`
            "{
                \\"this0_id\\": \\"123\\",
                \\"this0_name\\": \\"Bob\\",
                \\"this0_password\\": \\"password\\",
                \\"isAuthenticated\\": true,
                \\"jwt\\": {
                    \\"roles\\": [
                        \\"admin\\"
                    ],
                    \\"sub\\": \\"id-01\\"
                },
                \\"authorization_param2\\": \\"user\\",
                \\"authorization_param3\\": \\"admin\\",
                \\"authorization_param4\\": \\"user\\",
                \\"authorization_param5\\": \\"admin\\",
                \\"resolvedCallbacks\\": {}
            }"
        `);
    });

    test("Connect Node + User Defined Where (from create)", async () => {
        const query = gql`
            mutation {
                createUsers(
                    input: [
                        {
                            id: "123"
                            name: "Bob"
                            password: "password"
                            posts: { connect: { where: { node: { id: "post-id" } } } }
                        }
                    ]
                ) {
                    users {
                        id
                    }
                }
            }
        `;

        const token = createBearerToken("secret", { sub: "id-01", roles: ["admin"] });
        const result = await translateQuery(neoSchema, query, {
            token,
        });

        expect(formatCypher(result.cypher)).toMatchInlineSnapshot(`
            "CALL {
            CREATE (this0:User)
            SET this0.id = $this0_id
            SET this0.name = $this0_name
            SET this0.password = $this0_password
            WITH this0
            CALL {
            	WITH this0
            	OPTIONAL MATCH (this0_posts_connect0_node:Post)
<<<<<<< HEAD
            	WHERE this0_posts_connect0_node.id = $this0_posts_connect0_node_param0 AND (apoc.util.validatePredicate(NOT (($isAuthenticated = true AND (this0.id = coalesce($jwt.sub, $jwtDefault) AND $authorization_param3 IN $jwt.roles)) OR ($isAuthenticated = true AND $authorization_param4 IN $jwt.roles)), \\"@neo4j/graphql/FORBIDDEN\\", [0]) AND apoc.util.validatePredicate(NOT (($isAuthenticated = true AND (single(authorization_this0 IN [(this0_posts_connect0_node)<-[:HAS_POST]-(authorization_this0:User) WHERE authorization_this0.id = coalesce($jwt.sub, $jwtDefault) | 1] WHERE true) AND $authorization_param5 IN $jwt.roles)) OR ($isAuthenticated = true AND $authorization_param6 IN $jwt.roles)), \\"@neo4j/graphql/FORBIDDEN\\", [0]))
=======
            	WHERE this0_posts_connect0_node.id = $this0_posts_connect0_node_param0 AND (apoc.util.validatePredicate(NOT (($isAuthenticated = true AND (($jwt.sub IS NOT NULL AND this0.id = $jwt.sub) AND $authorization_param2 IN $jwt.roles)) OR ($isAuthenticated = true AND $authorization_param3 IN $jwt.roles)), \\"@neo4j/graphql/FORBIDDEN\\", [0]) AND apoc.util.validatePredicate(NOT (($isAuthenticated = true AND (single(authorization_this0 IN [(this0_posts_connect0_node)<-[:HAS_POST]-(authorization_this0:\`User\`) WHERE ($jwt.sub IS NOT NULL AND authorization_this0.id = $jwt.sub) | 1] WHERE true) AND $authorization_param4 IN $jwt.roles)) OR ($isAuthenticated = true AND $authorization_param5 IN $jwt.roles)), \\"@neo4j/graphql/FORBIDDEN\\", [0]))
>>>>>>> 469c04e6
            	CALL {
            		WITH *
            		WITH collect(this0_posts_connect0_node) as connectedNodes, collect(this0) as parentNodes
            		CALL {
            			WITH connectedNodes, parentNodes
            			UNWIND parentNodes as this0
            			UNWIND connectedNodes as this0_posts_connect0_node
            			MERGE (this0)-[:HAS_POST]->(this0_posts_connect0_node)
            		}
            	}
            WITH this0, this0_posts_connect0_node
            WITH this0, this0_posts_connect0_node
<<<<<<< HEAD
            WHERE (apoc.util.validatePredicate(NOT (($isAuthenticated = true AND (this0.id = coalesce($jwt.sub, $jwtDefault) AND $authorization_param3 IN $jwt.roles)) OR ($isAuthenticated = true AND $authorization_param4 IN $jwt.roles)), \\"@neo4j/graphql/FORBIDDEN\\", [0]) AND apoc.util.validatePredicate(NOT (($isAuthenticated = true AND (single(authorization_this0 IN [(this0_posts_connect0_node)<-[:HAS_POST]-(authorization_this0:User) WHERE authorization_this0.id = coalesce($jwt.sub, $jwtDefault) | 1] WHERE true) AND $authorization_param5 IN $jwt.roles)) OR ($isAuthenticated = true AND $authorization_param6 IN $jwt.roles)), \\"@neo4j/graphql/FORBIDDEN\\", [0]))
=======
            WHERE (apoc.util.validatePredicate(NOT (($isAuthenticated = true AND (($jwt.sub IS NOT NULL AND this0.id = $jwt.sub) AND $authorization_param2 IN $jwt.roles)) OR ($isAuthenticated = true AND $authorization_param3 IN $jwt.roles)), \\"@neo4j/graphql/FORBIDDEN\\", [0]) AND apoc.util.validatePredicate(NOT (($isAuthenticated = true AND (single(authorization_this0 IN [(this0_posts_connect0_node)<-[:HAS_POST]-(authorization_this0:\`User\`) WHERE ($jwt.sub IS NOT NULL AND authorization_this0.id = $jwt.sub) | 1] WHERE true) AND $authorization_param4 IN $jwt.roles)) OR ($isAuthenticated = true AND $authorization_param5 IN $jwt.roles)), \\"@neo4j/graphql/FORBIDDEN\\", [0]))
>>>>>>> 469c04e6
            	RETURN count(*) AS connect_this0_posts_connect_Post
            }
            WITH this0
            WHERE apoc.util.validatePredicate(NOT (($isAuthenticated = true AND (($jwt.sub IS NOT NULL AND this0.id = $jwt.sub) AND $authorization_param2 IN $jwt.roles)) OR ($isAuthenticated = true AND $authorization_param3 IN $jwt.roles)), \\"@neo4j/graphql/FORBIDDEN\\", [0])
            RETURN this0
            }
            RETURN [this0 { .id }] AS data"
        `);

        expect(formatParams(result.params)).toMatchInlineSnapshot(`
            "{
                \\"this0_id\\": \\"123\\",
                \\"this0_name\\": \\"Bob\\",
                \\"this0_password\\": \\"password\\",
                \\"this0_posts_connect0_node_param0\\": \\"post-id\\",
                \\"isAuthenticated\\": true,
                \\"jwt\\": {
                    \\"roles\\": [
                        \\"admin\\"
                    ],
                    \\"sub\\": \\"id-01\\"
                },
                \\"authorization_param2\\": \\"user\\",
                \\"authorization_param3\\": \\"admin\\",
                \\"authorization_param4\\": \\"user\\",
                \\"authorization_param5\\": \\"admin\\",
                \\"resolvedCallbacks\\": {}
            }"
        `);
    });

    test("Connect Node (from update update)", async () => {
        const query = gql`
            mutation {
                updateUsers(update: { posts: { connect: { where: { node: {} } } } }) {
                    users {
                        id
                    }
                }
            }
        `;

        const token = createBearerToken("secret", { sub: "id-01", roles: ["admin"] });
        const result = await translateQuery(neoSchema, query, {
            token,
        });

        expect(formatCypher(result.cypher)).toMatchInlineSnapshot(`
            "MATCH (this:User)
            WITH *
            WHERE apoc.util.validatePredicate(NOT (($isAuthenticated = true AND (($jwt.sub IS NOT NULL AND this.id = $jwt.sub) AND $param2 IN $jwt.roles)) OR ($isAuthenticated = true AND $param3 IN $jwt.roles)), \\"@neo4j/graphql/FORBIDDEN\\", [0])
            WITH this
            CALL {
            	WITH this
            	OPTIONAL MATCH (this_posts0_connect0_node:Post)
<<<<<<< HEAD
            	WHERE (apoc.util.validatePredicate(NOT (($isAuthenticated = true AND (this.id = coalesce($jwt.sub, $jwtDefault) AND $authorization_param3 IN $jwt.roles)) OR ($isAuthenticated = true AND $authorization_param4 IN $jwt.roles)), \\"@neo4j/graphql/FORBIDDEN\\", [0]) AND apoc.util.validatePredicate(NOT (($isAuthenticated = true AND (single(authorization_this0 IN [(this_posts0_connect0_node)<-[:HAS_POST]-(authorization_this0:User) WHERE authorization_this0.id = coalesce($jwt.sub, $jwtDefault) | 1] WHERE true) AND $authorization_param5 IN $jwt.roles)) OR ($isAuthenticated = true AND $authorization_param6 IN $jwt.roles)), \\"@neo4j/graphql/FORBIDDEN\\", [0]))
=======
            	WHERE (apoc.util.validatePredicate(NOT (($isAuthenticated = true AND (($jwt.sub IS NOT NULL AND this.id = $jwt.sub) AND $authorization_param2 IN $jwt.roles)) OR ($isAuthenticated = true AND $authorization_param3 IN $jwt.roles)), \\"@neo4j/graphql/FORBIDDEN\\", [0]) AND apoc.util.validatePredicate(NOT (($isAuthenticated = true AND (single(authorization_this0 IN [(this_posts0_connect0_node)<-[:HAS_POST]-(authorization_this0:\`User\`) WHERE ($jwt.sub IS NOT NULL AND authorization_this0.id = $jwt.sub) | 1] WHERE true) AND $authorization_param4 IN $jwt.roles)) OR ($isAuthenticated = true AND $authorization_param5 IN $jwt.roles)), \\"@neo4j/graphql/FORBIDDEN\\", [0]))
>>>>>>> 469c04e6
            	CALL {
            		WITH *
            		WITH collect(this_posts0_connect0_node) as connectedNodes, collect(this) as parentNodes
            		CALL {
            			WITH connectedNodes, parentNodes
            			UNWIND parentNodes as this
            			UNWIND connectedNodes as this_posts0_connect0_node
            			MERGE (this)-[:HAS_POST]->(this_posts0_connect0_node)
            		}
            	}
            WITH this, this_posts0_connect0_node
            WITH this, this_posts0_connect0_node
<<<<<<< HEAD
            WHERE (apoc.util.validatePredicate(NOT (($isAuthenticated = true AND (this.id = coalesce($jwt.sub, $jwtDefault) AND $authorization_param3 IN $jwt.roles)) OR ($isAuthenticated = true AND $authorization_param4 IN $jwt.roles)), \\"@neo4j/graphql/FORBIDDEN\\", [0]) AND apoc.util.validatePredicate(NOT (($isAuthenticated = true AND (single(authorization_this0 IN [(this_posts0_connect0_node)<-[:HAS_POST]-(authorization_this0:User) WHERE authorization_this0.id = coalesce($jwt.sub, $jwtDefault) | 1] WHERE true) AND $authorization_param5 IN $jwt.roles)) OR ($isAuthenticated = true AND $authorization_param6 IN $jwt.roles)), \\"@neo4j/graphql/FORBIDDEN\\", [0]))
=======
            WHERE (apoc.util.validatePredicate(NOT (($isAuthenticated = true AND (($jwt.sub IS NOT NULL AND this.id = $jwt.sub) AND $authorization_param2 IN $jwt.roles)) OR ($isAuthenticated = true AND $authorization_param3 IN $jwt.roles)), \\"@neo4j/graphql/FORBIDDEN\\", [0]) AND apoc.util.validatePredicate(NOT (($isAuthenticated = true AND (single(authorization_this0 IN [(this_posts0_connect0_node)<-[:HAS_POST]-(authorization_this0:\`User\`) WHERE ($jwt.sub IS NOT NULL AND authorization_this0.id = $jwt.sub) | 1] WHERE true) AND $authorization_param4 IN $jwt.roles)) OR ($isAuthenticated = true AND $authorization_param5 IN $jwt.roles)), \\"@neo4j/graphql/FORBIDDEN\\", [0]))
>>>>>>> 469c04e6
            	RETURN count(*) AS connect_this_posts0_connect_Post
            }
            WITH this
            WHERE apoc.util.validatePredicate(NOT (($isAuthenticated = true AND (($jwt.sub IS NOT NULL AND this.id = $jwt.sub) AND $authorization_param2 IN $jwt.roles)) OR ($isAuthenticated = true AND $authorization_param3 IN $jwt.roles)), \\"@neo4j/graphql/FORBIDDEN\\", [0])
            RETURN collect(DISTINCT this { .id }) AS data"
        `);

        expect(formatParams(result.params)).toMatchInlineSnapshot(`
            "{
                \\"isAuthenticated\\": true,
                \\"jwt\\": {
                    \\"roles\\": [
                        \\"admin\\"
                    ],
                    \\"sub\\": \\"id-01\\"
                },
                \\"param2\\": \\"user\\",
                \\"param3\\": \\"admin\\",
                \\"authorization_param2\\": \\"user\\",
                \\"authorization_param3\\": \\"admin\\",
                \\"authorization_param4\\": \\"user\\",
                \\"authorization_param5\\": \\"admin\\",
                \\"resolvedCallbacks\\": {}
            }"
        `);
    });

    test("Connect Node + User Defined Where (from update update)", async () => {
        const query = gql`
            mutation {
                updateUsers(update: { posts: { connect: { where: { node: { id: "new-id" } } } } }) {
                    users {
                        id
                    }
                }
            }
        `;

        const token = createBearerToken("secret", { sub: "id-01", roles: ["admin"] });
        const result = await translateQuery(neoSchema, query, {
            token,
        });

        expect(formatCypher(result.cypher)).toMatchInlineSnapshot(`
            "MATCH (this:User)
            WITH *
            WHERE apoc.util.validatePredicate(NOT (($isAuthenticated = true AND (($jwt.sub IS NOT NULL AND this.id = $jwt.sub) AND $param2 IN $jwt.roles)) OR ($isAuthenticated = true AND $param3 IN $jwt.roles)), \\"@neo4j/graphql/FORBIDDEN\\", [0])
            WITH this
            CALL {
            	WITH this
            	OPTIONAL MATCH (this_posts0_connect0_node:Post)
<<<<<<< HEAD
            	WHERE this_posts0_connect0_node.id = $this_posts0_connect0_node_param0 AND (apoc.util.validatePredicate(NOT (($isAuthenticated = true AND (this.id = coalesce($jwt.sub, $jwtDefault) AND $authorization_param3 IN $jwt.roles)) OR ($isAuthenticated = true AND $authorization_param4 IN $jwt.roles)), \\"@neo4j/graphql/FORBIDDEN\\", [0]) AND apoc.util.validatePredicate(NOT (($isAuthenticated = true AND (single(authorization_this0 IN [(this_posts0_connect0_node)<-[:HAS_POST]-(authorization_this0:User) WHERE authorization_this0.id = coalesce($jwt.sub, $jwtDefault) | 1] WHERE true) AND $authorization_param5 IN $jwt.roles)) OR ($isAuthenticated = true AND $authorization_param6 IN $jwt.roles)), \\"@neo4j/graphql/FORBIDDEN\\", [0]))
=======
            	WHERE this_posts0_connect0_node.id = $this_posts0_connect0_node_param0 AND (apoc.util.validatePredicate(NOT (($isAuthenticated = true AND (($jwt.sub IS NOT NULL AND this.id = $jwt.sub) AND $authorization_param2 IN $jwt.roles)) OR ($isAuthenticated = true AND $authorization_param3 IN $jwt.roles)), \\"@neo4j/graphql/FORBIDDEN\\", [0]) AND apoc.util.validatePredicate(NOT (($isAuthenticated = true AND (single(authorization_this0 IN [(this_posts0_connect0_node)<-[:HAS_POST]-(authorization_this0:\`User\`) WHERE ($jwt.sub IS NOT NULL AND authorization_this0.id = $jwt.sub) | 1] WHERE true) AND $authorization_param4 IN $jwt.roles)) OR ($isAuthenticated = true AND $authorization_param5 IN $jwt.roles)), \\"@neo4j/graphql/FORBIDDEN\\", [0]))
>>>>>>> 469c04e6
            	CALL {
            		WITH *
            		WITH collect(this_posts0_connect0_node) as connectedNodes, collect(this) as parentNodes
            		CALL {
            			WITH connectedNodes, parentNodes
            			UNWIND parentNodes as this
            			UNWIND connectedNodes as this_posts0_connect0_node
            			MERGE (this)-[:HAS_POST]->(this_posts0_connect0_node)
            		}
            	}
            WITH this, this_posts0_connect0_node
            WITH this, this_posts0_connect0_node
<<<<<<< HEAD
            WHERE (apoc.util.validatePredicate(NOT (($isAuthenticated = true AND (this.id = coalesce($jwt.sub, $jwtDefault) AND $authorization_param3 IN $jwt.roles)) OR ($isAuthenticated = true AND $authorization_param4 IN $jwt.roles)), \\"@neo4j/graphql/FORBIDDEN\\", [0]) AND apoc.util.validatePredicate(NOT (($isAuthenticated = true AND (single(authorization_this0 IN [(this_posts0_connect0_node)<-[:HAS_POST]-(authorization_this0:User) WHERE authorization_this0.id = coalesce($jwt.sub, $jwtDefault) | 1] WHERE true) AND $authorization_param5 IN $jwt.roles)) OR ($isAuthenticated = true AND $authorization_param6 IN $jwt.roles)), \\"@neo4j/graphql/FORBIDDEN\\", [0]))
=======
            WHERE (apoc.util.validatePredicate(NOT (($isAuthenticated = true AND (($jwt.sub IS NOT NULL AND this.id = $jwt.sub) AND $authorization_param2 IN $jwt.roles)) OR ($isAuthenticated = true AND $authorization_param3 IN $jwt.roles)), \\"@neo4j/graphql/FORBIDDEN\\", [0]) AND apoc.util.validatePredicate(NOT (($isAuthenticated = true AND (single(authorization_this0 IN [(this_posts0_connect0_node)<-[:HAS_POST]-(authorization_this0:\`User\`) WHERE ($jwt.sub IS NOT NULL AND authorization_this0.id = $jwt.sub) | 1] WHERE true) AND $authorization_param4 IN $jwt.roles)) OR ($isAuthenticated = true AND $authorization_param5 IN $jwt.roles)), \\"@neo4j/graphql/FORBIDDEN\\", [0]))
>>>>>>> 469c04e6
            	RETURN count(*) AS connect_this_posts0_connect_Post
            }
            WITH this
            WHERE apoc.util.validatePredicate(NOT (($isAuthenticated = true AND (($jwt.sub IS NOT NULL AND this.id = $jwt.sub) AND $authorization_param2 IN $jwt.roles)) OR ($isAuthenticated = true AND $authorization_param3 IN $jwt.roles)), \\"@neo4j/graphql/FORBIDDEN\\", [0])
            RETURN collect(DISTINCT this { .id }) AS data"
        `);

        expect(formatParams(result.params)).toMatchInlineSnapshot(`
            "{
                \\"isAuthenticated\\": true,
                \\"jwt\\": {
                    \\"roles\\": [
                        \\"admin\\"
                    ],
                    \\"sub\\": \\"id-01\\"
                },
                \\"param2\\": \\"user\\",
                \\"param3\\": \\"admin\\",
                \\"this_posts0_connect0_node_param0\\": \\"new-id\\",
                \\"authorization_param2\\": \\"user\\",
                \\"authorization_param3\\": \\"admin\\",
                \\"authorization_param4\\": \\"user\\",
                \\"authorization_param5\\": \\"admin\\",
                \\"resolvedCallbacks\\": {}
            }"
        `);
    });

    test("Connect Node (from update connect)", async () => {
        const query = gql`
            mutation {
                updateUsers(connect: { posts: { where: { node: {} } } }) {
                    users {
                        id
                    }
                }
            }
        `;

        const token = createBearerToken("secret", { sub: "id-01", roles: ["admin"] });
        const result = await translateQuery(neoSchema, query, {
            token,
        });

        expect(formatCypher(result.cypher)).toMatchInlineSnapshot(`
            "MATCH (this:User)
            WITH *
            WHERE apoc.util.validatePredicate(NOT (($isAuthenticated = true AND (($jwt.sub IS NOT NULL AND this.id = $jwt.sub) AND $param2 IN $jwt.roles)) OR ($isAuthenticated = true AND $param3 IN $jwt.roles)), \\"@neo4j/graphql/FORBIDDEN\\", [0])
            WITH this
            CALL {
            	WITH this
            	OPTIONAL MATCH (this_connect_posts0_node:Post)
<<<<<<< HEAD
            	WHERE (apoc.util.validatePredicate(NOT (($isAuthenticated = true AND (this.id = coalesce($jwt.sub, $jwtDefault) AND $authorization_param3 IN $jwt.roles)) OR ($isAuthenticated = true AND $authorization_param4 IN $jwt.roles)), \\"@neo4j/graphql/FORBIDDEN\\", [0]) AND apoc.util.validatePredicate(NOT (($isAuthenticated = true AND (single(authorization_this0 IN [(this_connect_posts0_node)<-[:HAS_POST]-(authorization_this0:User) WHERE authorization_this0.id = coalesce($jwt.sub, $jwtDefault) | 1] WHERE true) AND $authorization_param5 IN $jwt.roles)) OR ($isAuthenticated = true AND $authorization_param6 IN $jwt.roles)), \\"@neo4j/graphql/FORBIDDEN\\", [0]))
=======
            	WHERE (apoc.util.validatePredicate(NOT (($isAuthenticated = true AND (($jwt.sub IS NOT NULL AND this.id = $jwt.sub) AND $authorization_param2 IN $jwt.roles)) OR ($isAuthenticated = true AND $authorization_param3 IN $jwt.roles)), \\"@neo4j/graphql/FORBIDDEN\\", [0]) AND apoc.util.validatePredicate(NOT (($isAuthenticated = true AND (single(authorization_this0 IN [(this_connect_posts0_node)<-[:HAS_POST]-(authorization_this0:\`User\`) WHERE ($jwt.sub IS NOT NULL AND authorization_this0.id = $jwt.sub) | 1] WHERE true) AND $authorization_param4 IN $jwt.roles)) OR ($isAuthenticated = true AND $authorization_param5 IN $jwt.roles)), \\"@neo4j/graphql/FORBIDDEN\\", [0]))
>>>>>>> 469c04e6
            	CALL {
            		WITH *
            		WITH collect(this_connect_posts0_node) as connectedNodes, collect(this) as parentNodes
            		CALL {
            			WITH connectedNodes, parentNodes
            			UNWIND parentNodes as this
            			UNWIND connectedNodes as this_connect_posts0_node
            			MERGE (this)-[:HAS_POST]->(this_connect_posts0_node)
            		}
            	}
            WITH this, this_connect_posts0_node
            WITH this, this_connect_posts0_node
<<<<<<< HEAD
            WHERE (apoc.util.validatePredicate(NOT (($isAuthenticated = true AND (this.id = coalesce($jwt.sub, $jwtDefault) AND $authorization_param3 IN $jwt.roles)) OR ($isAuthenticated = true AND $authorization_param4 IN $jwt.roles)), \\"@neo4j/graphql/FORBIDDEN\\", [0]) AND apoc.util.validatePredicate(NOT (($isAuthenticated = true AND (single(authorization_this0 IN [(this_connect_posts0_node)<-[:HAS_POST]-(authorization_this0:User) WHERE authorization_this0.id = coalesce($jwt.sub, $jwtDefault) | 1] WHERE true) AND $authorization_param5 IN $jwt.roles)) OR ($isAuthenticated = true AND $authorization_param6 IN $jwt.roles)), \\"@neo4j/graphql/FORBIDDEN\\", [0]))
=======
            WHERE (apoc.util.validatePredicate(NOT (($isAuthenticated = true AND (($jwt.sub IS NOT NULL AND this.id = $jwt.sub) AND $authorization_param2 IN $jwt.roles)) OR ($isAuthenticated = true AND $authorization_param3 IN $jwt.roles)), \\"@neo4j/graphql/FORBIDDEN\\", [0]) AND apoc.util.validatePredicate(NOT (($isAuthenticated = true AND (single(authorization_this0 IN [(this_connect_posts0_node)<-[:HAS_POST]-(authorization_this0:\`User\`) WHERE ($jwt.sub IS NOT NULL AND authorization_this0.id = $jwt.sub) | 1] WHERE true) AND $authorization_param4 IN $jwt.roles)) OR ($isAuthenticated = true AND $authorization_param5 IN $jwt.roles)), \\"@neo4j/graphql/FORBIDDEN\\", [0]))
>>>>>>> 469c04e6
            	RETURN count(*) AS connect_this_connect_posts_Post
            }
            WITH *
            RETURN collect(DISTINCT this { .id }) AS data"
        `);

        expect(formatParams(result.params)).toMatchInlineSnapshot(`
            "{
                \\"isAuthenticated\\": true,
                \\"jwt\\": {
                    \\"roles\\": [
                        \\"admin\\"
                    ],
                    \\"sub\\": \\"id-01\\"
                },
                \\"param2\\": \\"user\\",
                \\"param3\\": \\"admin\\",
                \\"authorization_param2\\": \\"user\\",
                \\"authorization_param3\\": \\"admin\\",
                \\"authorization_param4\\": \\"user\\",
                \\"authorization_param5\\": \\"admin\\",
                \\"resolvedCallbacks\\": {}
            }"
        `);
    });

    test("Connect Node + User Defined Where (from update connect)", async () => {
        const query = gql`
            mutation {
                updateUsers(connect: { posts: { where: { node: { id: "some-id" } } } }) {
                    users {
                        id
                    }
                }
            }
        `;

        const token = createBearerToken("secret", { sub: "id-01", roles: ["admin"] });
        const result = await translateQuery(neoSchema, query, {
            token,
        });

        expect(formatCypher(result.cypher)).toMatchInlineSnapshot(`
            "MATCH (this:User)
            WITH *
            WHERE apoc.util.validatePredicate(NOT (($isAuthenticated = true AND (($jwt.sub IS NOT NULL AND this.id = $jwt.sub) AND $param2 IN $jwt.roles)) OR ($isAuthenticated = true AND $param3 IN $jwt.roles)), \\"@neo4j/graphql/FORBIDDEN\\", [0])
            WITH this
            CALL {
            	WITH this
            	OPTIONAL MATCH (this_connect_posts0_node:Post)
<<<<<<< HEAD
            	WHERE this_connect_posts0_node.id = $this_connect_posts0_node_param0 AND (apoc.util.validatePredicate(NOT (($isAuthenticated = true AND (this.id = coalesce($jwt.sub, $jwtDefault) AND $authorization_param3 IN $jwt.roles)) OR ($isAuthenticated = true AND $authorization_param4 IN $jwt.roles)), \\"@neo4j/graphql/FORBIDDEN\\", [0]) AND apoc.util.validatePredicate(NOT (($isAuthenticated = true AND (single(authorization_this0 IN [(this_connect_posts0_node)<-[:HAS_POST]-(authorization_this0:User) WHERE authorization_this0.id = coalesce($jwt.sub, $jwtDefault) | 1] WHERE true) AND $authorization_param5 IN $jwt.roles)) OR ($isAuthenticated = true AND $authorization_param6 IN $jwt.roles)), \\"@neo4j/graphql/FORBIDDEN\\", [0]))
=======
            	WHERE this_connect_posts0_node.id = $this_connect_posts0_node_param0 AND (apoc.util.validatePredicate(NOT (($isAuthenticated = true AND (($jwt.sub IS NOT NULL AND this.id = $jwt.sub) AND $authorization_param2 IN $jwt.roles)) OR ($isAuthenticated = true AND $authorization_param3 IN $jwt.roles)), \\"@neo4j/graphql/FORBIDDEN\\", [0]) AND apoc.util.validatePredicate(NOT (($isAuthenticated = true AND (single(authorization_this0 IN [(this_connect_posts0_node)<-[:HAS_POST]-(authorization_this0:\`User\`) WHERE ($jwt.sub IS NOT NULL AND authorization_this0.id = $jwt.sub) | 1] WHERE true) AND $authorization_param4 IN $jwt.roles)) OR ($isAuthenticated = true AND $authorization_param5 IN $jwt.roles)), \\"@neo4j/graphql/FORBIDDEN\\", [0]))
>>>>>>> 469c04e6
            	CALL {
            		WITH *
            		WITH collect(this_connect_posts0_node) as connectedNodes, collect(this) as parentNodes
            		CALL {
            			WITH connectedNodes, parentNodes
            			UNWIND parentNodes as this
            			UNWIND connectedNodes as this_connect_posts0_node
            			MERGE (this)-[:HAS_POST]->(this_connect_posts0_node)
            		}
            	}
            WITH this, this_connect_posts0_node
            WITH this, this_connect_posts0_node
<<<<<<< HEAD
            WHERE (apoc.util.validatePredicate(NOT (($isAuthenticated = true AND (this.id = coalesce($jwt.sub, $jwtDefault) AND $authorization_param3 IN $jwt.roles)) OR ($isAuthenticated = true AND $authorization_param4 IN $jwt.roles)), \\"@neo4j/graphql/FORBIDDEN\\", [0]) AND apoc.util.validatePredicate(NOT (($isAuthenticated = true AND (single(authorization_this0 IN [(this_connect_posts0_node)<-[:HAS_POST]-(authorization_this0:User) WHERE authorization_this0.id = coalesce($jwt.sub, $jwtDefault) | 1] WHERE true) AND $authorization_param5 IN $jwt.roles)) OR ($isAuthenticated = true AND $authorization_param6 IN $jwt.roles)), \\"@neo4j/graphql/FORBIDDEN\\", [0]))
=======
            WHERE (apoc.util.validatePredicate(NOT (($isAuthenticated = true AND (($jwt.sub IS NOT NULL AND this.id = $jwt.sub) AND $authorization_param2 IN $jwt.roles)) OR ($isAuthenticated = true AND $authorization_param3 IN $jwt.roles)), \\"@neo4j/graphql/FORBIDDEN\\", [0]) AND apoc.util.validatePredicate(NOT (($isAuthenticated = true AND (single(authorization_this0 IN [(this_connect_posts0_node)<-[:HAS_POST]-(authorization_this0:\`User\`) WHERE ($jwt.sub IS NOT NULL AND authorization_this0.id = $jwt.sub) | 1] WHERE true) AND $authorization_param4 IN $jwt.roles)) OR ($isAuthenticated = true AND $authorization_param5 IN $jwt.roles)), \\"@neo4j/graphql/FORBIDDEN\\", [0]))
>>>>>>> 469c04e6
            	RETURN count(*) AS connect_this_connect_posts_Post
            }
            WITH *
            RETURN collect(DISTINCT this { .id }) AS data"
        `);

        expect(formatParams(result.params)).toMatchInlineSnapshot(`
            "{
                \\"isAuthenticated\\": true,
                \\"jwt\\": {
                    \\"roles\\": [
                        \\"admin\\"
                    ],
                    \\"sub\\": \\"id-01\\"
                },
                \\"param2\\": \\"user\\",
                \\"param3\\": \\"admin\\",
                \\"this_connect_posts0_node_param0\\": \\"some-id\\",
                \\"authorization_param2\\": \\"user\\",
                \\"authorization_param3\\": \\"admin\\",
                \\"authorization_param4\\": \\"user\\",
                \\"authorization_param5\\": \\"admin\\",
                \\"resolvedCallbacks\\": {}
            }"
        `);
    });

    test("Disconnect Node (from update update)", async () => {
        const query = gql`
            mutation {
                updateUsers(update: { posts: { disconnect: { where: {} } } }) {
                    users {
                        id
                    }
                }
            }
        `;

        const token = createBearerToken("secret", { sub: "id-01", roles: ["admin"] });
        const result = await translateQuery(neoSchema, query, {
            token,
        });

        expect(formatCypher(result.cypher)).toMatchInlineSnapshot(`
            "MATCH (this:User)
            WITH *
            WHERE apoc.util.validatePredicate(NOT (($isAuthenticated = true AND (($jwt.sub IS NOT NULL AND this.id = $jwt.sub) AND $param2 IN $jwt.roles)) OR ($isAuthenticated = true AND $param3 IN $jwt.roles)), \\"@neo4j/graphql/FORBIDDEN\\", [0])
            WITH this
            CALL {
            WITH this
            OPTIONAL MATCH (this)-[this_posts0_disconnect0_rel:HAS_POST]->(this_posts0_disconnect0:Post)
<<<<<<< HEAD
            WHERE (apoc.util.validatePredicate(NOT (($isAuthenticated = true AND (this.id = coalesce($jwt.sub, $jwtDefault) AND $authorization_param3 IN $jwt.roles)) OR ($isAuthenticated = true AND $authorization_param4 IN $jwt.roles)), \\"@neo4j/graphql/FORBIDDEN\\", [0]) AND apoc.util.validatePredicate(NOT (($isAuthenticated = true AND (single(authorization_this0 IN [(this_posts0_disconnect0)<-[:HAS_POST]-(authorization_this0:User) WHERE authorization_this0.id = coalesce($jwt.sub, $jwtDefault) | 1] WHERE true) AND $authorization_param5 IN $jwt.roles)) OR ($isAuthenticated = true AND $authorization_param6 IN $jwt.roles)), \\"@neo4j/graphql/FORBIDDEN\\", [0]))
=======
            WHERE (apoc.util.validatePredicate(NOT (($isAuthenticated = true AND (($jwt.sub IS NOT NULL AND this.id = $jwt.sub) AND $authorization_param2 IN $jwt.roles)) OR ($isAuthenticated = true AND $authorization_param3 IN $jwt.roles)), \\"@neo4j/graphql/FORBIDDEN\\", [0]) AND apoc.util.validatePredicate(NOT (($isAuthenticated = true AND (single(authorization_this0 IN [(this_posts0_disconnect0)<-[:HAS_POST]-(authorization_this0:\`User\`) WHERE ($jwt.sub IS NOT NULL AND authorization_this0.id = $jwt.sub) | 1] WHERE true) AND $authorization_param4 IN $jwt.roles)) OR ($isAuthenticated = true AND $authorization_param5 IN $jwt.roles)), \\"@neo4j/graphql/FORBIDDEN\\", [0]))
>>>>>>> 469c04e6
            CALL {
            	WITH this_posts0_disconnect0, this_posts0_disconnect0_rel, this
            	WITH collect(this_posts0_disconnect0) as this_posts0_disconnect0, this_posts0_disconnect0_rel, this
            	UNWIND this_posts0_disconnect0 as x
            	DELETE this_posts0_disconnect0_rel
            }
            WITH this, this_posts0_disconnect0
<<<<<<< HEAD
            WHERE (apoc.util.validatePredicate(NOT (($isAuthenticated = true AND (this.id = coalesce($jwt.sub, $jwtDefault) AND $authorization_param3 IN $jwt.roles)) OR ($isAuthenticated = true AND $authorization_param4 IN $jwt.roles)), \\"@neo4j/graphql/FORBIDDEN\\", [0]) AND apoc.util.validatePredicate(NOT (($isAuthenticated = true AND (single(authorization_this0 IN [(this_posts0_disconnect0)<-[:HAS_POST]-(authorization_this0:User) WHERE authorization_this0.id = coalesce($jwt.sub, $jwtDefault) | 1] WHERE true) AND $authorization_param5 IN $jwt.roles)) OR ($isAuthenticated = true AND $authorization_param6 IN $jwt.roles)), \\"@neo4j/graphql/FORBIDDEN\\", [0]))
=======
            WHERE (apoc.util.validatePredicate(NOT (($isAuthenticated = true AND (($jwt.sub IS NOT NULL AND this.id = $jwt.sub) AND $authorization_param2 IN $jwt.roles)) OR ($isAuthenticated = true AND $authorization_param3 IN $jwt.roles)), \\"@neo4j/graphql/FORBIDDEN\\", [0]) AND apoc.util.validatePredicate(NOT (($isAuthenticated = true AND (single(authorization_this0 IN [(this_posts0_disconnect0)<-[:HAS_POST]-(authorization_this0:\`User\`) WHERE ($jwt.sub IS NOT NULL AND authorization_this0.id = $jwt.sub) | 1] WHERE true) AND $authorization_param4 IN $jwt.roles)) OR ($isAuthenticated = true AND $authorization_param5 IN $jwt.roles)), \\"@neo4j/graphql/FORBIDDEN\\", [0]))
>>>>>>> 469c04e6
            RETURN count(*) AS disconnect_this_posts0_disconnect_Post
            }
            WITH this
            WHERE apoc.util.validatePredicate(NOT (($isAuthenticated = true AND (($jwt.sub IS NOT NULL AND this.id = $jwt.sub) AND $authorization_param2 IN $jwt.roles)) OR ($isAuthenticated = true AND $authorization_param3 IN $jwt.roles)), \\"@neo4j/graphql/FORBIDDEN\\", [0])
            RETURN collect(DISTINCT this { .id }) AS data"
        `);

        expect(formatParams(result.params)).toMatchInlineSnapshot(`
            "{
                \\"isAuthenticated\\": true,
                \\"jwt\\": {
                    \\"roles\\": [
                        \\"admin\\"
                    ],
                    \\"sub\\": \\"id-01\\"
                },
                \\"param2\\": \\"user\\",
                \\"param3\\": \\"admin\\",
                \\"authorization_param2\\": \\"user\\",
                \\"authorization_param3\\": \\"admin\\",
                \\"authorization_param4\\": \\"user\\",
                \\"authorization_param5\\": \\"admin\\",
                \\"resolvedCallbacks\\": {}
            }"
        `);
    });

    test("Disconnect Node + User Defined Where (from update update)", async () => {
        const query = gql`
            mutation {
                updateUsers(update: { posts: [{ disconnect: { where: { node: { id: "new-id" } } } }] }) {
                    users {
                        id
                    }
                }
            }
        `;

        const token = createBearerToken("secret", { sub: "id-01", roles: ["admin"] });
        const result = await translateQuery(neoSchema, query, {
            token,
        });

        expect(formatCypher(result.cypher)).toMatchInlineSnapshot(`
            "MATCH (this:User)
            WITH *
            WHERE apoc.util.validatePredicate(NOT (($isAuthenticated = true AND (($jwt.sub IS NOT NULL AND this.id = $jwt.sub) AND $param2 IN $jwt.roles)) OR ($isAuthenticated = true AND $param3 IN $jwt.roles)), \\"@neo4j/graphql/FORBIDDEN\\", [0])
            WITH this
            CALL {
            WITH this
            OPTIONAL MATCH (this)-[this_posts0_disconnect0_rel:HAS_POST]->(this_posts0_disconnect0:Post)
<<<<<<< HEAD
            WHERE this_posts0_disconnect0.id = $updateUsers_args_update_posts0_disconnect0_where_Post_this_posts0_disconnect0param0 AND (apoc.util.validatePredicate(NOT (($isAuthenticated = true AND (this.id = coalesce($jwt.sub, $jwtDefault) AND $authorization_param3 IN $jwt.roles)) OR ($isAuthenticated = true AND $authorization_param4 IN $jwt.roles)), \\"@neo4j/graphql/FORBIDDEN\\", [0]) AND apoc.util.validatePredicate(NOT (($isAuthenticated = true AND (single(authorization_this0 IN [(this_posts0_disconnect0)<-[:HAS_POST]-(authorization_this0:User) WHERE authorization_this0.id = coalesce($jwt.sub, $jwtDefault) | 1] WHERE true) AND $authorization_param5 IN $jwt.roles)) OR ($isAuthenticated = true AND $authorization_param6 IN $jwt.roles)), \\"@neo4j/graphql/FORBIDDEN\\", [0]))
=======
            WHERE this_posts0_disconnect0.id = $updateUsers_args_update_posts0_disconnect0_where_Post_this_posts0_disconnect0param0 AND (apoc.util.validatePredicate(NOT (($isAuthenticated = true AND (($jwt.sub IS NOT NULL AND this.id = $jwt.sub) AND $authorization_param2 IN $jwt.roles)) OR ($isAuthenticated = true AND $authorization_param3 IN $jwt.roles)), \\"@neo4j/graphql/FORBIDDEN\\", [0]) AND apoc.util.validatePredicate(NOT (($isAuthenticated = true AND (single(authorization_this0 IN [(this_posts0_disconnect0)<-[:HAS_POST]-(authorization_this0:\`User\`) WHERE ($jwt.sub IS NOT NULL AND authorization_this0.id = $jwt.sub) | 1] WHERE true) AND $authorization_param4 IN $jwt.roles)) OR ($isAuthenticated = true AND $authorization_param5 IN $jwt.roles)), \\"@neo4j/graphql/FORBIDDEN\\", [0]))
>>>>>>> 469c04e6
            CALL {
            	WITH this_posts0_disconnect0, this_posts0_disconnect0_rel, this
            	WITH collect(this_posts0_disconnect0) as this_posts0_disconnect0, this_posts0_disconnect0_rel, this
            	UNWIND this_posts0_disconnect0 as x
            	DELETE this_posts0_disconnect0_rel
            }
            WITH this, this_posts0_disconnect0
<<<<<<< HEAD
            WHERE (apoc.util.validatePredicate(NOT (($isAuthenticated = true AND (this.id = coalesce($jwt.sub, $jwtDefault) AND $authorization_param3 IN $jwt.roles)) OR ($isAuthenticated = true AND $authorization_param4 IN $jwt.roles)), \\"@neo4j/graphql/FORBIDDEN\\", [0]) AND apoc.util.validatePredicate(NOT (($isAuthenticated = true AND (single(authorization_this0 IN [(this_posts0_disconnect0)<-[:HAS_POST]-(authorization_this0:User) WHERE authorization_this0.id = coalesce($jwt.sub, $jwtDefault) | 1] WHERE true) AND $authorization_param5 IN $jwt.roles)) OR ($isAuthenticated = true AND $authorization_param6 IN $jwt.roles)), \\"@neo4j/graphql/FORBIDDEN\\", [0]))
=======
            WHERE (apoc.util.validatePredicate(NOT (($isAuthenticated = true AND (($jwt.sub IS NOT NULL AND this.id = $jwt.sub) AND $authorization_param2 IN $jwt.roles)) OR ($isAuthenticated = true AND $authorization_param3 IN $jwt.roles)), \\"@neo4j/graphql/FORBIDDEN\\", [0]) AND apoc.util.validatePredicate(NOT (($isAuthenticated = true AND (single(authorization_this0 IN [(this_posts0_disconnect0)<-[:HAS_POST]-(authorization_this0:\`User\`) WHERE ($jwt.sub IS NOT NULL AND authorization_this0.id = $jwt.sub) | 1] WHERE true) AND $authorization_param4 IN $jwt.roles)) OR ($isAuthenticated = true AND $authorization_param5 IN $jwt.roles)), \\"@neo4j/graphql/FORBIDDEN\\", [0]))
>>>>>>> 469c04e6
            RETURN count(*) AS disconnect_this_posts0_disconnect_Post
            }
            WITH this
            WHERE apoc.util.validatePredicate(NOT (($isAuthenticated = true AND (($jwt.sub IS NOT NULL AND this.id = $jwt.sub) AND $authorization_param2 IN $jwt.roles)) OR ($isAuthenticated = true AND $authorization_param3 IN $jwt.roles)), \\"@neo4j/graphql/FORBIDDEN\\", [0])
            RETURN collect(DISTINCT this { .id }) AS data"
        `);

        expect(formatParams(result.params)).toMatchInlineSnapshot(`
            "{
                \\"isAuthenticated\\": true,
                \\"jwt\\": {
                    \\"roles\\": [
                        \\"admin\\"
                    ],
                    \\"sub\\": \\"id-01\\"
                },
                \\"param2\\": \\"user\\",
                \\"param3\\": \\"admin\\",
                \\"updateUsers_args_update_posts0_disconnect0_where_Post_this_posts0_disconnect0param0\\": \\"new-id\\",
                \\"authorization_param2\\": \\"user\\",
                \\"authorization_param3\\": \\"admin\\",
                \\"authorization_param4\\": \\"user\\",
                \\"authorization_param5\\": \\"admin\\",
                \\"updateUsers\\": {
                    \\"args\\": {
                        \\"update\\": {
                            \\"posts\\": [
                                {
                                    \\"disconnect\\": [
                                        {
                                            \\"where\\": {
                                                \\"node\\": {
                                                    \\"id\\": \\"new-id\\"
                                                }
                                            }
                                        }
                                    ]
                                }
                            ]
                        }
                    }
                },
                \\"resolvedCallbacks\\": {}
            }"
        `);
    });

    test("Disconnect Node (from update disconnect)", async () => {
        const query = gql`
            mutation {
                updateUsers(disconnect: { posts: { where: {} } }) {
                    users {
                        id
                    }
                }
            }
        `;

        const token = createBearerToken("secret", { sub: "id-01", roles: ["admin"] });
        const result = await translateQuery(neoSchema, query, {
            token,
        });

        expect(formatCypher(result.cypher)).toMatchInlineSnapshot(`
            "MATCH (this:User)
            WITH *
            WHERE apoc.util.validatePredicate(NOT (($isAuthenticated = true AND (($jwt.sub IS NOT NULL AND this.id = $jwt.sub) AND $param2 IN $jwt.roles)) OR ($isAuthenticated = true AND $param3 IN $jwt.roles)), \\"@neo4j/graphql/FORBIDDEN\\", [0])
            WITH this
            CALL {
            WITH this
            OPTIONAL MATCH (this)-[this_disconnect_posts0_rel:HAS_POST]->(this_disconnect_posts0:Post)
<<<<<<< HEAD
            WHERE (apoc.util.validatePredicate(NOT (($isAuthenticated = true AND (this.id = coalesce($jwt.sub, $jwtDefault) AND $authorization_param3 IN $jwt.roles)) OR ($isAuthenticated = true AND $authorization_param4 IN $jwt.roles)), \\"@neo4j/graphql/FORBIDDEN\\", [0]) AND apoc.util.validatePredicate(NOT (($isAuthenticated = true AND (single(authorization_this0 IN [(this_disconnect_posts0)<-[:HAS_POST]-(authorization_this0:User) WHERE authorization_this0.id = coalesce($jwt.sub, $jwtDefault) | 1] WHERE true) AND $authorization_param5 IN $jwt.roles)) OR ($isAuthenticated = true AND $authorization_param6 IN $jwt.roles)), \\"@neo4j/graphql/FORBIDDEN\\", [0]))
=======
            WHERE (apoc.util.validatePredicate(NOT (($isAuthenticated = true AND (($jwt.sub IS NOT NULL AND this.id = $jwt.sub) AND $authorization_param2 IN $jwt.roles)) OR ($isAuthenticated = true AND $authorization_param3 IN $jwt.roles)), \\"@neo4j/graphql/FORBIDDEN\\", [0]) AND apoc.util.validatePredicate(NOT (($isAuthenticated = true AND (single(authorization_this0 IN [(this_disconnect_posts0)<-[:HAS_POST]-(authorization_this0:\`User\`) WHERE ($jwt.sub IS NOT NULL AND authorization_this0.id = $jwt.sub) | 1] WHERE true) AND $authorization_param4 IN $jwt.roles)) OR ($isAuthenticated = true AND $authorization_param5 IN $jwt.roles)), \\"@neo4j/graphql/FORBIDDEN\\", [0]))
>>>>>>> 469c04e6
            CALL {
            	WITH this_disconnect_posts0, this_disconnect_posts0_rel, this
            	WITH collect(this_disconnect_posts0) as this_disconnect_posts0, this_disconnect_posts0_rel, this
            	UNWIND this_disconnect_posts0 as x
            	DELETE this_disconnect_posts0_rel
            }
            WITH this, this_disconnect_posts0
<<<<<<< HEAD
            WHERE (apoc.util.validatePredicate(NOT (($isAuthenticated = true AND (this.id = coalesce($jwt.sub, $jwtDefault) AND $authorization_param3 IN $jwt.roles)) OR ($isAuthenticated = true AND $authorization_param4 IN $jwt.roles)), \\"@neo4j/graphql/FORBIDDEN\\", [0]) AND apoc.util.validatePredicate(NOT (($isAuthenticated = true AND (single(authorization_this0 IN [(this_disconnect_posts0)<-[:HAS_POST]-(authorization_this0:User) WHERE authorization_this0.id = coalesce($jwt.sub, $jwtDefault) | 1] WHERE true) AND $authorization_param5 IN $jwt.roles)) OR ($isAuthenticated = true AND $authorization_param6 IN $jwt.roles)), \\"@neo4j/graphql/FORBIDDEN\\", [0]))
=======
            WHERE (apoc.util.validatePredicate(NOT (($isAuthenticated = true AND (($jwt.sub IS NOT NULL AND this.id = $jwt.sub) AND $authorization_param2 IN $jwt.roles)) OR ($isAuthenticated = true AND $authorization_param3 IN $jwt.roles)), \\"@neo4j/graphql/FORBIDDEN\\", [0]) AND apoc.util.validatePredicate(NOT (($isAuthenticated = true AND (single(authorization_this0 IN [(this_disconnect_posts0)<-[:HAS_POST]-(authorization_this0:\`User\`) WHERE ($jwt.sub IS NOT NULL AND authorization_this0.id = $jwt.sub) | 1] WHERE true) AND $authorization_param4 IN $jwt.roles)) OR ($isAuthenticated = true AND $authorization_param5 IN $jwt.roles)), \\"@neo4j/graphql/FORBIDDEN\\", [0]))
>>>>>>> 469c04e6
            RETURN count(*) AS disconnect_this_disconnect_posts_Post
            }
            WITH *
            RETURN collect(DISTINCT this { .id }) AS data"
        `);

        expect(formatParams(result.params)).toMatchInlineSnapshot(`
            "{
                \\"isAuthenticated\\": true,
                \\"jwt\\": {
                    \\"roles\\": [
                        \\"admin\\"
                    ],
                    \\"sub\\": \\"id-01\\"
                },
                \\"param2\\": \\"user\\",
                \\"param3\\": \\"admin\\",
                \\"authorization_param2\\": \\"user\\",
                \\"authorization_param3\\": \\"admin\\",
                \\"authorization_param4\\": \\"user\\",
                \\"authorization_param5\\": \\"admin\\",
                \\"updateUsers\\": {
                    \\"args\\": {
                        \\"disconnect\\": {
                            \\"posts\\": [
                                {
                                    \\"where\\": {}
                                }
                            ]
                        }
                    }
                },
                \\"resolvedCallbacks\\": {}
            }"
        `);
    });

    test("Disconnect Node + User Defined Where (from update disconnect)", async () => {
        const query = gql`
            mutation {
                updateUsers(disconnect: { posts: { where: { node: { id: "some-id" } } } }) {
                    users {
                        id
                    }
                }
            }
        `;

        const token = createBearerToken("secret", { sub: "id-01", roles: ["admin"] });
        const result = await translateQuery(neoSchema, query, {
            token,
        });

        expect(formatCypher(result.cypher)).toMatchInlineSnapshot(`
            "MATCH (this:User)
            WITH *
            WHERE apoc.util.validatePredicate(NOT (($isAuthenticated = true AND (($jwt.sub IS NOT NULL AND this.id = $jwt.sub) AND $param2 IN $jwt.roles)) OR ($isAuthenticated = true AND $param3 IN $jwt.roles)), \\"@neo4j/graphql/FORBIDDEN\\", [0])
            WITH this
            CALL {
            WITH this
            OPTIONAL MATCH (this)-[this_disconnect_posts0_rel:HAS_POST]->(this_disconnect_posts0:Post)
<<<<<<< HEAD
            WHERE this_disconnect_posts0.id = $updateUsers_args_disconnect_posts0_where_Post_this_disconnect_posts0param0 AND (apoc.util.validatePredicate(NOT (($isAuthenticated = true AND (this.id = coalesce($jwt.sub, $jwtDefault) AND $authorization_param3 IN $jwt.roles)) OR ($isAuthenticated = true AND $authorization_param4 IN $jwt.roles)), \\"@neo4j/graphql/FORBIDDEN\\", [0]) AND apoc.util.validatePredicate(NOT (($isAuthenticated = true AND (single(authorization_this0 IN [(this_disconnect_posts0)<-[:HAS_POST]-(authorization_this0:User) WHERE authorization_this0.id = coalesce($jwt.sub, $jwtDefault) | 1] WHERE true) AND $authorization_param5 IN $jwt.roles)) OR ($isAuthenticated = true AND $authorization_param6 IN $jwt.roles)), \\"@neo4j/graphql/FORBIDDEN\\", [0]))
=======
            WHERE this_disconnect_posts0.id = $updateUsers_args_disconnect_posts0_where_Post_this_disconnect_posts0param0 AND (apoc.util.validatePredicate(NOT (($isAuthenticated = true AND (($jwt.sub IS NOT NULL AND this.id = $jwt.sub) AND $authorization_param2 IN $jwt.roles)) OR ($isAuthenticated = true AND $authorization_param3 IN $jwt.roles)), \\"@neo4j/graphql/FORBIDDEN\\", [0]) AND apoc.util.validatePredicate(NOT (($isAuthenticated = true AND (single(authorization_this0 IN [(this_disconnect_posts0)<-[:HAS_POST]-(authorization_this0:\`User\`) WHERE ($jwt.sub IS NOT NULL AND authorization_this0.id = $jwt.sub) | 1] WHERE true) AND $authorization_param4 IN $jwt.roles)) OR ($isAuthenticated = true AND $authorization_param5 IN $jwt.roles)), \\"@neo4j/graphql/FORBIDDEN\\", [0]))
>>>>>>> 469c04e6
            CALL {
            	WITH this_disconnect_posts0, this_disconnect_posts0_rel, this
            	WITH collect(this_disconnect_posts0) as this_disconnect_posts0, this_disconnect_posts0_rel, this
            	UNWIND this_disconnect_posts0 as x
            	DELETE this_disconnect_posts0_rel
            }
            WITH this, this_disconnect_posts0
<<<<<<< HEAD
            WHERE (apoc.util.validatePredicate(NOT (($isAuthenticated = true AND (this.id = coalesce($jwt.sub, $jwtDefault) AND $authorization_param3 IN $jwt.roles)) OR ($isAuthenticated = true AND $authorization_param4 IN $jwt.roles)), \\"@neo4j/graphql/FORBIDDEN\\", [0]) AND apoc.util.validatePredicate(NOT (($isAuthenticated = true AND (single(authorization_this0 IN [(this_disconnect_posts0)<-[:HAS_POST]-(authorization_this0:User) WHERE authorization_this0.id = coalesce($jwt.sub, $jwtDefault) | 1] WHERE true) AND $authorization_param5 IN $jwt.roles)) OR ($isAuthenticated = true AND $authorization_param6 IN $jwt.roles)), \\"@neo4j/graphql/FORBIDDEN\\", [0]))
=======
            WHERE (apoc.util.validatePredicate(NOT (($isAuthenticated = true AND (($jwt.sub IS NOT NULL AND this.id = $jwt.sub) AND $authorization_param2 IN $jwt.roles)) OR ($isAuthenticated = true AND $authorization_param3 IN $jwt.roles)), \\"@neo4j/graphql/FORBIDDEN\\", [0]) AND apoc.util.validatePredicate(NOT (($isAuthenticated = true AND (single(authorization_this0 IN [(this_disconnect_posts0)<-[:HAS_POST]-(authorization_this0:\`User\`) WHERE ($jwt.sub IS NOT NULL AND authorization_this0.id = $jwt.sub) | 1] WHERE true) AND $authorization_param4 IN $jwt.roles)) OR ($isAuthenticated = true AND $authorization_param5 IN $jwt.roles)), \\"@neo4j/graphql/FORBIDDEN\\", [0]))
>>>>>>> 469c04e6
            RETURN count(*) AS disconnect_this_disconnect_posts_Post
            }
            WITH *
            RETURN collect(DISTINCT this { .id }) AS data"
        `);

        expect(formatParams(result.params)).toMatchInlineSnapshot(`
            "{
                \\"isAuthenticated\\": true,
                \\"jwt\\": {
                    \\"roles\\": [
                        \\"admin\\"
                    ],
                    \\"sub\\": \\"id-01\\"
                },
                \\"param2\\": \\"user\\",
                \\"param3\\": \\"admin\\",
                \\"updateUsers_args_disconnect_posts0_where_Post_this_disconnect_posts0param0\\": \\"some-id\\",
                \\"authorization_param2\\": \\"user\\",
                \\"authorization_param3\\": \\"admin\\",
                \\"authorization_param4\\": \\"user\\",
                \\"authorization_param5\\": \\"admin\\",
                \\"updateUsers\\": {
                    \\"args\\": {
                        \\"disconnect\\": {
                            \\"posts\\": [
                                {
                                    \\"where\\": {
                                        \\"node\\": {
                                            \\"id\\": \\"some-id\\"
                                        }
                                    }
                                }
                            ]
                        }
                    }
                },
                \\"resolvedCallbacks\\": {}
            }"
        `);
    });
});<|MERGE_RESOLUTION|>--- conflicted
+++ resolved
@@ -177,13 +177,8 @@
             WHERE apoc.util.validatePredicate(NOT (($isAuthenticated = true AND (($jwt.sub IS NOT NULL AND this.id = $jwt.sub) AND $param2 IN $jwt.roles)) OR ($isAuthenticated = true AND $param3 IN $jwt.roles)), \\"@neo4j/graphql/FORBIDDEN\\", [0])
             CALL {
                 WITH this
-<<<<<<< HEAD
                 MATCH (this)-[this0:HAS_POST]->(this1:Post)
-                WHERE apoc.util.validatePredicate(NOT (($isAuthenticated = true AND (single(this2 IN [(this1)<-[:HAS_POST]-(this2:User) WHERE this2.id = coalesce($jwt.sub, $jwtDefault) | 1] WHERE true) AND $param5 IN $jwt.roles)) OR ($isAuthenticated = true AND $param6 IN $jwt.roles)), \\"@neo4j/graphql/FORBIDDEN\\", [0])
-=======
-                MATCH (this)-[this0:HAS_POST]->(this1:\`Post\`)
-                WHERE apoc.util.validatePredicate(NOT (($isAuthenticated = true AND (single(this2 IN [(this1)<-[:HAS_POST]-(this2:\`User\`) WHERE ($jwt.sub IS NOT NULL AND this2.id = $jwt.sub) | 1] WHERE true) AND $param4 IN $jwt.roles)) OR ($isAuthenticated = true AND $param5 IN $jwt.roles)), \\"@neo4j/graphql/FORBIDDEN\\", [0])
->>>>>>> 469c04e6
+                WHERE apoc.util.validatePredicate(NOT (($isAuthenticated = true AND (single(this2 IN [(this1)<-[:HAS_POST]-(this2:User) WHERE ($jwt.sub IS NOT NULL AND this2.id = $jwt.sub) | 1] WHERE true) AND $param4 IN $jwt.roles)) OR ($isAuthenticated = true AND $param5 IN $jwt.roles)), \\"@neo4j/graphql/FORBIDDEN\\", [0])
                 WITH this1 { .content } AS this1
                 RETURN collect(this1) AS var3
             }
@@ -234,13 +229,8 @@
             WHERE apoc.util.validatePredicate(NOT (($isAuthenticated = true AND (($jwt.sub IS NOT NULL AND this.id = $jwt.sub) AND $param2 IN $jwt.roles)) OR ($isAuthenticated = true AND $param3 IN $jwt.roles)), \\"@neo4j/graphql/FORBIDDEN\\", [0])
             CALL {
                 WITH this
-<<<<<<< HEAD
                 MATCH (this)-[this0:HAS_POST]->(this1:Post)
-                WHERE apoc.util.validatePredicate(NOT (($isAuthenticated = true AND (single(this2 IN [(this1)<-[:HAS_POST]-(this2:User) WHERE this2.id = coalesce($jwt.sub, $jwtDefault) | 1] WHERE true) AND $param5 IN $jwt.roles)) OR ($isAuthenticated = true AND $param6 IN $jwt.roles)), \\"@neo4j/graphql/FORBIDDEN\\", [0])
-=======
-                MATCH (this)-[this0:HAS_POST]->(this1:\`Post\`)
-                WHERE apoc.util.validatePredicate(NOT (($isAuthenticated = true AND (single(this2 IN [(this1)<-[:HAS_POST]-(this2:\`User\`) WHERE ($jwt.sub IS NOT NULL AND this2.id = $jwt.sub) | 1] WHERE true) AND $param4 IN $jwt.roles)) OR ($isAuthenticated = true AND $param5 IN $jwt.roles)), \\"@neo4j/graphql/FORBIDDEN\\", [0])
->>>>>>> 469c04e6
+                WHERE apoc.util.validatePredicate(NOT (($isAuthenticated = true AND (single(this2 IN [(this1)<-[:HAS_POST]-(this2:User) WHERE ($jwt.sub IS NOT NULL AND this2.id = $jwt.sub) | 1] WHERE true) AND $param4 IN $jwt.roles)) OR ($isAuthenticated = true AND $param5 IN $jwt.roles)), \\"@neo4j/graphql/FORBIDDEN\\", [0])
                 WITH { node: { content: this1.content } } AS edge
                 WITH collect(edge) AS edges
                 WITH edges, size(edges) AS totalCount
@@ -293,13 +283,8 @@
             WHERE apoc.util.validatePredicate(NOT (($isAuthenticated = true AND (($jwt.sub IS NOT NULL AND this.id = $jwt.sub) AND $param2 IN $jwt.roles)) OR ($isAuthenticated = true AND $param3 IN $jwt.roles)), \\"@neo4j/graphql/FORBIDDEN\\", [0])
             CALL {
                 WITH this
-<<<<<<< HEAD
                 MATCH (this)-[this0:HAS_POST]->(this1:Post)
-                WHERE (this1.id = $param5 AND apoc.util.validatePredicate(NOT (($isAuthenticated = true AND (single(this2 IN [(this1)<-[:HAS_POST]-(this2:User) WHERE this2.id = coalesce($jwt.sub, $jwtDefault) | 1] WHERE true) AND $param6 IN $jwt.roles)) OR ($isAuthenticated = true AND $param7 IN $jwt.roles)), \\"@neo4j/graphql/FORBIDDEN\\", [0]))
-=======
-                MATCH (this)-[this0:HAS_POST]->(this1:\`Post\`)
-                WHERE (this1.id = $param4 AND apoc.util.validatePredicate(NOT (($isAuthenticated = true AND (single(this2 IN [(this1)<-[:HAS_POST]-(this2:\`User\`) WHERE ($jwt.sub IS NOT NULL AND this2.id = $jwt.sub) | 1] WHERE true) AND $param5 IN $jwt.roles)) OR ($isAuthenticated = true AND $param6 IN $jwt.roles)), \\"@neo4j/graphql/FORBIDDEN\\", [0]))
->>>>>>> 469c04e6
+                WHERE (this1.id = $param4 AND apoc.util.validatePredicate(NOT (($isAuthenticated = true AND (single(this2 IN [(this1)<-[:HAS_POST]-(this2:User) WHERE ($jwt.sub IS NOT NULL AND this2.id = $jwt.sub) | 1] WHERE true) AND $param5 IN $jwt.roles)) OR ($isAuthenticated = true AND $param6 IN $jwt.roles)), \\"@neo4j/graphql/FORBIDDEN\\", [0]))
                 WITH { node: { content: this1.content } } AS edge
                 WITH collect(edge) AS edges
                 WITH edges, size(edges) AS totalCount
@@ -349,13 +334,8 @@
             WHERE apoc.util.validatePredicate(NOT (($isAuthenticated = true AND (($jwt.sub IS NOT NULL AND this.id = $jwt.sub) AND $param2 IN $jwt.roles)) OR ($isAuthenticated = true AND $param3 IN $jwt.roles)), \\"@neo4j/graphql/FORBIDDEN\\", [0])
             CALL {
                 WITH this
-<<<<<<< HEAD
                 MATCH (this)-[this0:HAS_POST]->(this1:Post)
-                WHERE (this1.content = $param5 AND apoc.util.validatePredicate(NOT (($isAuthenticated = true AND (single(this2 IN [(this1)<-[:HAS_POST]-(this2:User) WHERE this2.id = coalesce($jwt.sub, $jwtDefault) | 1] WHERE true) AND $param6 IN $jwt.roles)) OR ($isAuthenticated = true AND $param7 IN $jwt.roles)), \\"@neo4j/graphql/FORBIDDEN\\", [0]))
-=======
-                MATCH (this)-[this0:HAS_POST]->(this1:\`Post\`)
-                WHERE (this1.content = $param4 AND apoc.util.validatePredicate(NOT (($isAuthenticated = true AND (single(this2 IN [(this1)<-[:HAS_POST]-(this2:\`User\`) WHERE ($jwt.sub IS NOT NULL AND this2.id = $jwt.sub) | 1] WHERE true) AND $param5 IN $jwt.roles)) OR ($isAuthenticated = true AND $param6 IN $jwt.roles)), \\"@neo4j/graphql/FORBIDDEN\\", [0]))
->>>>>>> 469c04e6
+                WHERE (this1.content = $param4 AND apoc.util.validatePredicate(NOT (($isAuthenticated = true AND (single(this2 IN [(this1)<-[:HAS_POST]-(this2:User) WHERE ($jwt.sub IS NOT NULL AND this2.id = $jwt.sub) | 1] WHERE true) AND $param5 IN $jwt.roles)) OR ($isAuthenticated = true AND $param6 IN $jwt.roles)), \\"@neo4j/graphql/FORBIDDEN\\", [0]))
                 WITH this1 { .content } AS this1
                 RETURN collect(this1) AS var3
             }
@@ -407,13 +387,8 @@
                 WITH this
                 CALL {
                     WITH *
-<<<<<<< HEAD
                     MATCH (this)-[this0:HAS_POST]->(this1:Post)
-                    WHERE apoc.util.validatePredicate(NOT (($isAuthenticated = true AND (single(this2 IN [(this1)<-[:HAS_POST]-(this2:User) WHERE this2.id = coalesce($jwt.sub, $jwtDefault) | 1] WHERE true) AND $param5 IN $jwt.roles)) OR ($isAuthenticated = true AND $param6 IN $jwt.roles)), \\"@neo4j/graphql/FORBIDDEN\\", [0])
-=======
-                    MATCH (this)-[this0:HAS_POST]->(this1:\`Post\`)
-                    WHERE apoc.util.validatePredicate(NOT (($isAuthenticated = true AND (single(this2 IN [(this1)<-[:HAS_POST]-(this2:\`User\`) WHERE ($jwt.sub IS NOT NULL AND this2.id = $jwt.sub) | 1] WHERE true) AND $param4 IN $jwt.roles)) OR ($isAuthenticated = true AND $param5 IN $jwt.roles)), \\"@neo4j/graphql/FORBIDDEN\\", [0])
->>>>>>> 469c04e6
+                    WHERE apoc.util.validatePredicate(NOT (($isAuthenticated = true AND (single(this2 IN [(this1)<-[:HAS_POST]-(this2:User) WHERE ($jwt.sub IS NOT NULL AND this2.id = $jwt.sub) | 1] WHERE true) AND $param4 IN $jwt.roles)) OR ($isAuthenticated = true AND $param5 IN $jwt.roles)), \\"@neo4j/graphql/FORBIDDEN\\", [0])
                     WITH this1 { __resolveType: \\"Post\\", __id: id(this), .id } AS this1
                     RETURN this1 AS var3
                 }
@@ -471,13 +446,8 @@
                 WITH this
                 CALL {
                     WITH this
-<<<<<<< HEAD
                     MATCH (this)-[this0:HAS_POST]->(this1:Post)
-                    WHERE apoc.util.validatePredicate(NOT (($isAuthenticated = true AND (single(this2 IN [(this1)<-[:HAS_POST]-(this2:User) WHERE this2.id = coalesce($jwt.sub, $jwtDefault) | 1] WHERE true) AND $param5 IN $jwt.roles)) OR ($isAuthenticated = true AND $param6 IN $jwt.roles)), \\"@neo4j/graphql/FORBIDDEN\\", [0])
-=======
-                    MATCH (this)-[this0:HAS_POST]->(this1:\`Post\`)
-                    WHERE apoc.util.validatePredicate(NOT (($isAuthenticated = true AND (single(this2 IN [(this1)<-[:HAS_POST]-(this2:\`User\`) WHERE ($jwt.sub IS NOT NULL AND this2.id = $jwt.sub) | 1] WHERE true) AND $param4 IN $jwt.roles)) OR ($isAuthenticated = true AND $param5 IN $jwt.roles)), \\"@neo4j/graphql/FORBIDDEN\\", [0])
->>>>>>> 469c04e6
+                    WHERE apoc.util.validatePredicate(NOT (($isAuthenticated = true AND (single(this2 IN [(this1)<-[:HAS_POST]-(this2:User) WHERE ($jwt.sub IS NOT NULL AND this2.id = $jwt.sub) | 1] WHERE true) AND $param4 IN $jwt.roles)) OR ($isAuthenticated = true AND $param5 IN $jwt.roles)), \\"@neo4j/graphql/FORBIDDEN\\", [0])
                     WITH { node: { __resolveType: \\"Post\\", __id: id(this1), id: this1.id } } AS edge
                     RETURN edge
                 }
@@ -536,13 +506,8 @@
                 WITH this
                 CALL {
                     WITH this
-<<<<<<< HEAD
                     MATCH (this)-[this0:HAS_POST]->(this1:Post)
-                    WHERE (this1.id = $param5 AND apoc.util.validatePredicate(NOT (($isAuthenticated = true AND (single(this2 IN [(this1)<-[:HAS_POST]-(this2:User) WHERE this2.id = coalesce($jwt.sub, $jwtDefault) | 1] WHERE true) AND $param6 IN $jwt.roles)) OR ($isAuthenticated = true AND $param7 IN $jwt.roles)), \\"@neo4j/graphql/FORBIDDEN\\", [0]))
-=======
-                    MATCH (this)-[this0:HAS_POST]->(this1:\`Post\`)
-                    WHERE (this1.id = $param4 AND apoc.util.validatePredicate(NOT (($isAuthenticated = true AND (single(this2 IN [(this1)<-[:HAS_POST]-(this2:\`User\`) WHERE ($jwt.sub IS NOT NULL AND this2.id = $jwt.sub) | 1] WHERE true) AND $param5 IN $jwt.roles)) OR ($isAuthenticated = true AND $param6 IN $jwt.roles)), \\"@neo4j/graphql/FORBIDDEN\\", [0]))
->>>>>>> 469c04e6
+                    WHERE (this1.id = $param4 AND apoc.util.validatePredicate(NOT (($isAuthenticated = true AND (single(this2 IN [(this1)<-[:HAS_POST]-(this2:User) WHERE ($jwt.sub IS NOT NULL AND this2.id = $jwt.sub) | 1] WHERE true) AND $param5 IN $jwt.roles)) OR ($isAuthenticated = true AND $param6 IN $jwt.roles)), \\"@neo4j/graphql/FORBIDDEN\\", [0]))
                     WITH { node: { __resolveType: \\"Post\\", __id: id(this1), id: this1.id } } AS edge
                     RETURN edge
                 }
@@ -689,17 +654,10 @@
             CALL {
             	WITH this
             	MATCH (this)-[this_has_post0_relationship:HAS_POST]->(this_posts0:Post)
-<<<<<<< HEAD
-            	WHERE apoc.util.validatePredicate(NOT (($isAuthenticated = true AND (single(authorization_this0 IN [(this_posts0)<-[:HAS_POST]-(authorization_this0:User) WHERE authorization_this0.id = coalesce($jwt.sub, $jwtDefault) | 1] WHERE true) AND $authorization_param3 IN $jwt.roles)) OR ($isAuthenticated = true AND $authorization_param4 IN $jwt.roles)), \\"@neo4j/graphql/FORBIDDEN\\", [0])
+            	WHERE apoc.util.validatePredicate(NOT (($isAuthenticated = true AND (single(authorization_this0 IN [(this_posts0)<-[:HAS_POST]-(authorization_this0:User) WHERE ($jwt.sub IS NOT NULL AND authorization_this0.id = $jwt.sub) | 1] WHERE true) AND $authorization_param2 IN $jwt.roles)) OR ($isAuthenticated = true AND $authorization_param3 IN $jwt.roles)), \\"@neo4j/graphql/FORBIDDEN\\", [0])
             	SET this_posts0.id = $this_update_posts0_id
             	WITH this, this_posts0
-            	WHERE apoc.util.validatePredicate(NOT (($isAuthenticated = true AND (single(authorization_this0 IN [(this_posts0)<-[:HAS_POST]-(authorization_this0:User) WHERE authorization_this0.id = coalesce($jwt.sub, $jwtDefault) | 1] WHERE true) AND $authorization_param3 IN $jwt.roles)) OR ($isAuthenticated = true AND $authorization_param4 IN $jwt.roles)), \\"@neo4j/graphql/FORBIDDEN\\", [0])
-=======
-            	WHERE apoc.util.validatePredicate(NOT (($isAuthenticated = true AND (single(authorization_this0 IN [(this_posts0)<-[:HAS_POST]-(authorization_this0:\`User\`) WHERE ($jwt.sub IS NOT NULL AND authorization_this0.id = $jwt.sub) | 1] WHERE true) AND $authorization_param2 IN $jwt.roles)) OR ($isAuthenticated = true AND $authorization_param3 IN $jwt.roles)), \\"@neo4j/graphql/FORBIDDEN\\", [0])
-            	SET this_posts0.id = $this_update_posts0_id
-            	WITH this, this_posts0
-            	WHERE apoc.util.validatePredicate(NOT (($isAuthenticated = true AND (single(authorization_this0 IN [(this_posts0)<-[:HAS_POST]-(authorization_this0:\`User\`) WHERE ($jwt.sub IS NOT NULL AND authorization_this0.id = $jwt.sub) | 1] WHERE true) AND $authorization_param2 IN $jwt.roles)) OR ($isAuthenticated = true AND $authorization_param3 IN $jwt.roles)), \\"@neo4j/graphql/FORBIDDEN\\", [0])
->>>>>>> 469c04e6
+            	WHERE apoc.util.validatePredicate(NOT (($isAuthenticated = true AND (single(authorization_this0 IN [(this_posts0)<-[:HAS_POST]-(authorization_this0:User) WHERE ($jwt.sub IS NOT NULL AND authorization_this0.id = $jwt.sub) | 1] WHERE true) AND $authorization_param2 IN $jwt.roles)) OR ($isAuthenticated = true AND $authorization_param3 IN $jwt.roles)), \\"@neo4j/graphql/FORBIDDEN\\", [0])
             	WITH this, this_posts0
             	CALL {
             		WITH this_posts0
@@ -715,13 +673,8 @@
             WITH *
             CALL {
                 WITH this
-<<<<<<< HEAD
                 MATCH (this)-[update_this0:HAS_POST]->(update_this1:Post)
-                WHERE apoc.util.validatePredicate(NOT (($isAuthenticated = true AND (single(update_this2 IN [(update_this1)<-[:HAS_POST]-(update_this2:User) WHERE update_this2.id = coalesce($jwt.sub, $jwtDefault) | 1] WHERE true) AND $update_param3 IN $jwt.roles)) OR ($isAuthenticated = true AND $update_param4 IN $jwt.roles)), \\"@neo4j/graphql/FORBIDDEN\\", [0])
-=======
-                MATCH (this)-[update_this0:HAS_POST]->(update_this1:\`Post\`)
-                WHERE apoc.util.validatePredicate(NOT (($isAuthenticated = true AND (single(update_this2 IN [(update_this1)<-[:HAS_POST]-(update_this2:\`User\`) WHERE ($jwt.sub IS NOT NULL AND update_this2.id = $jwt.sub) | 1] WHERE true) AND $update_param2 IN $jwt.roles)) OR ($isAuthenticated = true AND $update_param3 IN $jwt.roles)), \\"@neo4j/graphql/FORBIDDEN\\", [0])
->>>>>>> 469c04e6
+                WHERE apoc.util.validatePredicate(NOT (($isAuthenticated = true AND (single(update_this2 IN [(update_this1)<-[:HAS_POST]-(update_this2:User) WHERE ($jwt.sub IS NOT NULL AND update_this2.id = $jwt.sub) | 1] WHERE true) AND $update_param2 IN $jwt.roles)) OR ($isAuthenticated = true AND $update_param3 IN $jwt.roles)), \\"@neo4j/graphql/FORBIDDEN\\", [0])
                 WITH update_this1 { .id } AS update_this1
                 RETURN collect(update_this1) AS update_var3
             }
@@ -802,21 +755,13 @@
         expect(formatCypher(result.cypher)).toMatchInlineSnapshot(`
             "MATCH (this:User)
             WITH *
-<<<<<<< HEAD
-            WHERE apoc.util.validatePredicate(NOT (($isAuthenticated = true AND (this.id = coalesce($jwt.sub, $jwtDefault) AND $param3 IN $jwt.roles)) OR ($isAuthenticated = true AND $param4 IN $jwt.roles)), \\"@neo4j/graphql/FORBIDDEN\\", [0])
+            WHERE apoc.util.validatePredicate(NOT (($isAuthenticated = true AND (($jwt.sub IS NOT NULL AND this.id = $jwt.sub) AND $param2 IN $jwt.roles)) OR ($isAuthenticated = true AND $param3 IN $jwt.roles)), \\"@neo4j/graphql/FORBIDDEN\\", [0])
             WITH *
             CALL {
             WITH *
             OPTIONAL MATCH (this)-[this_posts0_relationship:HAS_POST]->(this_posts0:Post)
-            WHERE apoc.util.validatePredicate(NOT (($isAuthenticated = true AND (single(authorization_this0 IN [(this_posts0)<-[:HAS_POST]-(authorization_this0:User) WHERE authorization_this0.id = coalesce($jwt.sub, $jwtDefault) | 1] WHERE true) AND $authorization_param3 IN $jwt.roles)) OR ($isAuthenticated = true AND $authorization_param4 IN $jwt.roles)), \\"@neo4j/graphql/FORBIDDEN\\", [0])
+            WHERE apoc.util.validatePredicate(NOT (($isAuthenticated = true AND (single(authorization_this0 IN [(this_posts0)<-[:HAS_POST]-(authorization_this0:User) WHERE ($jwt.sub IS NOT NULL AND authorization_this0.id = $jwt.sub) | 1] WHERE true) AND $authorization_param2 IN $jwt.roles)) OR ($isAuthenticated = true AND $authorization_param3 IN $jwt.roles)), \\"@neo4j/graphql/FORBIDDEN\\", [0])
             WITH this_posts0_relationship, collect(DISTINCT this_posts0) AS this_posts0_to_delete
-=======
-            WHERE apoc.util.validatePredicate(NOT (($isAuthenticated = true AND (($jwt.sub IS NOT NULL AND this.id = $jwt.sub) AND $param2 IN $jwt.roles)) OR ($isAuthenticated = true AND $param3 IN $jwt.roles)), \\"@neo4j/graphql/FORBIDDEN\\", [0])
-            WITH this
-            OPTIONAL MATCH (this)-[this_posts0_relationship:HAS_POST]->(this_posts0:Post)
-            WHERE apoc.util.validatePredicate(NOT (($isAuthenticated = true AND (single(authorization_this0 IN [(this_posts0)<-[:HAS_POST]-(authorization_this0:\`User\`) WHERE ($jwt.sub IS NOT NULL AND authorization_this0.id = $jwt.sub) | 1] WHERE true) AND $authorization_param2 IN $jwt.roles)) OR ($isAuthenticated = true AND $authorization_param3 IN $jwt.roles)), \\"@neo4j/graphql/FORBIDDEN\\", [0])
-            WITH this, collect(DISTINCT this_posts0) AS this_posts0_to_delete
->>>>>>> 469c04e6
             CALL {
             	WITH this_posts0_to_delete
             	UNWIND this_posts0_to_delete AS x
@@ -873,11 +818,7 @@
             CALL {
             	WITH this0
             	OPTIONAL MATCH (this0_posts_connect0_node:Post)
-<<<<<<< HEAD
-            	WHERE (apoc.util.validatePredicate(NOT (($isAuthenticated = true AND (this0.id = coalesce($jwt.sub, $jwtDefault) AND $authorization_param3 IN $jwt.roles)) OR ($isAuthenticated = true AND $authorization_param4 IN $jwt.roles)), \\"@neo4j/graphql/FORBIDDEN\\", [0]) AND apoc.util.validatePredicate(NOT (($isAuthenticated = true AND (single(authorization_this0 IN [(this0_posts_connect0_node)<-[:HAS_POST]-(authorization_this0:User) WHERE authorization_this0.id = coalesce($jwt.sub, $jwtDefault) | 1] WHERE true) AND $authorization_param5 IN $jwt.roles)) OR ($isAuthenticated = true AND $authorization_param6 IN $jwt.roles)), \\"@neo4j/graphql/FORBIDDEN\\", [0]))
-=======
-            	WHERE (apoc.util.validatePredicate(NOT (($isAuthenticated = true AND (($jwt.sub IS NOT NULL AND this0.id = $jwt.sub) AND $authorization_param2 IN $jwt.roles)) OR ($isAuthenticated = true AND $authorization_param3 IN $jwt.roles)), \\"@neo4j/graphql/FORBIDDEN\\", [0]) AND apoc.util.validatePredicate(NOT (($isAuthenticated = true AND (single(authorization_this0 IN [(this0_posts_connect0_node)<-[:HAS_POST]-(authorization_this0:\`User\`) WHERE ($jwt.sub IS NOT NULL AND authorization_this0.id = $jwt.sub) | 1] WHERE true) AND $authorization_param4 IN $jwt.roles)) OR ($isAuthenticated = true AND $authorization_param5 IN $jwt.roles)), \\"@neo4j/graphql/FORBIDDEN\\", [0]))
->>>>>>> 469c04e6
+            	WHERE (apoc.util.validatePredicate(NOT (($isAuthenticated = true AND (($jwt.sub IS NOT NULL AND this0.id = $jwt.sub) AND $authorization_param2 IN $jwt.roles)) OR ($isAuthenticated = true AND $authorization_param3 IN $jwt.roles)), \\"@neo4j/graphql/FORBIDDEN\\", [0]) AND apoc.util.validatePredicate(NOT (($isAuthenticated = true AND (single(authorization_this0 IN [(this0_posts_connect0_node)<-[:HAS_POST]-(authorization_this0:User) WHERE ($jwt.sub IS NOT NULL AND authorization_this0.id = $jwt.sub) | 1] WHERE true) AND $authorization_param4 IN $jwt.roles)) OR ($isAuthenticated = true AND $authorization_param5 IN $jwt.roles)), \\"@neo4j/graphql/FORBIDDEN\\", [0]))
             	CALL {
             		WITH *
             		WITH collect(this0_posts_connect0_node) as connectedNodes, collect(this0) as parentNodes
@@ -890,11 +831,7 @@
             	}
             WITH this0, this0_posts_connect0_node
             WITH this0, this0_posts_connect0_node
-<<<<<<< HEAD
-            WHERE (apoc.util.validatePredicate(NOT (($isAuthenticated = true AND (this0.id = coalesce($jwt.sub, $jwtDefault) AND $authorization_param3 IN $jwt.roles)) OR ($isAuthenticated = true AND $authorization_param4 IN $jwt.roles)), \\"@neo4j/graphql/FORBIDDEN\\", [0]) AND apoc.util.validatePredicate(NOT (($isAuthenticated = true AND (single(authorization_this0 IN [(this0_posts_connect0_node)<-[:HAS_POST]-(authorization_this0:User) WHERE authorization_this0.id = coalesce($jwt.sub, $jwtDefault) | 1] WHERE true) AND $authorization_param5 IN $jwt.roles)) OR ($isAuthenticated = true AND $authorization_param6 IN $jwt.roles)), \\"@neo4j/graphql/FORBIDDEN\\", [0]))
-=======
-            WHERE (apoc.util.validatePredicate(NOT (($isAuthenticated = true AND (($jwt.sub IS NOT NULL AND this0.id = $jwt.sub) AND $authorization_param2 IN $jwt.roles)) OR ($isAuthenticated = true AND $authorization_param3 IN $jwt.roles)), \\"@neo4j/graphql/FORBIDDEN\\", [0]) AND apoc.util.validatePredicate(NOT (($isAuthenticated = true AND (single(authorization_this0 IN [(this0_posts_connect0_node)<-[:HAS_POST]-(authorization_this0:\`User\`) WHERE ($jwt.sub IS NOT NULL AND authorization_this0.id = $jwt.sub) | 1] WHERE true) AND $authorization_param4 IN $jwt.roles)) OR ($isAuthenticated = true AND $authorization_param5 IN $jwt.roles)), \\"@neo4j/graphql/FORBIDDEN\\", [0]))
->>>>>>> 469c04e6
+            WHERE (apoc.util.validatePredicate(NOT (($isAuthenticated = true AND (($jwt.sub IS NOT NULL AND this0.id = $jwt.sub) AND $authorization_param2 IN $jwt.roles)) OR ($isAuthenticated = true AND $authorization_param3 IN $jwt.roles)), \\"@neo4j/graphql/FORBIDDEN\\", [0]) AND apoc.util.validatePredicate(NOT (($isAuthenticated = true AND (single(authorization_this0 IN [(this0_posts_connect0_node)<-[:HAS_POST]-(authorization_this0:User) WHERE ($jwt.sub IS NOT NULL AND authorization_this0.id = $jwt.sub) | 1] WHERE true) AND $authorization_param4 IN $jwt.roles)) OR ($isAuthenticated = true AND $authorization_param5 IN $jwt.roles)), \\"@neo4j/graphql/FORBIDDEN\\", [0]))
             	RETURN count(*) AS connect_this0_posts_connect_Post
             }
             WITH this0
@@ -960,11 +897,7 @@
             CALL {
             	WITH this0
             	OPTIONAL MATCH (this0_posts_connect0_node:Post)
-<<<<<<< HEAD
-            	WHERE this0_posts_connect0_node.id = $this0_posts_connect0_node_param0 AND (apoc.util.validatePredicate(NOT (($isAuthenticated = true AND (this0.id = coalesce($jwt.sub, $jwtDefault) AND $authorization_param3 IN $jwt.roles)) OR ($isAuthenticated = true AND $authorization_param4 IN $jwt.roles)), \\"@neo4j/graphql/FORBIDDEN\\", [0]) AND apoc.util.validatePredicate(NOT (($isAuthenticated = true AND (single(authorization_this0 IN [(this0_posts_connect0_node)<-[:HAS_POST]-(authorization_this0:User) WHERE authorization_this0.id = coalesce($jwt.sub, $jwtDefault) | 1] WHERE true) AND $authorization_param5 IN $jwt.roles)) OR ($isAuthenticated = true AND $authorization_param6 IN $jwt.roles)), \\"@neo4j/graphql/FORBIDDEN\\", [0]))
-=======
-            	WHERE this0_posts_connect0_node.id = $this0_posts_connect0_node_param0 AND (apoc.util.validatePredicate(NOT (($isAuthenticated = true AND (($jwt.sub IS NOT NULL AND this0.id = $jwt.sub) AND $authorization_param2 IN $jwt.roles)) OR ($isAuthenticated = true AND $authorization_param3 IN $jwt.roles)), \\"@neo4j/graphql/FORBIDDEN\\", [0]) AND apoc.util.validatePredicate(NOT (($isAuthenticated = true AND (single(authorization_this0 IN [(this0_posts_connect0_node)<-[:HAS_POST]-(authorization_this0:\`User\`) WHERE ($jwt.sub IS NOT NULL AND authorization_this0.id = $jwt.sub) | 1] WHERE true) AND $authorization_param4 IN $jwt.roles)) OR ($isAuthenticated = true AND $authorization_param5 IN $jwt.roles)), \\"@neo4j/graphql/FORBIDDEN\\", [0]))
->>>>>>> 469c04e6
+            	WHERE this0_posts_connect0_node.id = $this0_posts_connect0_node_param0 AND (apoc.util.validatePredicate(NOT (($isAuthenticated = true AND (($jwt.sub IS NOT NULL AND this0.id = $jwt.sub) AND $authorization_param2 IN $jwt.roles)) OR ($isAuthenticated = true AND $authorization_param3 IN $jwt.roles)), \\"@neo4j/graphql/FORBIDDEN\\", [0]) AND apoc.util.validatePredicate(NOT (($isAuthenticated = true AND (single(authorization_this0 IN [(this0_posts_connect0_node)<-[:HAS_POST]-(authorization_this0:User) WHERE ($jwt.sub IS NOT NULL AND authorization_this0.id = $jwt.sub) | 1] WHERE true) AND $authorization_param4 IN $jwt.roles)) OR ($isAuthenticated = true AND $authorization_param5 IN $jwt.roles)), \\"@neo4j/graphql/FORBIDDEN\\", [0]))
             	CALL {
             		WITH *
             		WITH collect(this0_posts_connect0_node) as connectedNodes, collect(this0) as parentNodes
@@ -977,11 +910,7 @@
             	}
             WITH this0, this0_posts_connect0_node
             WITH this0, this0_posts_connect0_node
-<<<<<<< HEAD
-            WHERE (apoc.util.validatePredicate(NOT (($isAuthenticated = true AND (this0.id = coalesce($jwt.sub, $jwtDefault) AND $authorization_param3 IN $jwt.roles)) OR ($isAuthenticated = true AND $authorization_param4 IN $jwt.roles)), \\"@neo4j/graphql/FORBIDDEN\\", [0]) AND apoc.util.validatePredicate(NOT (($isAuthenticated = true AND (single(authorization_this0 IN [(this0_posts_connect0_node)<-[:HAS_POST]-(authorization_this0:User) WHERE authorization_this0.id = coalesce($jwt.sub, $jwtDefault) | 1] WHERE true) AND $authorization_param5 IN $jwt.roles)) OR ($isAuthenticated = true AND $authorization_param6 IN $jwt.roles)), \\"@neo4j/graphql/FORBIDDEN\\", [0]))
-=======
-            WHERE (apoc.util.validatePredicate(NOT (($isAuthenticated = true AND (($jwt.sub IS NOT NULL AND this0.id = $jwt.sub) AND $authorization_param2 IN $jwt.roles)) OR ($isAuthenticated = true AND $authorization_param3 IN $jwt.roles)), \\"@neo4j/graphql/FORBIDDEN\\", [0]) AND apoc.util.validatePredicate(NOT (($isAuthenticated = true AND (single(authorization_this0 IN [(this0_posts_connect0_node)<-[:HAS_POST]-(authorization_this0:\`User\`) WHERE ($jwt.sub IS NOT NULL AND authorization_this0.id = $jwt.sub) | 1] WHERE true) AND $authorization_param4 IN $jwt.roles)) OR ($isAuthenticated = true AND $authorization_param5 IN $jwt.roles)), \\"@neo4j/graphql/FORBIDDEN\\", [0]))
->>>>>>> 469c04e6
+            WHERE (apoc.util.validatePredicate(NOT (($isAuthenticated = true AND (($jwt.sub IS NOT NULL AND this0.id = $jwt.sub) AND $authorization_param2 IN $jwt.roles)) OR ($isAuthenticated = true AND $authorization_param3 IN $jwt.roles)), \\"@neo4j/graphql/FORBIDDEN\\", [0]) AND apoc.util.validatePredicate(NOT (($isAuthenticated = true AND (single(authorization_this0 IN [(this0_posts_connect0_node)<-[:HAS_POST]-(authorization_this0:User) WHERE ($jwt.sub IS NOT NULL AND authorization_this0.id = $jwt.sub) | 1] WHERE true) AND $authorization_param4 IN $jwt.roles)) OR ($isAuthenticated = true AND $authorization_param5 IN $jwt.roles)), \\"@neo4j/graphql/FORBIDDEN\\", [0]))
             	RETURN count(*) AS connect_this0_posts_connect_Post
             }
             WITH this0
@@ -1037,11 +966,7 @@
             CALL {
             	WITH this
             	OPTIONAL MATCH (this_posts0_connect0_node:Post)
-<<<<<<< HEAD
-            	WHERE (apoc.util.validatePredicate(NOT (($isAuthenticated = true AND (this.id = coalesce($jwt.sub, $jwtDefault) AND $authorization_param3 IN $jwt.roles)) OR ($isAuthenticated = true AND $authorization_param4 IN $jwt.roles)), \\"@neo4j/graphql/FORBIDDEN\\", [0]) AND apoc.util.validatePredicate(NOT (($isAuthenticated = true AND (single(authorization_this0 IN [(this_posts0_connect0_node)<-[:HAS_POST]-(authorization_this0:User) WHERE authorization_this0.id = coalesce($jwt.sub, $jwtDefault) | 1] WHERE true) AND $authorization_param5 IN $jwt.roles)) OR ($isAuthenticated = true AND $authorization_param6 IN $jwt.roles)), \\"@neo4j/graphql/FORBIDDEN\\", [0]))
-=======
-            	WHERE (apoc.util.validatePredicate(NOT (($isAuthenticated = true AND (($jwt.sub IS NOT NULL AND this.id = $jwt.sub) AND $authorization_param2 IN $jwt.roles)) OR ($isAuthenticated = true AND $authorization_param3 IN $jwt.roles)), \\"@neo4j/graphql/FORBIDDEN\\", [0]) AND apoc.util.validatePredicate(NOT (($isAuthenticated = true AND (single(authorization_this0 IN [(this_posts0_connect0_node)<-[:HAS_POST]-(authorization_this0:\`User\`) WHERE ($jwt.sub IS NOT NULL AND authorization_this0.id = $jwt.sub) | 1] WHERE true) AND $authorization_param4 IN $jwt.roles)) OR ($isAuthenticated = true AND $authorization_param5 IN $jwt.roles)), \\"@neo4j/graphql/FORBIDDEN\\", [0]))
->>>>>>> 469c04e6
+            	WHERE (apoc.util.validatePredicate(NOT (($isAuthenticated = true AND (($jwt.sub IS NOT NULL AND this.id = $jwt.sub) AND $authorization_param2 IN $jwt.roles)) OR ($isAuthenticated = true AND $authorization_param3 IN $jwt.roles)), \\"@neo4j/graphql/FORBIDDEN\\", [0]) AND apoc.util.validatePredicate(NOT (($isAuthenticated = true AND (single(authorization_this0 IN [(this_posts0_connect0_node)<-[:HAS_POST]-(authorization_this0:User) WHERE ($jwt.sub IS NOT NULL AND authorization_this0.id = $jwt.sub) | 1] WHERE true) AND $authorization_param4 IN $jwt.roles)) OR ($isAuthenticated = true AND $authorization_param5 IN $jwt.roles)), \\"@neo4j/graphql/FORBIDDEN\\", [0]))
             	CALL {
             		WITH *
             		WITH collect(this_posts0_connect0_node) as connectedNodes, collect(this) as parentNodes
@@ -1054,11 +979,7 @@
             	}
             WITH this, this_posts0_connect0_node
             WITH this, this_posts0_connect0_node
-<<<<<<< HEAD
-            WHERE (apoc.util.validatePredicate(NOT (($isAuthenticated = true AND (this.id = coalesce($jwt.sub, $jwtDefault) AND $authorization_param3 IN $jwt.roles)) OR ($isAuthenticated = true AND $authorization_param4 IN $jwt.roles)), \\"@neo4j/graphql/FORBIDDEN\\", [0]) AND apoc.util.validatePredicate(NOT (($isAuthenticated = true AND (single(authorization_this0 IN [(this_posts0_connect0_node)<-[:HAS_POST]-(authorization_this0:User) WHERE authorization_this0.id = coalesce($jwt.sub, $jwtDefault) | 1] WHERE true) AND $authorization_param5 IN $jwt.roles)) OR ($isAuthenticated = true AND $authorization_param6 IN $jwt.roles)), \\"@neo4j/graphql/FORBIDDEN\\", [0]))
-=======
-            WHERE (apoc.util.validatePredicate(NOT (($isAuthenticated = true AND (($jwt.sub IS NOT NULL AND this.id = $jwt.sub) AND $authorization_param2 IN $jwt.roles)) OR ($isAuthenticated = true AND $authorization_param3 IN $jwt.roles)), \\"@neo4j/graphql/FORBIDDEN\\", [0]) AND apoc.util.validatePredicate(NOT (($isAuthenticated = true AND (single(authorization_this0 IN [(this_posts0_connect0_node)<-[:HAS_POST]-(authorization_this0:\`User\`) WHERE ($jwt.sub IS NOT NULL AND authorization_this0.id = $jwt.sub) | 1] WHERE true) AND $authorization_param4 IN $jwt.roles)) OR ($isAuthenticated = true AND $authorization_param5 IN $jwt.roles)), \\"@neo4j/graphql/FORBIDDEN\\", [0]))
->>>>>>> 469c04e6
+            WHERE (apoc.util.validatePredicate(NOT (($isAuthenticated = true AND (($jwt.sub IS NOT NULL AND this.id = $jwt.sub) AND $authorization_param2 IN $jwt.roles)) OR ($isAuthenticated = true AND $authorization_param3 IN $jwt.roles)), \\"@neo4j/graphql/FORBIDDEN\\", [0]) AND apoc.util.validatePredicate(NOT (($isAuthenticated = true AND (single(authorization_this0 IN [(this_posts0_connect0_node)<-[:HAS_POST]-(authorization_this0:User) WHERE ($jwt.sub IS NOT NULL AND authorization_this0.id = $jwt.sub) | 1] WHERE true) AND $authorization_param4 IN $jwt.roles)) OR ($isAuthenticated = true AND $authorization_param5 IN $jwt.roles)), \\"@neo4j/graphql/FORBIDDEN\\", [0]))
             	RETURN count(*) AS connect_this_posts0_connect_Post
             }
             WITH this
@@ -1110,11 +1031,7 @@
             CALL {
             	WITH this
             	OPTIONAL MATCH (this_posts0_connect0_node:Post)
-<<<<<<< HEAD
-            	WHERE this_posts0_connect0_node.id = $this_posts0_connect0_node_param0 AND (apoc.util.validatePredicate(NOT (($isAuthenticated = true AND (this.id = coalesce($jwt.sub, $jwtDefault) AND $authorization_param3 IN $jwt.roles)) OR ($isAuthenticated = true AND $authorization_param4 IN $jwt.roles)), \\"@neo4j/graphql/FORBIDDEN\\", [0]) AND apoc.util.validatePredicate(NOT (($isAuthenticated = true AND (single(authorization_this0 IN [(this_posts0_connect0_node)<-[:HAS_POST]-(authorization_this0:User) WHERE authorization_this0.id = coalesce($jwt.sub, $jwtDefault) | 1] WHERE true) AND $authorization_param5 IN $jwt.roles)) OR ($isAuthenticated = true AND $authorization_param6 IN $jwt.roles)), \\"@neo4j/graphql/FORBIDDEN\\", [0]))
-=======
-            	WHERE this_posts0_connect0_node.id = $this_posts0_connect0_node_param0 AND (apoc.util.validatePredicate(NOT (($isAuthenticated = true AND (($jwt.sub IS NOT NULL AND this.id = $jwt.sub) AND $authorization_param2 IN $jwt.roles)) OR ($isAuthenticated = true AND $authorization_param3 IN $jwt.roles)), \\"@neo4j/graphql/FORBIDDEN\\", [0]) AND apoc.util.validatePredicate(NOT (($isAuthenticated = true AND (single(authorization_this0 IN [(this_posts0_connect0_node)<-[:HAS_POST]-(authorization_this0:\`User\`) WHERE ($jwt.sub IS NOT NULL AND authorization_this0.id = $jwt.sub) | 1] WHERE true) AND $authorization_param4 IN $jwt.roles)) OR ($isAuthenticated = true AND $authorization_param5 IN $jwt.roles)), \\"@neo4j/graphql/FORBIDDEN\\", [0]))
->>>>>>> 469c04e6
+            	WHERE this_posts0_connect0_node.id = $this_posts0_connect0_node_param0 AND (apoc.util.validatePredicate(NOT (($isAuthenticated = true AND (($jwt.sub IS NOT NULL AND this.id = $jwt.sub) AND $authorization_param2 IN $jwt.roles)) OR ($isAuthenticated = true AND $authorization_param3 IN $jwt.roles)), \\"@neo4j/graphql/FORBIDDEN\\", [0]) AND apoc.util.validatePredicate(NOT (($isAuthenticated = true AND (single(authorization_this0 IN [(this_posts0_connect0_node)<-[:HAS_POST]-(authorization_this0:User) WHERE ($jwt.sub IS NOT NULL AND authorization_this0.id = $jwt.sub) | 1] WHERE true) AND $authorization_param4 IN $jwt.roles)) OR ($isAuthenticated = true AND $authorization_param5 IN $jwt.roles)), \\"@neo4j/graphql/FORBIDDEN\\", [0]))
             	CALL {
             		WITH *
             		WITH collect(this_posts0_connect0_node) as connectedNodes, collect(this) as parentNodes
@@ -1127,11 +1044,7 @@
             	}
             WITH this, this_posts0_connect0_node
             WITH this, this_posts0_connect0_node
-<<<<<<< HEAD
-            WHERE (apoc.util.validatePredicate(NOT (($isAuthenticated = true AND (this.id = coalesce($jwt.sub, $jwtDefault) AND $authorization_param3 IN $jwt.roles)) OR ($isAuthenticated = true AND $authorization_param4 IN $jwt.roles)), \\"@neo4j/graphql/FORBIDDEN\\", [0]) AND apoc.util.validatePredicate(NOT (($isAuthenticated = true AND (single(authorization_this0 IN [(this_posts0_connect0_node)<-[:HAS_POST]-(authorization_this0:User) WHERE authorization_this0.id = coalesce($jwt.sub, $jwtDefault) | 1] WHERE true) AND $authorization_param5 IN $jwt.roles)) OR ($isAuthenticated = true AND $authorization_param6 IN $jwt.roles)), \\"@neo4j/graphql/FORBIDDEN\\", [0]))
-=======
-            WHERE (apoc.util.validatePredicate(NOT (($isAuthenticated = true AND (($jwt.sub IS NOT NULL AND this.id = $jwt.sub) AND $authorization_param2 IN $jwt.roles)) OR ($isAuthenticated = true AND $authorization_param3 IN $jwt.roles)), \\"@neo4j/graphql/FORBIDDEN\\", [0]) AND apoc.util.validatePredicate(NOT (($isAuthenticated = true AND (single(authorization_this0 IN [(this_posts0_connect0_node)<-[:HAS_POST]-(authorization_this0:\`User\`) WHERE ($jwt.sub IS NOT NULL AND authorization_this0.id = $jwt.sub) | 1] WHERE true) AND $authorization_param4 IN $jwt.roles)) OR ($isAuthenticated = true AND $authorization_param5 IN $jwt.roles)), \\"@neo4j/graphql/FORBIDDEN\\", [0]))
->>>>>>> 469c04e6
+            WHERE (apoc.util.validatePredicate(NOT (($isAuthenticated = true AND (($jwt.sub IS NOT NULL AND this.id = $jwt.sub) AND $authorization_param2 IN $jwt.roles)) OR ($isAuthenticated = true AND $authorization_param3 IN $jwt.roles)), \\"@neo4j/graphql/FORBIDDEN\\", [0]) AND apoc.util.validatePredicate(NOT (($isAuthenticated = true AND (single(authorization_this0 IN [(this_posts0_connect0_node)<-[:HAS_POST]-(authorization_this0:User) WHERE ($jwt.sub IS NOT NULL AND authorization_this0.id = $jwt.sub) | 1] WHERE true) AND $authorization_param4 IN $jwt.roles)) OR ($isAuthenticated = true AND $authorization_param5 IN $jwt.roles)), \\"@neo4j/graphql/FORBIDDEN\\", [0]))
             	RETURN count(*) AS connect_this_posts0_connect_Post
             }
             WITH this
@@ -1184,11 +1097,7 @@
             CALL {
             	WITH this
             	OPTIONAL MATCH (this_connect_posts0_node:Post)
-<<<<<<< HEAD
-            	WHERE (apoc.util.validatePredicate(NOT (($isAuthenticated = true AND (this.id = coalesce($jwt.sub, $jwtDefault) AND $authorization_param3 IN $jwt.roles)) OR ($isAuthenticated = true AND $authorization_param4 IN $jwt.roles)), \\"@neo4j/graphql/FORBIDDEN\\", [0]) AND apoc.util.validatePredicate(NOT (($isAuthenticated = true AND (single(authorization_this0 IN [(this_connect_posts0_node)<-[:HAS_POST]-(authorization_this0:User) WHERE authorization_this0.id = coalesce($jwt.sub, $jwtDefault) | 1] WHERE true) AND $authorization_param5 IN $jwt.roles)) OR ($isAuthenticated = true AND $authorization_param6 IN $jwt.roles)), \\"@neo4j/graphql/FORBIDDEN\\", [0]))
-=======
-            	WHERE (apoc.util.validatePredicate(NOT (($isAuthenticated = true AND (($jwt.sub IS NOT NULL AND this.id = $jwt.sub) AND $authorization_param2 IN $jwt.roles)) OR ($isAuthenticated = true AND $authorization_param3 IN $jwt.roles)), \\"@neo4j/graphql/FORBIDDEN\\", [0]) AND apoc.util.validatePredicate(NOT (($isAuthenticated = true AND (single(authorization_this0 IN [(this_connect_posts0_node)<-[:HAS_POST]-(authorization_this0:\`User\`) WHERE ($jwt.sub IS NOT NULL AND authorization_this0.id = $jwt.sub) | 1] WHERE true) AND $authorization_param4 IN $jwt.roles)) OR ($isAuthenticated = true AND $authorization_param5 IN $jwt.roles)), \\"@neo4j/graphql/FORBIDDEN\\", [0]))
->>>>>>> 469c04e6
+            	WHERE (apoc.util.validatePredicate(NOT (($isAuthenticated = true AND (($jwt.sub IS NOT NULL AND this.id = $jwt.sub) AND $authorization_param2 IN $jwt.roles)) OR ($isAuthenticated = true AND $authorization_param3 IN $jwt.roles)), \\"@neo4j/graphql/FORBIDDEN\\", [0]) AND apoc.util.validatePredicate(NOT (($isAuthenticated = true AND (single(authorization_this0 IN [(this_connect_posts0_node)<-[:HAS_POST]-(authorization_this0:User) WHERE ($jwt.sub IS NOT NULL AND authorization_this0.id = $jwt.sub) | 1] WHERE true) AND $authorization_param4 IN $jwt.roles)) OR ($isAuthenticated = true AND $authorization_param5 IN $jwt.roles)), \\"@neo4j/graphql/FORBIDDEN\\", [0]))
             	CALL {
             		WITH *
             		WITH collect(this_connect_posts0_node) as connectedNodes, collect(this) as parentNodes
@@ -1201,11 +1110,7 @@
             	}
             WITH this, this_connect_posts0_node
             WITH this, this_connect_posts0_node
-<<<<<<< HEAD
-            WHERE (apoc.util.validatePredicate(NOT (($isAuthenticated = true AND (this.id = coalesce($jwt.sub, $jwtDefault) AND $authorization_param3 IN $jwt.roles)) OR ($isAuthenticated = true AND $authorization_param4 IN $jwt.roles)), \\"@neo4j/graphql/FORBIDDEN\\", [0]) AND apoc.util.validatePredicate(NOT (($isAuthenticated = true AND (single(authorization_this0 IN [(this_connect_posts0_node)<-[:HAS_POST]-(authorization_this0:User) WHERE authorization_this0.id = coalesce($jwt.sub, $jwtDefault) | 1] WHERE true) AND $authorization_param5 IN $jwt.roles)) OR ($isAuthenticated = true AND $authorization_param6 IN $jwt.roles)), \\"@neo4j/graphql/FORBIDDEN\\", [0]))
-=======
-            WHERE (apoc.util.validatePredicate(NOT (($isAuthenticated = true AND (($jwt.sub IS NOT NULL AND this.id = $jwt.sub) AND $authorization_param2 IN $jwt.roles)) OR ($isAuthenticated = true AND $authorization_param3 IN $jwt.roles)), \\"@neo4j/graphql/FORBIDDEN\\", [0]) AND apoc.util.validatePredicate(NOT (($isAuthenticated = true AND (single(authorization_this0 IN [(this_connect_posts0_node)<-[:HAS_POST]-(authorization_this0:\`User\`) WHERE ($jwt.sub IS NOT NULL AND authorization_this0.id = $jwt.sub) | 1] WHERE true) AND $authorization_param4 IN $jwt.roles)) OR ($isAuthenticated = true AND $authorization_param5 IN $jwt.roles)), \\"@neo4j/graphql/FORBIDDEN\\", [0]))
->>>>>>> 469c04e6
+            WHERE (apoc.util.validatePredicate(NOT (($isAuthenticated = true AND (($jwt.sub IS NOT NULL AND this.id = $jwt.sub) AND $authorization_param2 IN $jwt.roles)) OR ($isAuthenticated = true AND $authorization_param3 IN $jwt.roles)), \\"@neo4j/graphql/FORBIDDEN\\", [0]) AND apoc.util.validatePredicate(NOT (($isAuthenticated = true AND (single(authorization_this0 IN [(this_connect_posts0_node)<-[:HAS_POST]-(authorization_this0:User) WHERE ($jwt.sub IS NOT NULL AND authorization_this0.id = $jwt.sub) | 1] WHERE true) AND $authorization_param4 IN $jwt.roles)) OR ($isAuthenticated = true AND $authorization_param5 IN $jwt.roles)), \\"@neo4j/graphql/FORBIDDEN\\", [0]))
             	RETURN count(*) AS connect_this_connect_posts_Post
             }
             WITH *
@@ -1256,11 +1161,7 @@
             CALL {
             	WITH this
             	OPTIONAL MATCH (this_connect_posts0_node:Post)
-<<<<<<< HEAD
-            	WHERE this_connect_posts0_node.id = $this_connect_posts0_node_param0 AND (apoc.util.validatePredicate(NOT (($isAuthenticated = true AND (this.id = coalesce($jwt.sub, $jwtDefault) AND $authorization_param3 IN $jwt.roles)) OR ($isAuthenticated = true AND $authorization_param4 IN $jwt.roles)), \\"@neo4j/graphql/FORBIDDEN\\", [0]) AND apoc.util.validatePredicate(NOT (($isAuthenticated = true AND (single(authorization_this0 IN [(this_connect_posts0_node)<-[:HAS_POST]-(authorization_this0:User) WHERE authorization_this0.id = coalesce($jwt.sub, $jwtDefault) | 1] WHERE true) AND $authorization_param5 IN $jwt.roles)) OR ($isAuthenticated = true AND $authorization_param6 IN $jwt.roles)), \\"@neo4j/graphql/FORBIDDEN\\", [0]))
-=======
-            	WHERE this_connect_posts0_node.id = $this_connect_posts0_node_param0 AND (apoc.util.validatePredicate(NOT (($isAuthenticated = true AND (($jwt.sub IS NOT NULL AND this.id = $jwt.sub) AND $authorization_param2 IN $jwt.roles)) OR ($isAuthenticated = true AND $authorization_param3 IN $jwt.roles)), \\"@neo4j/graphql/FORBIDDEN\\", [0]) AND apoc.util.validatePredicate(NOT (($isAuthenticated = true AND (single(authorization_this0 IN [(this_connect_posts0_node)<-[:HAS_POST]-(authorization_this0:\`User\`) WHERE ($jwt.sub IS NOT NULL AND authorization_this0.id = $jwt.sub) | 1] WHERE true) AND $authorization_param4 IN $jwt.roles)) OR ($isAuthenticated = true AND $authorization_param5 IN $jwt.roles)), \\"@neo4j/graphql/FORBIDDEN\\", [0]))
->>>>>>> 469c04e6
+            	WHERE this_connect_posts0_node.id = $this_connect_posts0_node_param0 AND (apoc.util.validatePredicate(NOT (($isAuthenticated = true AND (($jwt.sub IS NOT NULL AND this.id = $jwt.sub) AND $authorization_param2 IN $jwt.roles)) OR ($isAuthenticated = true AND $authorization_param3 IN $jwt.roles)), \\"@neo4j/graphql/FORBIDDEN\\", [0]) AND apoc.util.validatePredicate(NOT (($isAuthenticated = true AND (single(authorization_this0 IN [(this_connect_posts0_node)<-[:HAS_POST]-(authorization_this0:User) WHERE ($jwt.sub IS NOT NULL AND authorization_this0.id = $jwt.sub) | 1] WHERE true) AND $authorization_param4 IN $jwt.roles)) OR ($isAuthenticated = true AND $authorization_param5 IN $jwt.roles)), \\"@neo4j/graphql/FORBIDDEN\\", [0]))
             	CALL {
             		WITH *
             		WITH collect(this_connect_posts0_node) as connectedNodes, collect(this) as parentNodes
@@ -1273,11 +1174,7 @@
             	}
             WITH this, this_connect_posts0_node
             WITH this, this_connect_posts0_node
-<<<<<<< HEAD
-            WHERE (apoc.util.validatePredicate(NOT (($isAuthenticated = true AND (this.id = coalesce($jwt.sub, $jwtDefault) AND $authorization_param3 IN $jwt.roles)) OR ($isAuthenticated = true AND $authorization_param4 IN $jwt.roles)), \\"@neo4j/graphql/FORBIDDEN\\", [0]) AND apoc.util.validatePredicate(NOT (($isAuthenticated = true AND (single(authorization_this0 IN [(this_connect_posts0_node)<-[:HAS_POST]-(authorization_this0:User) WHERE authorization_this0.id = coalesce($jwt.sub, $jwtDefault) | 1] WHERE true) AND $authorization_param5 IN $jwt.roles)) OR ($isAuthenticated = true AND $authorization_param6 IN $jwt.roles)), \\"@neo4j/graphql/FORBIDDEN\\", [0]))
-=======
-            WHERE (apoc.util.validatePredicate(NOT (($isAuthenticated = true AND (($jwt.sub IS NOT NULL AND this.id = $jwt.sub) AND $authorization_param2 IN $jwt.roles)) OR ($isAuthenticated = true AND $authorization_param3 IN $jwt.roles)), \\"@neo4j/graphql/FORBIDDEN\\", [0]) AND apoc.util.validatePredicate(NOT (($isAuthenticated = true AND (single(authorization_this0 IN [(this_connect_posts0_node)<-[:HAS_POST]-(authorization_this0:\`User\`) WHERE ($jwt.sub IS NOT NULL AND authorization_this0.id = $jwt.sub) | 1] WHERE true) AND $authorization_param4 IN $jwt.roles)) OR ($isAuthenticated = true AND $authorization_param5 IN $jwt.roles)), \\"@neo4j/graphql/FORBIDDEN\\", [0]))
->>>>>>> 469c04e6
+            WHERE (apoc.util.validatePredicate(NOT (($isAuthenticated = true AND (($jwt.sub IS NOT NULL AND this.id = $jwt.sub) AND $authorization_param2 IN $jwt.roles)) OR ($isAuthenticated = true AND $authorization_param3 IN $jwt.roles)), \\"@neo4j/graphql/FORBIDDEN\\", [0]) AND apoc.util.validatePredicate(NOT (($isAuthenticated = true AND (single(authorization_this0 IN [(this_connect_posts0_node)<-[:HAS_POST]-(authorization_this0:User) WHERE ($jwt.sub IS NOT NULL AND authorization_this0.id = $jwt.sub) | 1] WHERE true) AND $authorization_param4 IN $jwt.roles)) OR ($isAuthenticated = true AND $authorization_param5 IN $jwt.roles)), \\"@neo4j/graphql/FORBIDDEN\\", [0]))
             	RETURN count(*) AS connect_this_connect_posts_Post
             }
             WITH *
@@ -1329,11 +1226,7 @@
             CALL {
             WITH this
             OPTIONAL MATCH (this)-[this_posts0_disconnect0_rel:HAS_POST]->(this_posts0_disconnect0:Post)
-<<<<<<< HEAD
-            WHERE (apoc.util.validatePredicate(NOT (($isAuthenticated = true AND (this.id = coalesce($jwt.sub, $jwtDefault) AND $authorization_param3 IN $jwt.roles)) OR ($isAuthenticated = true AND $authorization_param4 IN $jwt.roles)), \\"@neo4j/graphql/FORBIDDEN\\", [0]) AND apoc.util.validatePredicate(NOT (($isAuthenticated = true AND (single(authorization_this0 IN [(this_posts0_disconnect0)<-[:HAS_POST]-(authorization_this0:User) WHERE authorization_this0.id = coalesce($jwt.sub, $jwtDefault) | 1] WHERE true) AND $authorization_param5 IN $jwt.roles)) OR ($isAuthenticated = true AND $authorization_param6 IN $jwt.roles)), \\"@neo4j/graphql/FORBIDDEN\\", [0]))
-=======
-            WHERE (apoc.util.validatePredicate(NOT (($isAuthenticated = true AND (($jwt.sub IS NOT NULL AND this.id = $jwt.sub) AND $authorization_param2 IN $jwt.roles)) OR ($isAuthenticated = true AND $authorization_param3 IN $jwt.roles)), \\"@neo4j/graphql/FORBIDDEN\\", [0]) AND apoc.util.validatePredicate(NOT (($isAuthenticated = true AND (single(authorization_this0 IN [(this_posts0_disconnect0)<-[:HAS_POST]-(authorization_this0:\`User\`) WHERE ($jwt.sub IS NOT NULL AND authorization_this0.id = $jwt.sub) | 1] WHERE true) AND $authorization_param4 IN $jwt.roles)) OR ($isAuthenticated = true AND $authorization_param5 IN $jwt.roles)), \\"@neo4j/graphql/FORBIDDEN\\", [0]))
->>>>>>> 469c04e6
+            WHERE (apoc.util.validatePredicate(NOT (($isAuthenticated = true AND (($jwt.sub IS NOT NULL AND this.id = $jwt.sub) AND $authorization_param2 IN $jwt.roles)) OR ($isAuthenticated = true AND $authorization_param3 IN $jwt.roles)), \\"@neo4j/graphql/FORBIDDEN\\", [0]) AND apoc.util.validatePredicate(NOT (($isAuthenticated = true AND (single(authorization_this0 IN [(this_posts0_disconnect0)<-[:HAS_POST]-(authorization_this0:User) WHERE ($jwt.sub IS NOT NULL AND authorization_this0.id = $jwt.sub) | 1] WHERE true) AND $authorization_param4 IN $jwt.roles)) OR ($isAuthenticated = true AND $authorization_param5 IN $jwt.roles)), \\"@neo4j/graphql/FORBIDDEN\\", [0]))
             CALL {
             	WITH this_posts0_disconnect0, this_posts0_disconnect0_rel, this
             	WITH collect(this_posts0_disconnect0) as this_posts0_disconnect0, this_posts0_disconnect0_rel, this
@@ -1341,11 +1234,7 @@
             	DELETE this_posts0_disconnect0_rel
             }
             WITH this, this_posts0_disconnect0
-<<<<<<< HEAD
-            WHERE (apoc.util.validatePredicate(NOT (($isAuthenticated = true AND (this.id = coalesce($jwt.sub, $jwtDefault) AND $authorization_param3 IN $jwt.roles)) OR ($isAuthenticated = true AND $authorization_param4 IN $jwt.roles)), \\"@neo4j/graphql/FORBIDDEN\\", [0]) AND apoc.util.validatePredicate(NOT (($isAuthenticated = true AND (single(authorization_this0 IN [(this_posts0_disconnect0)<-[:HAS_POST]-(authorization_this0:User) WHERE authorization_this0.id = coalesce($jwt.sub, $jwtDefault) | 1] WHERE true) AND $authorization_param5 IN $jwt.roles)) OR ($isAuthenticated = true AND $authorization_param6 IN $jwt.roles)), \\"@neo4j/graphql/FORBIDDEN\\", [0]))
-=======
-            WHERE (apoc.util.validatePredicate(NOT (($isAuthenticated = true AND (($jwt.sub IS NOT NULL AND this.id = $jwt.sub) AND $authorization_param2 IN $jwt.roles)) OR ($isAuthenticated = true AND $authorization_param3 IN $jwt.roles)), \\"@neo4j/graphql/FORBIDDEN\\", [0]) AND apoc.util.validatePredicate(NOT (($isAuthenticated = true AND (single(authorization_this0 IN [(this_posts0_disconnect0)<-[:HAS_POST]-(authorization_this0:\`User\`) WHERE ($jwt.sub IS NOT NULL AND authorization_this0.id = $jwt.sub) | 1] WHERE true) AND $authorization_param4 IN $jwt.roles)) OR ($isAuthenticated = true AND $authorization_param5 IN $jwt.roles)), \\"@neo4j/graphql/FORBIDDEN\\", [0]))
->>>>>>> 469c04e6
+            WHERE (apoc.util.validatePredicate(NOT (($isAuthenticated = true AND (($jwt.sub IS NOT NULL AND this.id = $jwt.sub) AND $authorization_param2 IN $jwt.roles)) OR ($isAuthenticated = true AND $authorization_param3 IN $jwt.roles)), \\"@neo4j/graphql/FORBIDDEN\\", [0]) AND apoc.util.validatePredicate(NOT (($isAuthenticated = true AND (single(authorization_this0 IN [(this_posts0_disconnect0)<-[:HAS_POST]-(authorization_this0:User) WHERE ($jwt.sub IS NOT NULL AND authorization_this0.id = $jwt.sub) | 1] WHERE true) AND $authorization_param4 IN $jwt.roles)) OR ($isAuthenticated = true AND $authorization_param5 IN $jwt.roles)), \\"@neo4j/graphql/FORBIDDEN\\", [0]))
             RETURN count(*) AS disconnect_this_posts0_disconnect_Post
             }
             WITH this
@@ -1397,11 +1286,7 @@
             CALL {
             WITH this
             OPTIONAL MATCH (this)-[this_posts0_disconnect0_rel:HAS_POST]->(this_posts0_disconnect0:Post)
-<<<<<<< HEAD
-            WHERE this_posts0_disconnect0.id = $updateUsers_args_update_posts0_disconnect0_where_Post_this_posts0_disconnect0param0 AND (apoc.util.validatePredicate(NOT (($isAuthenticated = true AND (this.id = coalesce($jwt.sub, $jwtDefault) AND $authorization_param3 IN $jwt.roles)) OR ($isAuthenticated = true AND $authorization_param4 IN $jwt.roles)), \\"@neo4j/graphql/FORBIDDEN\\", [0]) AND apoc.util.validatePredicate(NOT (($isAuthenticated = true AND (single(authorization_this0 IN [(this_posts0_disconnect0)<-[:HAS_POST]-(authorization_this0:User) WHERE authorization_this0.id = coalesce($jwt.sub, $jwtDefault) | 1] WHERE true) AND $authorization_param5 IN $jwt.roles)) OR ($isAuthenticated = true AND $authorization_param6 IN $jwt.roles)), \\"@neo4j/graphql/FORBIDDEN\\", [0]))
-=======
-            WHERE this_posts0_disconnect0.id = $updateUsers_args_update_posts0_disconnect0_where_Post_this_posts0_disconnect0param0 AND (apoc.util.validatePredicate(NOT (($isAuthenticated = true AND (($jwt.sub IS NOT NULL AND this.id = $jwt.sub) AND $authorization_param2 IN $jwt.roles)) OR ($isAuthenticated = true AND $authorization_param3 IN $jwt.roles)), \\"@neo4j/graphql/FORBIDDEN\\", [0]) AND apoc.util.validatePredicate(NOT (($isAuthenticated = true AND (single(authorization_this0 IN [(this_posts0_disconnect0)<-[:HAS_POST]-(authorization_this0:\`User\`) WHERE ($jwt.sub IS NOT NULL AND authorization_this0.id = $jwt.sub) | 1] WHERE true) AND $authorization_param4 IN $jwt.roles)) OR ($isAuthenticated = true AND $authorization_param5 IN $jwt.roles)), \\"@neo4j/graphql/FORBIDDEN\\", [0]))
->>>>>>> 469c04e6
+            WHERE this_posts0_disconnect0.id = $updateUsers_args_update_posts0_disconnect0_where_Post_this_posts0_disconnect0param0 AND (apoc.util.validatePredicate(NOT (($isAuthenticated = true AND (($jwt.sub IS NOT NULL AND this.id = $jwt.sub) AND $authorization_param2 IN $jwt.roles)) OR ($isAuthenticated = true AND $authorization_param3 IN $jwt.roles)), \\"@neo4j/graphql/FORBIDDEN\\", [0]) AND apoc.util.validatePredicate(NOT (($isAuthenticated = true AND (single(authorization_this0 IN [(this_posts0_disconnect0)<-[:HAS_POST]-(authorization_this0:User) WHERE ($jwt.sub IS NOT NULL AND authorization_this0.id = $jwt.sub) | 1] WHERE true) AND $authorization_param4 IN $jwt.roles)) OR ($isAuthenticated = true AND $authorization_param5 IN $jwt.roles)), \\"@neo4j/graphql/FORBIDDEN\\", [0]))
             CALL {
             	WITH this_posts0_disconnect0, this_posts0_disconnect0_rel, this
             	WITH collect(this_posts0_disconnect0) as this_posts0_disconnect0, this_posts0_disconnect0_rel, this
@@ -1409,11 +1294,7 @@
             	DELETE this_posts0_disconnect0_rel
             }
             WITH this, this_posts0_disconnect0
-<<<<<<< HEAD
-            WHERE (apoc.util.validatePredicate(NOT (($isAuthenticated = true AND (this.id = coalesce($jwt.sub, $jwtDefault) AND $authorization_param3 IN $jwt.roles)) OR ($isAuthenticated = true AND $authorization_param4 IN $jwt.roles)), \\"@neo4j/graphql/FORBIDDEN\\", [0]) AND apoc.util.validatePredicate(NOT (($isAuthenticated = true AND (single(authorization_this0 IN [(this_posts0_disconnect0)<-[:HAS_POST]-(authorization_this0:User) WHERE authorization_this0.id = coalesce($jwt.sub, $jwtDefault) | 1] WHERE true) AND $authorization_param5 IN $jwt.roles)) OR ($isAuthenticated = true AND $authorization_param6 IN $jwt.roles)), \\"@neo4j/graphql/FORBIDDEN\\", [0]))
-=======
-            WHERE (apoc.util.validatePredicate(NOT (($isAuthenticated = true AND (($jwt.sub IS NOT NULL AND this.id = $jwt.sub) AND $authorization_param2 IN $jwt.roles)) OR ($isAuthenticated = true AND $authorization_param3 IN $jwt.roles)), \\"@neo4j/graphql/FORBIDDEN\\", [0]) AND apoc.util.validatePredicate(NOT (($isAuthenticated = true AND (single(authorization_this0 IN [(this_posts0_disconnect0)<-[:HAS_POST]-(authorization_this0:\`User\`) WHERE ($jwt.sub IS NOT NULL AND authorization_this0.id = $jwt.sub) | 1] WHERE true) AND $authorization_param4 IN $jwt.roles)) OR ($isAuthenticated = true AND $authorization_param5 IN $jwt.roles)), \\"@neo4j/graphql/FORBIDDEN\\", [0]))
->>>>>>> 469c04e6
+            WHERE (apoc.util.validatePredicate(NOT (($isAuthenticated = true AND (($jwt.sub IS NOT NULL AND this.id = $jwt.sub) AND $authorization_param2 IN $jwt.roles)) OR ($isAuthenticated = true AND $authorization_param3 IN $jwt.roles)), \\"@neo4j/graphql/FORBIDDEN\\", [0]) AND apoc.util.validatePredicate(NOT (($isAuthenticated = true AND (single(authorization_this0 IN [(this_posts0_disconnect0)<-[:HAS_POST]-(authorization_this0:User) WHERE ($jwt.sub IS NOT NULL AND authorization_this0.id = $jwt.sub) | 1] WHERE true) AND $authorization_param4 IN $jwt.roles)) OR ($isAuthenticated = true AND $authorization_param5 IN $jwt.roles)), \\"@neo4j/graphql/FORBIDDEN\\", [0]))
             RETURN count(*) AS disconnect_this_posts0_disconnect_Post
             }
             WITH this
@@ -1485,11 +1366,7 @@
             CALL {
             WITH this
             OPTIONAL MATCH (this)-[this_disconnect_posts0_rel:HAS_POST]->(this_disconnect_posts0:Post)
-<<<<<<< HEAD
-            WHERE (apoc.util.validatePredicate(NOT (($isAuthenticated = true AND (this.id = coalesce($jwt.sub, $jwtDefault) AND $authorization_param3 IN $jwt.roles)) OR ($isAuthenticated = true AND $authorization_param4 IN $jwt.roles)), \\"@neo4j/graphql/FORBIDDEN\\", [0]) AND apoc.util.validatePredicate(NOT (($isAuthenticated = true AND (single(authorization_this0 IN [(this_disconnect_posts0)<-[:HAS_POST]-(authorization_this0:User) WHERE authorization_this0.id = coalesce($jwt.sub, $jwtDefault) | 1] WHERE true) AND $authorization_param5 IN $jwt.roles)) OR ($isAuthenticated = true AND $authorization_param6 IN $jwt.roles)), \\"@neo4j/graphql/FORBIDDEN\\", [0]))
-=======
-            WHERE (apoc.util.validatePredicate(NOT (($isAuthenticated = true AND (($jwt.sub IS NOT NULL AND this.id = $jwt.sub) AND $authorization_param2 IN $jwt.roles)) OR ($isAuthenticated = true AND $authorization_param3 IN $jwt.roles)), \\"@neo4j/graphql/FORBIDDEN\\", [0]) AND apoc.util.validatePredicate(NOT (($isAuthenticated = true AND (single(authorization_this0 IN [(this_disconnect_posts0)<-[:HAS_POST]-(authorization_this0:\`User\`) WHERE ($jwt.sub IS NOT NULL AND authorization_this0.id = $jwt.sub) | 1] WHERE true) AND $authorization_param4 IN $jwt.roles)) OR ($isAuthenticated = true AND $authorization_param5 IN $jwt.roles)), \\"@neo4j/graphql/FORBIDDEN\\", [0]))
->>>>>>> 469c04e6
+            WHERE (apoc.util.validatePredicate(NOT (($isAuthenticated = true AND (($jwt.sub IS NOT NULL AND this.id = $jwt.sub) AND $authorization_param2 IN $jwt.roles)) OR ($isAuthenticated = true AND $authorization_param3 IN $jwt.roles)), \\"@neo4j/graphql/FORBIDDEN\\", [0]) AND apoc.util.validatePredicate(NOT (($isAuthenticated = true AND (single(authorization_this0 IN [(this_disconnect_posts0)<-[:HAS_POST]-(authorization_this0:User) WHERE ($jwt.sub IS NOT NULL AND authorization_this0.id = $jwt.sub) | 1] WHERE true) AND $authorization_param4 IN $jwt.roles)) OR ($isAuthenticated = true AND $authorization_param5 IN $jwt.roles)), \\"@neo4j/graphql/FORBIDDEN\\", [0]))
             CALL {
             	WITH this_disconnect_posts0, this_disconnect_posts0_rel, this
             	WITH collect(this_disconnect_posts0) as this_disconnect_posts0, this_disconnect_posts0_rel, this
@@ -1497,11 +1374,7 @@
             	DELETE this_disconnect_posts0_rel
             }
             WITH this, this_disconnect_posts0
-<<<<<<< HEAD
-            WHERE (apoc.util.validatePredicate(NOT (($isAuthenticated = true AND (this.id = coalesce($jwt.sub, $jwtDefault) AND $authorization_param3 IN $jwt.roles)) OR ($isAuthenticated = true AND $authorization_param4 IN $jwt.roles)), \\"@neo4j/graphql/FORBIDDEN\\", [0]) AND apoc.util.validatePredicate(NOT (($isAuthenticated = true AND (single(authorization_this0 IN [(this_disconnect_posts0)<-[:HAS_POST]-(authorization_this0:User) WHERE authorization_this0.id = coalesce($jwt.sub, $jwtDefault) | 1] WHERE true) AND $authorization_param5 IN $jwt.roles)) OR ($isAuthenticated = true AND $authorization_param6 IN $jwt.roles)), \\"@neo4j/graphql/FORBIDDEN\\", [0]))
-=======
-            WHERE (apoc.util.validatePredicate(NOT (($isAuthenticated = true AND (($jwt.sub IS NOT NULL AND this.id = $jwt.sub) AND $authorization_param2 IN $jwt.roles)) OR ($isAuthenticated = true AND $authorization_param3 IN $jwt.roles)), \\"@neo4j/graphql/FORBIDDEN\\", [0]) AND apoc.util.validatePredicate(NOT (($isAuthenticated = true AND (single(authorization_this0 IN [(this_disconnect_posts0)<-[:HAS_POST]-(authorization_this0:\`User\`) WHERE ($jwt.sub IS NOT NULL AND authorization_this0.id = $jwt.sub) | 1] WHERE true) AND $authorization_param4 IN $jwt.roles)) OR ($isAuthenticated = true AND $authorization_param5 IN $jwt.roles)), \\"@neo4j/graphql/FORBIDDEN\\", [0]))
->>>>>>> 469c04e6
+            WHERE (apoc.util.validatePredicate(NOT (($isAuthenticated = true AND (($jwt.sub IS NOT NULL AND this.id = $jwt.sub) AND $authorization_param2 IN $jwt.roles)) OR ($isAuthenticated = true AND $authorization_param3 IN $jwt.roles)), \\"@neo4j/graphql/FORBIDDEN\\", [0]) AND apoc.util.validatePredicate(NOT (($isAuthenticated = true AND (single(authorization_this0 IN [(this_disconnect_posts0)<-[:HAS_POST]-(authorization_this0:User) WHERE ($jwt.sub IS NOT NULL AND authorization_this0.id = $jwt.sub) | 1] WHERE true) AND $authorization_param4 IN $jwt.roles)) OR ($isAuthenticated = true AND $authorization_param5 IN $jwt.roles)), \\"@neo4j/graphql/FORBIDDEN\\", [0]))
             RETURN count(*) AS disconnect_this_disconnect_posts_Post
             }
             WITH *
@@ -1563,11 +1436,7 @@
             CALL {
             WITH this
             OPTIONAL MATCH (this)-[this_disconnect_posts0_rel:HAS_POST]->(this_disconnect_posts0:Post)
-<<<<<<< HEAD
-            WHERE this_disconnect_posts0.id = $updateUsers_args_disconnect_posts0_where_Post_this_disconnect_posts0param0 AND (apoc.util.validatePredicate(NOT (($isAuthenticated = true AND (this.id = coalesce($jwt.sub, $jwtDefault) AND $authorization_param3 IN $jwt.roles)) OR ($isAuthenticated = true AND $authorization_param4 IN $jwt.roles)), \\"@neo4j/graphql/FORBIDDEN\\", [0]) AND apoc.util.validatePredicate(NOT (($isAuthenticated = true AND (single(authorization_this0 IN [(this_disconnect_posts0)<-[:HAS_POST]-(authorization_this0:User) WHERE authorization_this0.id = coalesce($jwt.sub, $jwtDefault) | 1] WHERE true) AND $authorization_param5 IN $jwt.roles)) OR ($isAuthenticated = true AND $authorization_param6 IN $jwt.roles)), \\"@neo4j/graphql/FORBIDDEN\\", [0]))
-=======
-            WHERE this_disconnect_posts0.id = $updateUsers_args_disconnect_posts0_where_Post_this_disconnect_posts0param0 AND (apoc.util.validatePredicate(NOT (($isAuthenticated = true AND (($jwt.sub IS NOT NULL AND this.id = $jwt.sub) AND $authorization_param2 IN $jwt.roles)) OR ($isAuthenticated = true AND $authorization_param3 IN $jwt.roles)), \\"@neo4j/graphql/FORBIDDEN\\", [0]) AND apoc.util.validatePredicate(NOT (($isAuthenticated = true AND (single(authorization_this0 IN [(this_disconnect_posts0)<-[:HAS_POST]-(authorization_this0:\`User\`) WHERE ($jwt.sub IS NOT NULL AND authorization_this0.id = $jwt.sub) | 1] WHERE true) AND $authorization_param4 IN $jwt.roles)) OR ($isAuthenticated = true AND $authorization_param5 IN $jwt.roles)), \\"@neo4j/graphql/FORBIDDEN\\", [0]))
->>>>>>> 469c04e6
+            WHERE this_disconnect_posts0.id = $updateUsers_args_disconnect_posts0_where_Post_this_disconnect_posts0param0 AND (apoc.util.validatePredicate(NOT (($isAuthenticated = true AND (($jwt.sub IS NOT NULL AND this.id = $jwt.sub) AND $authorization_param2 IN $jwt.roles)) OR ($isAuthenticated = true AND $authorization_param3 IN $jwt.roles)), \\"@neo4j/graphql/FORBIDDEN\\", [0]) AND apoc.util.validatePredicate(NOT (($isAuthenticated = true AND (single(authorization_this0 IN [(this_disconnect_posts0)<-[:HAS_POST]-(authorization_this0:User) WHERE ($jwt.sub IS NOT NULL AND authorization_this0.id = $jwt.sub) | 1] WHERE true) AND $authorization_param4 IN $jwt.roles)) OR ($isAuthenticated = true AND $authorization_param5 IN $jwt.roles)), \\"@neo4j/graphql/FORBIDDEN\\", [0]))
             CALL {
             	WITH this_disconnect_posts0, this_disconnect_posts0_rel, this
             	WITH collect(this_disconnect_posts0) as this_disconnect_posts0, this_disconnect_posts0_rel, this
@@ -1575,11 +1444,7 @@
             	DELETE this_disconnect_posts0_rel
             }
             WITH this, this_disconnect_posts0
-<<<<<<< HEAD
-            WHERE (apoc.util.validatePredicate(NOT (($isAuthenticated = true AND (this.id = coalesce($jwt.sub, $jwtDefault) AND $authorization_param3 IN $jwt.roles)) OR ($isAuthenticated = true AND $authorization_param4 IN $jwt.roles)), \\"@neo4j/graphql/FORBIDDEN\\", [0]) AND apoc.util.validatePredicate(NOT (($isAuthenticated = true AND (single(authorization_this0 IN [(this_disconnect_posts0)<-[:HAS_POST]-(authorization_this0:User) WHERE authorization_this0.id = coalesce($jwt.sub, $jwtDefault) | 1] WHERE true) AND $authorization_param5 IN $jwt.roles)) OR ($isAuthenticated = true AND $authorization_param6 IN $jwt.roles)), \\"@neo4j/graphql/FORBIDDEN\\", [0]))
-=======
-            WHERE (apoc.util.validatePredicate(NOT (($isAuthenticated = true AND (($jwt.sub IS NOT NULL AND this.id = $jwt.sub) AND $authorization_param2 IN $jwt.roles)) OR ($isAuthenticated = true AND $authorization_param3 IN $jwt.roles)), \\"@neo4j/graphql/FORBIDDEN\\", [0]) AND apoc.util.validatePredicate(NOT (($isAuthenticated = true AND (single(authorization_this0 IN [(this_disconnect_posts0)<-[:HAS_POST]-(authorization_this0:\`User\`) WHERE ($jwt.sub IS NOT NULL AND authorization_this0.id = $jwt.sub) | 1] WHERE true) AND $authorization_param4 IN $jwt.roles)) OR ($isAuthenticated = true AND $authorization_param5 IN $jwt.roles)), \\"@neo4j/graphql/FORBIDDEN\\", [0]))
->>>>>>> 469c04e6
+            WHERE (apoc.util.validatePredicate(NOT (($isAuthenticated = true AND (($jwt.sub IS NOT NULL AND this.id = $jwt.sub) AND $authorization_param2 IN $jwt.roles)) OR ($isAuthenticated = true AND $authorization_param3 IN $jwt.roles)), \\"@neo4j/graphql/FORBIDDEN\\", [0]) AND apoc.util.validatePredicate(NOT (($isAuthenticated = true AND (single(authorization_this0 IN [(this_disconnect_posts0)<-[:HAS_POST]-(authorization_this0:User) WHERE ($jwt.sub IS NOT NULL AND authorization_this0.id = $jwt.sub) | 1] WHERE true) AND $authorization_param4 IN $jwt.roles)) OR ($isAuthenticated = true AND $authorization_param5 IN $jwt.roles)), \\"@neo4j/graphql/FORBIDDEN\\", [0]))
             RETURN count(*) AS disconnect_this_disconnect_posts_Post
             }
             WITH *
