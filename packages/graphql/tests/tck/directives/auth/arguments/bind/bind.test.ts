/*
 * Copyright (c) "Neo4j"
 * Neo4j Sweden AB [http://neo4j.com]
 *
 * This file is part of Neo4j.
 *
 * Licensed under the Apache License, Version 2.0 (the "License");
 * you may not use this file except in compliance with the License.
 * You may obtain a copy of the License at
 *
 *     http://www.apache.org/licenses/LICENSE-2.0
 *
 * Unless required by applicable law or agreed to in writing, software
 * distributed under the License is distributed on an "AS IS" BASIS,
 * WITHOUT WARRANTIES OR CONDITIONS OF ANY KIND, either express or implied.
 * See the License for the specific language governing permissions and
 * limitations under the License.
 */

import { Neo4jGraphQLAuthJWTPlugin } from "@neo4j/graphql-plugin-auth";
import { gql } from "apollo-server";
import type { DocumentNode } from "graphql";
import { Neo4jGraphQL } from "../../../../../../src";
import { createJwtRequest } from "../../../../../utils/create-jwt-request";
import { formatCypher, translateQuery, formatParams } from "../../../../utils/tck-test-utils";

describe("Cypher Auth Allow", () => {
    const secret = "secret";
    let typeDefs: DocumentNode;
    let neoSchema: Neo4jGraphQL;

    beforeAll(() => {
        typeDefs = gql`
            type Post {
                id: ID
                creator: User! @relationship(type: "HAS_POST", direction: IN)
            }

            type User {
                id: ID
                name: String
                posts: [Post!]! @relationship(type: "HAS_POST", direction: OUT)
            }

            extend type User
                @auth(rules: [{ operations: [CREATE, UPDATE, CONNECT, DISCONNECT], bind: { id: "$jwt.sub" } }])

            extend type Post
                @auth(rules: [{ operations: [CREATE, CONNECT, DISCONNECT], bind: { creator: { id: "$jwt.sub" } } }])
        `;

        neoSchema = new Neo4jGraphQL({
            typeDefs,
            config: { enableRegex: true },
            plugins: {
                auth: new Neo4jGraphQLAuthJWTPlugin({
                    secret,
                }),
            },
        });
    });

    test("Create Node", async () => {
        const query = gql`
            mutation {
                createUsers(input: [{ id: "user-id", name: "bob" }]) {
                    users {
                        id
                    }
                }
            }
        `;

        const req = createJwtRequest("secret", { sub: "id-01", roles: ["admin"] });
        const result = await translateQuery(neoSchema, query, {
            req,
        });

        expect(formatCypher(result.cypher)).toMatchInlineSnapshot(`
            "UNWIND $create_param0 AS create_var1
            CALL {
                WITH create_var1
                CREATE (create_this0:\`User\`)
                SET
                    create_this0.id = create_var1.id,
                    create_this0.name = create_var1.name
                WITH *
                CALL apoc.util.validate(NOT ((create_this0.id IS NOT NULL AND create_this0.id = $create_this0auth_param0)), \\"@neo4j/graphql/FORBIDDEN\\", [0])
                RETURN create_this0
            }
            RETURN collect(create_this0 { .id }) AS data"
        `);

        expect(formatParams(result.params)).toMatchInlineSnapshot(`
            "{
                \\"create_param0\\": [
                    {
                        \\"id\\": \\"user-id\\",
                        \\"name\\": \\"bob\\"
                    }
                ],
                \\"create_this0auth_param0\\": \\"id-01\\",
                \\"resolvedCallbacks\\": {}
            }"
        `);
    });

    test("Create Nested Node", async () => {
        const query = gql`
            mutation {
                createUsers(
                    input: [
                        {
                            id: "user-id"
                            name: "bob"
                            posts: {
                                create: [
                                    { node: { id: "post-id-1", creator: { create: { node: { id: "some-user-id" } } } } }
                                ]
                            }
                        }
                    ]
                ) {
                    users {
                        id
                    }
                }
            }
        `;

        const req = createJwtRequest("secret", { sub: "id-01", roles: ["admin"] });
        const result = await translateQuery(neoSchema, query, {
            req,
        });

        expect(formatCypher(result.cypher)).toMatchInlineSnapshot(`
            "UNWIND $create_param0 AS create_var1
            CALL {
                WITH create_var1
                CREATE (create_this0:\`User\`)
                SET
                    create_this0.id = create_var1.id,
                    create_this0.name = create_var1.name
                WITH create_this0, create_var1
                CALL {
                    WITH create_this0, create_var1
                    UNWIND create_var1.posts.create AS create_var2
                    WITH create_var2.node AS create_var3, create_var2.edge AS create_var4, create_this0
                    CREATE (create_this5:\`Post\`)
                    SET
                        create_this5.id = create_var3.id
                    MERGE (create_this0)-[create_this6:HAS_POST]->(create_this5)
                    WITH create_this5, create_var3
                    CALL {
                        WITH create_this5, create_var3
                        UNWIND create_var3.creator.create AS create_var7
                        WITH create_var7.node AS create_var8, create_var7.edge AS create_var9, create_this5
                        CREATE (create_this10:\`User\`)
                        SET
                            create_this10.id = create_var8.id
                        MERGE (create_this10)-[create_this11:HAS_POST]->(create_this5)
                        WITH *
                        CALL apoc.util.validate(NOT ((create_this10.id IS NOT NULL AND create_this10.id = $create_this10auth_param0)), \\"@neo4j/graphql/FORBIDDEN\\", [0])
                        RETURN collect(NULL) AS create_var12
                    }
                    WITH *
                    CALL apoc.util.validate(NOT ((exists((create_this5)<-[:HAS_POST]-(:\`User\`)) AND all(auth_this0 IN [(create_this5)<-[:HAS_POST]-(auth_this0:\`User\`) | auth_this0] WHERE (auth_this0.id IS NOT NULL AND auth_this0.id = $create_this5auth_param0)))), \\"@neo4j/graphql/FORBIDDEN\\", [0])
                    WITH create_this5
                    CALL {
                    	WITH create_this5
                    	MATCH (create_this5)<-[create_this5_creator_User_unique:HAS_POST]-(:User)
                    	WITH count(create_this5_creator_User_unique) as c
                    	CALL apoc.util.validate(NOT (c = 1), '@neo4j/graphql/RELATIONSHIP-REQUIREDPost.creator required exactly once', [0])
                    	RETURN c AS create_this5_creator_User_unique_ignored
                    }
                    RETURN collect(NULL) AS create_var13
                }
                WITH *
                CALL apoc.util.validate(NOT ((create_this0.id IS NOT NULL AND create_this0.id = $create_this0auth_param0)), \\"@neo4j/graphql/FORBIDDEN\\", [0])
                RETURN create_this0
            }
            RETURN collect(create_this0 { .id }) AS data"
        `);

        expect(formatParams(result.params)).toMatchInlineSnapshot(`
            "{
                \\"create_param0\\": [
                    {
                        \\"id\\": \\"user-id\\",
                        \\"name\\": \\"bob\\",
                        \\"posts\\": {
                            \\"create\\": [
                                {
                                    \\"node\\": {
                                        \\"id\\": \\"post-id-1\\",
                                        \\"creator\\": {
                                            \\"create\\": {
                                                \\"node\\": {
                                                    \\"id\\": \\"some-user-id\\"
                                                }
                                            }
                                        }
                                    }
                                }
                            ]
                        }
                    }
                ],
                \\"create_this10auth_param0\\": \\"id-01\\",
                \\"create_this5auth_param0\\": \\"id-01\\",
                \\"create_this0auth_param0\\": \\"id-01\\",
                \\"resolvedCallbacks\\": {}
            }"
        `);
    });

    test("Update Node", async () => {
        const query = gql`
            mutation {
                updateUsers(where: { id: "id-01" }, update: { id: "not bound" }) {
                    users {
                        id
                    }
                }
            }
        `;

        const req = createJwtRequest("secret", { sub: "id-01", roles: ["admin"] });
        const result = await translateQuery(neoSchema, query, {
            req,
        });

        expect(formatCypher(result.cypher)).toMatchInlineSnapshot(`
            "MATCH (this:\`User\`)
            WHERE this.id = $param0
            SET this.id = $this_update_id
            WITH this
            CALL apoc.util.validate(NOT ((this.id IS NOT NULL AND this.id = $thisauth_param0)), \\"@neo4j/graphql/FORBIDDEN\\", [0])
            RETURN collect(DISTINCT this { .id }) AS data"
        `);

        expect(formatParams(result.params)).toMatchInlineSnapshot(`
            "{
                \\"param0\\": \\"id-01\\",
                \\"this_update_id\\": \\"not bound\\",
                \\"thisauth_param0\\": \\"id-01\\",
                \\"resolvedCallbacks\\": {}
            }"
        `);
    });

    test("Update Nested Node", async () => {
        const query = gql`
            mutation {
                updateUsers(
                    where: { id: "id-01" }
                    update: {
                        posts: {
                            where: { node: { id: "post-id" } }
                            update: { node: { creator: { update: { node: { id: "not bound" } } } } }
                        }
                    }
                ) {
                    users {
                        id
                    }
                }
            }
        `;

        const req = createJwtRequest("secret", { sub: "id-01", roles: ["admin"] });
        const result = await translateQuery(neoSchema, query, {
            req,
        });

        expect(formatCypher(result.cypher)).toMatchInlineSnapshot(`
            "MATCH (this:\`User\`)
            WHERE this.id = $param0
            WITH this
            CALL {
<<<<<<< HEAD
            	WITH this
            	MATCH (this)-[this_has_post0_relationship:HAS_POST]->(this_posts0:Post)
            	WHERE this_posts0.id = $updateUsers_args_update_posts0_where_Postparam0
            	WITH this, this_posts0
            	CALL {
            		WITH this, this_posts0
            		MATCH (this_posts0)<-[this_posts0_has_post0_relationship:HAS_POST]-(this_posts0_creator0:User)
            		SET this_posts0_creator0.id = $this_update_posts0_creator0_id
            		WITH this, this_posts0, this_posts0_creator0
            		CALL apoc.util.validate(NOT ((this_posts0_creator0.id IS NOT NULL AND this_posts0_creator0.id = $this_posts0_creator0auth_param0)), \\"@neo4j/graphql/FORBIDDEN\\", [0])
            		RETURN count(*) AS update_this_posts0_creator0
            	}
            	WITH this, this_posts0
            	CALL {
            		WITH this_posts0
            		MATCH (this_posts0)<-[this_posts0_creator_User_unique:HAS_POST]-(:User)
            		WITH count(this_posts0_creator_User_unique) as c
            		CALL apoc.util.validate(NOT (c = 1), '@neo4j/graphql/RELATIONSHIP-REQUIREDPost.creator required', [0])
            		RETURN c AS this_posts0_creator_User_unique_ignored
            	}
            	RETURN count(*) AS update_this_posts0
=======
            	WITH this_posts0
            	MATCH (this_posts0)<-[this_posts0_creator_User_unique:HAS_POST]-(:User)
            	WITH count(this_posts0_creator_User_unique) as c
            	CALL apoc.util.validate(NOT (c = 1), '@neo4j/graphql/RELATIONSHIP-REQUIREDPost.creator required exactly once', [0])
            	RETURN c AS this_posts0_creator_User_unique_ignored
>>>>>>> 504bc6da
            }
            WITH this
            CALL apoc.util.validate(NOT ((this.id IS NOT NULL AND this.id = $thisauth_param0)), \\"@neo4j/graphql/FORBIDDEN\\", [0])
            RETURN collect(DISTINCT this { .id }) AS data"
        `);

        expect(formatParams(result.params)).toMatchInlineSnapshot(`
            "{
                \\"param0\\": \\"id-01\\",
                \\"updateUsers_args_update_posts0_where_Postparam0\\": \\"post-id\\",
                \\"this_update_posts0_creator0_id\\": \\"not bound\\",
                \\"this_posts0_creator0auth_param0\\": \\"id-01\\",
                \\"thisauth_param0\\": \\"id-01\\",
                \\"updateUsers\\": {
                    \\"args\\": {
                        \\"update\\": {
                            \\"posts\\": [
                                {
                                    \\"where\\": {
                                        \\"node\\": {
                                            \\"id\\": \\"post-id\\"
                                        }
                                    },
                                    \\"update\\": {
                                        \\"node\\": {
                                            \\"creator\\": {
                                                \\"update\\": {
                                                    \\"node\\": {
                                                        \\"id\\": \\"not bound\\"
                                                    }
                                                }
                                            }
                                        }
                                    }
                                }
                            ]
                        }
                    }
                },
                \\"resolvedCallbacks\\": {}
            }"
        `);
    });

    test("Connect Node", async () => {
        const query = gql`
            mutation {
                updatePosts(where: { id: "post-id" }, connect: { creator: { where: { node: { id: "user-id" } } } }) {
                    posts {
                        id
                    }
                }
            }
        `;

        const req = createJwtRequest("secret", { sub: "id-01", roles: ["admin"] });
        const result = await translateQuery(neoSchema, query, {
            req,
        });

        expect(formatCypher(result.cypher)).toMatchInlineSnapshot(`
            "MATCH (this:\`Post\`)
            WHERE this.id = $param0
            WITH this
            CALL {
            	WITH this
            	OPTIONAL MATCH (this_connect_creator0_node:User)
            	WHERE this_connect_creator0_node.id = $this_connect_creator0_node_param0
            	CALL {
            		WITH *
            		WITH collect(this_connect_creator0_node) as connectedNodes, collect(this) as parentNodes
            		CALL {
            			WITH connectedNodes, parentNodes
            			UNWIND parentNodes as this
            			UNWIND connectedNodes as this_connect_creator0_node
            			MERGE (this)<-[:HAS_POST]-(this_connect_creator0_node)
            			RETURN count(*) AS _
            		}
            		RETURN count(*) AS _
            	}
            WITH this, this_connect_creator0_node
            	WITH this, this_connect_creator0_node
            	CALL apoc.util.validate(NOT ((exists((this_connect_creator0_node)<-[:HAS_POST]-(:\`User\`)) AND all(auth_this0 IN [(this_connect_creator0_node)<-[:HAS_POST]-(auth_this0:\`User\`) | auth_this0] WHERE (auth_this0.id IS NOT NULL AND auth_this0.id = $this_connect_creator0_nodeauth_param0))) AND (this_connect_creator0_node.id IS NOT NULL AND this_connect_creator0_node.id = $this_connect_creator0_nodeauth_param0)), \\"@neo4j/graphql/FORBIDDEN\\", [0])
            	RETURN count(*) AS connect_this_connect_creator_User
            }
            WITH *
            WITH *
            CALL {
            	WITH this
            	MATCH (this)<-[this_creator_User_unique:HAS_POST]-(:User)
            	WITH count(this_creator_User_unique) as c
            	CALL apoc.util.validate(NOT (c = 1), '@neo4j/graphql/RELATIONSHIP-REQUIREDPost.creator required exactly once', [0])
            	RETURN c AS this_creator_User_unique_ignored
            }
            RETURN collect(DISTINCT this { .id }) AS data"
        `);

        expect(formatParams(result.params)).toMatchInlineSnapshot(`
            "{
                \\"param0\\": \\"post-id\\",
                \\"this_connect_creator0_node_param0\\": \\"user-id\\",
                \\"this_connect_creator0_nodeauth_param0\\": \\"id-01\\",
                \\"resolvedCallbacks\\": {}
            }"
        `);
    });

    test("Disconnect Node", async () => {
        const query = gql`
            mutation {
                updatePosts(where: { id: "post-id" }, disconnect: { creator: { where: { node: { id: "user-id" } } } }) {
                    posts {
                        id
                    }
                }
            }
        `;

        const req = createJwtRequest("secret", { sub: "id-01", roles: ["admin"] });
        const result = await translateQuery(neoSchema, query, {
            req,
        });

        expect(formatCypher(result.cypher)).toMatchInlineSnapshot(`
            "MATCH (this:\`Post\`)
            WHERE this.id = $param0
            WITH this
            CALL {
            WITH this
            OPTIONAL MATCH (this)<-[this_disconnect_creator0_rel:HAS_POST]-(this_disconnect_creator0:User)
            WHERE this_disconnect_creator0.id = $updatePosts_args_disconnect_creator_where_Userparam0
            CALL {
            	WITH this_disconnect_creator0, this_disconnect_creator0_rel, this
            	WITH collect(this_disconnect_creator0) as this_disconnect_creator0, this_disconnect_creator0_rel, this
            	UNWIND this_disconnect_creator0 as x
            	DELETE this_disconnect_creator0_rel
            	RETURN count(*) AS _
            }
            WITH this, this_disconnect_creator0
            CALL apoc.util.validate(NOT ((exists((this_disconnect_creator0)<-[:HAS_POST]-(:\`User\`)) AND all(auth_this0 IN [(this_disconnect_creator0)<-[:HAS_POST]-(auth_this0:\`User\`) | auth_this0] WHERE (auth_this0.id IS NOT NULL AND auth_this0.id = $this_disconnect_creator0auth_param0))) AND (this_disconnect_creator0.id IS NOT NULL AND this_disconnect_creator0.id = $this_disconnect_creator0auth_param0)), \\"@neo4j/graphql/FORBIDDEN\\", [0])
            RETURN count(*) AS disconnect_this_disconnect_creator_User
            }
            WITH *
            WITH *
            CALL {
            	WITH this
            	MATCH (this)<-[this_creator_User_unique:HAS_POST]-(:User)
            	WITH count(this_creator_User_unique) as c
            	CALL apoc.util.validate(NOT (c = 1), '@neo4j/graphql/RELATIONSHIP-REQUIREDPost.creator required exactly once', [0])
            	RETURN c AS this_creator_User_unique_ignored
            }
            RETURN collect(DISTINCT this { .id }) AS data"
        `);

        expect(formatParams(result.params)).toMatchInlineSnapshot(`
            "{
                \\"param0\\": \\"post-id\\",
                \\"updatePosts_args_disconnect_creator_where_Userparam0\\": \\"user-id\\",
                \\"this_disconnect_creator0auth_param0\\": \\"id-01\\",
                \\"updatePosts\\": {
                    \\"args\\": {
                        \\"disconnect\\": {
                            \\"creator\\": {
                                \\"where\\": {
                                    \\"node\\": {
                                        \\"id\\": \\"user-id\\"
                                    }
                                }
                            }
                        }
                    }
                },
                \\"resolvedCallbacks\\": {}
            }"
        `);
    });
});<|MERGE_RESOLUTION|>--- conflicted
+++ resolved
@@ -278,7 +278,6 @@
             WHERE this.id = $param0
             WITH this
             CALL {
-<<<<<<< HEAD
             	WITH this
             	MATCH (this)-[this_has_post0_relationship:HAS_POST]->(this_posts0:Post)
             	WHERE this_posts0.id = $updateUsers_args_update_posts0_where_Postparam0
@@ -296,17 +295,10 @@
             		WITH this_posts0
             		MATCH (this_posts0)<-[this_posts0_creator_User_unique:HAS_POST]-(:User)
             		WITH count(this_posts0_creator_User_unique) as c
-            		CALL apoc.util.validate(NOT (c = 1), '@neo4j/graphql/RELATIONSHIP-REQUIREDPost.creator required', [0])
+            		CALL apoc.util.validate(NOT (c = 1), '@neo4j/graphql/RELATIONSHIP-REQUIREDPost.creator required exactly once', [0])
             		RETURN c AS this_posts0_creator_User_unique_ignored
             	}
             	RETURN count(*) AS update_this_posts0
-=======
-            	WITH this_posts0
-            	MATCH (this_posts0)<-[this_posts0_creator_User_unique:HAS_POST]-(:User)
-            	WITH count(this_posts0_creator_User_unique) as c
-            	CALL apoc.util.validate(NOT (c = 1), '@neo4j/graphql/RELATIONSHIP-REQUIREDPost.creator required exactly once', [0])
-            	RETURN c AS this_posts0_creator_User_unique_ignored
->>>>>>> 504bc6da
             }
             WITH this
             CALL apoc.util.validate(NOT ((this.id IS NOT NULL AND this.id = $thisauth_param0)), \\"@neo4j/graphql/FORBIDDEN\\", [0])
