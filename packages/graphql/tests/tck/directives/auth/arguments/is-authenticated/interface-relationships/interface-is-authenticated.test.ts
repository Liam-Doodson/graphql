/*
 * Copyright (c) "Neo4j"
 * Neo4j Sweden AB [http://neo4j.com]
 *
 * This file is part of Neo4j.
 *
 * Licensed under the Apache License, Version 2.0 (the "License");
 * you may not use this file except in compliance with the License.
 * You may obtain a copy of the License at
 *
 *     http://www.apache.org/licenses/LICENSE-2.0
 *
 * Unless required by applicable law or agreed to in writing, software
 * distributed under the License is distributed on an "AS IS" BASIS,
 * WITHOUT WARRANTIES OR CONDITIONS OF ANY KIND, either express or implied.
 * See the License for the specific language governing permissions and
 * limitations under the License.
 */

import { Neo4jGraphQLAuthJWTPlugin } from "@neo4j/graphql-plugin-auth";
import { gql } from "apollo-server";
import type { DocumentNode } from "graphql";
import { Neo4jGraphQL } from "../../../../../../../src";
import { createJwtRequest } from "../../../../../../utils/create-jwt-request";
import { formatCypher, translateQuery, formatParams } from "../../../../../utils/tck-test-utils";

describe("Cypher Auth isAuthenticated", () => {
    const secret = "secret";
    let typeDefs: DocumentNode;
    let neoSchema: Neo4jGraphQL;

    beforeAll(() => {
        typeDefs = gql`
            type History {
                url: String @auth(rules: [{ operations: [READ], isAuthenticated: true }])
            }

            interface Content
                @auth(
                    rules: [{ operations: [READ, CREATE, UPDATE, CONNECT, DISCONNECT, DELETE], isAuthenticated: true }]
                ) {
                id: String
                content: String
            }

            type Comment implements Content {
                id: String
                content: String
            }

            type Post implements Content {
                id: String
                content: String
            }

            type User {
                id: ID
                name: String
                password: String
                content: [Content!]! @relationship(type: "HAS_CONTENT", direction: OUT)
            }

            extend type User
                @auth(
                    rules: [{ operations: [READ, CREATE, UPDATE, CONNECT, DISCONNECT, DELETE], isAuthenticated: true }]
                )

            extend type User {
                password: String @auth(rules: [{ operations: [READ, CREATE, UPDATE], isAuthenticated: true }])
            }

            extend type User {
                history: [History]
                    @cypher(statement: "MATCH (this)-[:HAS_HISTORY]->(h:History) RETURN h", columnName: "h")
                    @auth(rules: [{ operations: [READ], isAuthenticated: true }])
            }
        `;

        neoSchema = new Neo4jGraphQL({
            typeDefs,
            config: { enableRegex: true },
            plugins: {
                auth: new Neo4jGraphQLAuthJWTPlugin({
                    secret,
                }),
            },
        });
    });

    test("Create Node", async () => {
        const query = gql`
            mutation {
                createPosts(input: [{ id: "1", content: "content" }]) {
                    posts {
                        id
                    }
                }
            }
        `;

        const req = createJwtRequest("secret", { sub: "super_admin", roles: ["admin"] });
        const result = await translateQuery(neoSchema, query, {
            req,
        });

        expect(formatCypher(result.cypher)).toMatchInlineSnapshot(`
            "UNWIND $create_param0 AS create_var0
            CALL {
                WITH create_var0
                CREATE (create_this1:\`Post\`)
                SET
                    create_this1.id = create_var0.id,
                    create_this1.content = create_var0.content
                WITH *
                CALL apoc.util.validate(NOT (apoc.util.validatePredicate(NOT ($auth.isAuthenticated = true), \\"@neo4j/graphql/UNAUTHENTICATED\\", [0])), \\"@neo4j/graphql/FORBIDDEN\\", [0])
                RETURN create_this1
            }
            RETURN collect(create_this1 { .id }) AS data"
        `);

        expect(formatParams(result.params)).toMatchInlineSnapshot(`
            "{
                \\"create_param0\\": [
                    {
                        \\"id\\": \\"1\\",
                        \\"content\\": \\"content\\"
                    }
                ],
                \\"resolvedCallbacks\\": {},
                \\"auth\\": {
                    \\"isAuthenticated\\": true,
                    \\"roles\\": [
                        \\"admin\\"
                    ],
                    \\"jwt\\": {
                        \\"roles\\": [
                            \\"admin\\"
                        ],
                        \\"sub\\": \\"super_admin\\"
                    }
                }
            }"
        `);
    });

    test("Update Node", async () => {
        const query = gql`
            mutation {
                updatePosts(where: { id: "1" }, update: { id: "id-1" }) {
                    posts {
                        id
                    }
                }
            }
        `;

        const req = createJwtRequest("secret", { sub: "super_admin", roles: ["admin"] });
        const result = await translateQuery(neoSchema, query, {
            req,
        });

        expect(formatCypher(result.cypher)).toMatchInlineSnapshot(`
            "MATCH (this:\`Post\`)
            WHERE this.id = $param0
            WITH this
            CALL apoc.util.validate(NOT (apoc.util.validatePredicate(NOT ($auth.isAuthenticated = true), \\"@neo4j/graphql/UNAUTHENTICATED\\", [0])), \\"@neo4j/graphql/FORBIDDEN\\", [0])
            SET this.id = $this_update_id
            RETURN collect(DISTINCT this { .id }) AS data"
        `);

        expect(formatParams(result.params)).toMatchInlineSnapshot(`
            "{
                \\"param0\\": \\"1\\",
                \\"this_update_id\\": \\"id-1\\",
                \\"resolvedCallbacks\\": {},
                \\"auth\\": {
                    \\"isAuthenticated\\": true,
                    \\"roles\\": [
                        \\"admin\\"
                    ],
                    \\"jwt\\": {
                        \\"roles\\": [
                            \\"admin\\"
                        ],
                        \\"sub\\": \\"super_admin\\"
                    }
                }
            }"
        `);
    });

    test("Connect", async () => {
        const query = gql`
            mutation {
                updateUsers(connect: { content: {} }) {
                    users {
                        id
                    }
                }
            }
        `;

        const req = createJwtRequest("secret", { sub: "super_admin", roles: ["admin"] });
        const result = await translateQuery(neoSchema, query, {
            req,
        });

        expect(formatCypher(result.cypher)).toMatchInlineSnapshot(`
            "MATCH (this:\`User\`)
            WITH this
            CALL {
            	WITH this
            	OPTIONAL MATCH (this_connect_content0_node:Comment)
            	WITH this, this_connect_content0_node
            	CALL apoc.util.validate(NOT (apoc.util.validatePredicate(NOT ($auth.isAuthenticated = true), \\"@neo4j/graphql/UNAUTHENTICATED\\", [0]) AND apoc.util.validatePredicate(NOT ($auth.isAuthenticated = true), \\"@neo4j/graphql/UNAUTHENTICATED\\", [0])), \\"@neo4j/graphql/FORBIDDEN\\", [0])
            	CALL {
            		WITH *
            		WITH collect(this_connect_content0_node) as connectedNodes, collect(this) as parentNodes
            		CALL {
            			WITH connectedNodes, parentNodes
            			UNWIND parentNodes as this
            			UNWIND connectedNodes as this_connect_content0_node
            			MERGE (this)-[:\`HAS_CONTENT\`]->(this_connect_content0_node)
            		}
            	}
            WITH this, this_connect_content0_node
            	RETURN count(*) AS connect_this_connect_content_Comment
            }
            CALL {
            		WITH this
            	OPTIONAL MATCH (this_connect_content1_node:Post)
            	WITH this, this_connect_content1_node
            	CALL apoc.util.validate(NOT (apoc.util.validatePredicate(NOT ($auth.isAuthenticated = true), \\"@neo4j/graphql/UNAUTHENTICATED\\", [0]) AND apoc.util.validatePredicate(NOT ($auth.isAuthenticated = true), \\"@neo4j/graphql/UNAUTHENTICATED\\", [0])), \\"@neo4j/graphql/FORBIDDEN\\", [0])
            	CALL {
            		WITH *
            		WITH collect(this_connect_content1_node) as connectedNodes, collect(this) as parentNodes
            		CALL {
            			WITH connectedNodes, parentNodes
            			UNWIND parentNodes as this
            			UNWIND connectedNodes as this_connect_content1_node
            			MERGE (this)-[:\`HAS_CONTENT\`]->(this_connect_content1_node)
            		}
            	}
            WITH this, this_connect_content1_node
            	RETURN count(*) AS connect_this_connect_content_Post
            }
            WITH *
            RETURN collect(DISTINCT this { .id }) AS data"
        `);

        expect(formatParams(result.params)).toMatchInlineSnapshot(`
            "{
                \\"resolvedCallbacks\\": {},
                \\"auth\\": {
                    \\"isAuthenticated\\": true,
                    \\"roles\\": [
                        \\"admin\\"
                    ],
                    \\"jwt\\": {
                        \\"roles\\": [
                            \\"admin\\"
                        ],
                        \\"sub\\": \\"super_admin\\"
                    }
                }
            }"
        `);
    });

    test("Disconnect", async () => {
        const query = gql`
            mutation {
                updateUsers(disconnect: { content: {} }) {
                    users {
                        id
                    }
                }
            }
        `;

        const req = createJwtRequest("secret", { sub: "super_admin", roles: ["admin"] });
        const result = await translateQuery(neoSchema, query, {
            req,
        });

        expect(formatCypher(result.cypher)).toMatchInlineSnapshot(`
            "MATCH (this:\`User\`)
            WITH this
            CALL {
            WITH this
            OPTIONAL MATCH (this)-[this_disconnect_content0_rel:\`HAS_CONTENT\`]->(this_disconnect_content0:Comment)
            WITH this, this_disconnect_content0, this_disconnect_content0_rel
            CALL apoc.util.validate(NOT (apoc.util.validatePredicate(NOT ($auth.isAuthenticated = true), \\"@neo4j/graphql/UNAUTHENTICATED\\", [0]) AND apoc.util.validatePredicate(NOT ($auth.isAuthenticated = true), \\"@neo4j/graphql/UNAUTHENTICATED\\", [0])), \\"@neo4j/graphql/FORBIDDEN\\", [0])
            CALL {
            	WITH this_disconnect_content0, this_disconnect_content0_rel, this
            	WITH collect(this_disconnect_content0) as this_disconnect_content0, this_disconnect_content0_rel, this
            	UNWIND this_disconnect_content0 as x
            	DELETE this_disconnect_content0_rel
            }
            RETURN count(*) AS disconnect_this_disconnect_content_Comment
            }
            CALL {
            	WITH this
            OPTIONAL MATCH (this)-[this_disconnect_content0_rel:\`HAS_CONTENT\`]->(this_disconnect_content0:Post)
            WITH this, this_disconnect_content0, this_disconnect_content0_rel
            CALL apoc.util.validate(NOT (apoc.util.validatePredicate(NOT ($auth.isAuthenticated = true), \\"@neo4j/graphql/UNAUTHENTICATED\\", [0]) AND apoc.util.validatePredicate(NOT ($auth.isAuthenticated = true), \\"@neo4j/graphql/UNAUTHENTICATED\\", [0])), \\"@neo4j/graphql/FORBIDDEN\\", [0])
            CALL {
            	WITH this_disconnect_content0, this_disconnect_content0_rel, this
            	WITH collect(this_disconnect_content0) as this_disconnect_content0, this_disconnect_content0_rel, this
            	UNWIND this_disconnect_content0 as x
            	DELETE this_disconnect_content0_rel
            }
            RETURN count(*) AS disconnect_this_disconnect_content_Post
            }
            WITH *
            RETURN collect(DISTINCT this { .id }) AS data"
        `);

        expect(formatParams(result.params)).toMatchInlineSnapshot(`
            "{
                \\"updateUsers\\": {
                    \\"args\\": {
                        \\"disconnect\\": {
                            \\"content\\": [
                                {}
                            ]
                        }
                    }
                },
                \\"resolvedCallbacks\\": {},
                \\"auth\\": {
                    \\"isAuthenticated\\": true,
                    \\"roles\\": [
                        \\"admin\\"
                    ],
                    \\"jwt\\": {
                        \\"roles\\": [
                            \\"admin\\"
                        ],
                        \\"sub\\": \\"super_admin\\"
                    }
                }
            }"
        `);
    });

    test("Delete", async () => {
        const query = gql`
            mutation {
                deletePosts {
                    nodesDeleted
                }
            }
        `;

        const req = createJwtRequest("secret", { sub: "super_admin", roles: ["admin"] });
        const result = await translateQuery(neoSchema, query, {
            req,
        });

        expect(formatCypher(result.cypher)).toMatchInlineSnapshot(`
            "MATCH (this:\`Post\`)
            WITH this
            CALL apoc.util.validate(NOT (apoc.util.validatePredicate(NOT ($auth.isAuthenticated = true), \\"@neo4j/graphql/UNAUTHENTICATED\\", [0])), \\"@neo4j/graphql/FORBIDDEN\\", [0])
            DETACH DELETE this"
        `);

        expect(formatParams(result.params)).toMatchInlineSnapshot(`
            "{
                \\"auth\\": {
                    \\"isAuthenticated\\": true,
                    \\"roles\\": [
                        \\"admin\\"
                    ],
                    \\"jwt\\": {
                        \\"roles\\": [
                            \\"admin\\"
                        ],
                        \\"sub\\": \\"super_admin\\"
                    }
                }
            }"
        `);
    });

    test("Nested Delete", async () => {
        const query = gql`
            mutation {
                deleteUsers(delete: { content: { where: {} } }) {
                    nodesDeleted
                }
            }
        `;

        const req = createJwtRequest("secret", { sub: "super_admin", roles: ["admin"] });
        const result = await translateQuery(neoSchema, query, {
            req,
        });

        expect(formatCypher(result.cypher)).toMatchInlineSnapshot(`
            "MATCH (this:\`User\`)
            WITH *
            CALL {
            WITH this
<<<<<<< HEAD
            OPTIONAL MATCH (this)-[this_content_Comment0_relationship:HAS_CONTENT]->(this_content_Comment0:Comment)
            WITH this, this_content_Comment0, this_content_Comment0_relationship
=======
            OPTIONAL MATCH (this)-[this_content_Comment0_relationship:\`HAS_CONTENT\`]->(this_content_Comment0:Comment)
            WITH this, this_content_Comment0
>>>>>>> 5fb44512
            CALL apoc.util.validate(NOT (apoc.util.validatePredicate(NOT ($auth.isAuthenticated = true), \\"@neo4j/graphql/UNAUTHENTICATED\\", [0])), \\"@neo4j/graphql/FORBIDDEN\\", [0])
            WITH this_content_Comment0_relationship, collect(DISTINCT this_content_Comment0) AS this_content_Comment0_to_delete
            CALL {
            	WITH this_content_Comment0_to_delete
            	UNWIND this_content_Comment0_to_delete AS x
            	DETACH DELETE x
            }
            }
            WITH *
            CALL {
            WITH this
<<<<<<< HEAD
            OPTIONAL MATCH (this)-[this_content_Post0_relationship:HAS_CONTENT]->(this_content_Post0:Post)
            WITH this, this_content_Post0, this_content_Post0_relationship
=======
            OPTIONAL MATCH (this)-[this_content_Post0_relationship:\`HAS_CONTENT\`]->(this_content_Post0:Post)
            WITH this, this_content_Post0
>>>>>>> 5fb44512
            CALL apoc.util.validate(NOT (apoc.util.validatePredicate(NOT ($auth.isAuthenticated = true), \\"@neo4j/graphql/UNAUTHENTICATED\\", [0])), \\"@neo4j/graphql/FORBIDDEN\\", [0])
            WITH this_content_Post0_relationship, collect(DISTINCT this_content_Post0) AS this_content_Post0_to_delete
            CALL {
            	WITH this_content_Post0_to_delete
            	UNWIND this_content_Post0_to_delete AS x
            	DETACH DELETE x
<<<<<<< HEAD
            }
=======
>>>>>>> 5fb44512
            }
            WITH this
            CALL apoc.util.validate(NOT (apoc.util.validatePredicate(NOT ($auth.isAuthenticated = true), \\"@neo4j/graphql/UNAUTHENTICATED\\", [0])), \\"@neo4j/graphql/FORBIDDEN\\", [0])
            DETACH DELETE this"
        `);

        expect(formatParams(result.params)).toMatchInlineSnapshot(`
            "{
                \\"auth\\": {
                    \\"isAuthenticated\\": true,
                    \\"roles\\": [
                        \\"admin\\"
                    ],
                    \\"jwt\\": {
                        \\"roles\\": [
                            \\"admin\\"
                        ],
                        \\"sub\\": \\"super_admin\\"
                    }
                }
            }"
        `);
    });
});<|MERGE_RESOLUTION|>--- conflicted
+++ resolved
@@ -402,13 +402,8 @@
             WITH *
             CALL {
             WITH this
-<<<<<<< HEAD
             OPTIONAL MATCH (this)-[this_content_Comment0_relationship:HAS_CONTENT]->(this_content_Comment0:Comment)
             WITH this, this_content_Comment0, this_content_Comment0_relationship
-=======
-            OPTIONAL MATCH (this)-[this_content_Comment0_relationship:\`HAS_CONTENT\`]->(this_content_Comment0:Comment)
-            WITH this, this_content_Comment0
->>>>>>> 5fb44512
             CALL apoc.util.validate(NOT (apoc.util.validatePredicate(NOT ($auth.isAuthenticated = true), \\"@neo4j/graphql/UNAUTHENTICATED\\", [0])), \\"@neo4j/graphql/FORBIDDEN\\", [0])
             WITH this_content_Comment0_relationship, collect(DISTINCT this_content_Comment0) AS this_content_Comment0_to_delete
             CALL {
@@ -420,23 +415,15 @@
             WITH *
             CALL {
             WITH this
-<<<<<<< HEAD
             OPTIONAL MATCH (this)-[this_content_Post0_relationship:HAS_CONTENT]->(this_content_Post0:Post)
             WITH this, this_content_Post0, this_content_Post0_relationship
-=======
-            OPTIONAL MATCH (this)-[this_content_Post0_relationship:\`HAS_CONTENT\`]->(this_content_Post0:Post)
-            WITH this, this_content_Post0
->>>>>>> 5fb44512
             CALL apoc.util.validate(NOT (apoc.util.validatePredicate(NOT ($auth.isAuthenticated = true), \\"@neo4j/graphql/UNAUTHENTICATED\\", [0])), \\"@neo4j/graphql/FORBIDDEN\\", [0])
             WITH this_content_Post0_relationship, collect(DISTINCT this_content_Post0) AS this_content_Post0_to_delete
             CALL {
             	WITH this_content_Post0_to_delete
             	UNWIND this_content_Post0_to_delete AS x
             	DETACH DELETE x
-<<<<<<< HEAD
-            }
-=======
->>>>>>> 5fb44512
+            }
             }
             WITH this
             CALL apoc.util.validate(NOT (apoc.util.validatePredicate(NOT ($auth.isAuthenticated = true), \\"@neo4j/graphql/UNAUTHENTICATED\\", [0])), \\"@neo4j/graphql/FORBIDDEN\\", [0])
