--- conflicted
+++ resolved
@@ -142,20 +142,14 @@
             "MATCH (this:\`Movie\`)
             CALL {
                 WITH this
-<<<<<<< HEAD
                 CALL {
                     WITH this
                     WITH this AS this
                     MATCH (a:Actor)
                     RETURN a
                 }
-                WITH a AS this_topActor
-                RETURN head(collect(this_topActor { .name })) AS this_topActor
-=======
-                UNWIND apoc.cypher.runFirstColumnSingle(\\"MATCH (a:Actor)
-                RETURN a\\", { this: this, auth: $auth }) AS this0
+                WITH a AS this0
                 RETURN head(collect(this0 { .name })) AS this0
->>>>>>> eac2b154
             }
             RETURN this { .title, topActor: this0 } AS this"
         `);
@@ -181,18 +175,13 @@
             "MATCH (this:\`Actor\`)
             CALL {
                 WITH this
-<<<<<<< HEAD
                 CALL {
                     WITH this
                     WITH this AS this
                     RETURN rand() as res
                 }
-                UNWIND res AS this_randomNumber
-                RETURN head(collect(this_randomNumber)) AS this_randomNumber
-=======
-                UNWIND apoc.cypher.runFirstColumnSingle(\\"RETURN rand()\\", { this: this, auth: $auth }) AS this0
+                UNWIND res AS this0
                 RETURN head(collect(this0)) AS this0
->>>>>>> eac2b154
             }
             RETURN this { randomNumber: this0 } AS this"
         `);
@@ -220,18 +209,13 @@
             LIMIT $param0
             CALL {
                 WITH this
-<<<<<<< HEAD
                 CALL {
                     WITH this
                     WITH this AS this
                     RETURN rand() as res
                 }
-                UNWIND res AS this_randomNumber
-                RETURN head(collect(this_randomNumber)) AS this_randomNumber
-=======
-                UNWIND apoc.cypher.runFirstColumnSingle(\\"RETURN rand()\\", { this: this, auth: $auth }) AS this0
+                UNWIND res AS this0
                 RETURN head(collect(this0)) AS this0
->>>>>>> eac2b154
             }
             RETURN this { randomNumber: this0 } AS this"
         `);
@@ -264,28 +248,18 @@
             "MATCH (this:\`Actor\`)
             CALL {
                 WITH this
-<<<<<<< HEAD
                 CALL {
                     WITH this
                     WITH this AS this
                     RETURN rand() as res
                 }
-                UNWIND res AS this_randomNumber
-                RETURN head(collect(this_randomNumber)) AS this_randomNumber
-            }
-            WITH *
-            ORDER BY this_randomNumber ASC
-            LIMIT $param0
-            RETURN this { randomNumber: this_randomNumber } AS this"
-=======
-                UNWIND apoc.cypher.runFirstColumnSingle(\\"RETURN rand()\\", { this: this, auth: $auth }) AS this0
+                UNWIND res AS this0
                 RETURN head(collect(this0)) AS this0
             }
             WITH *
             ORDER BY this0 ASC
-            LIMIT $param1
+            LIMIT $param0
             RETURN this { randomNumber: this0 } AS this"
->>>>>>> eac2b154
         `);
 
         expect(formatParams(result.params)).toMatchInlineSnapshot(`
@@ -322,33 +296,23 @@
             "MATCH (this:\`Movie\`)
             CALL {
                 WITH this
-<<<<<<< HEAD
                 CALL {
                     WITH this
                     WITH this AS this
                     MATCH (a:Actor)
                     RETURN a
                 }
-                WITH a AS this_topActor
-                CALL {
-                    WITH this_topActor
+                WITH a AS this0
+                CALL {
+                    WITH this0
                     CALL {
-                        WITH this_topActor
-                        WITH this_topActor AS this
+                        WITH this0
+                        WITH this0 AS this
                         MATCH (m:Movie {title: $param0})
                         RETURN m
                     }
-                    WITH m AS this_topActor_movies
-                    RETURN collect(this_topActor_movies { .title }) AS this_topActor_movies
-=======
-                UNWIND apoc.cypher.runFirstColumnSingle(\\"MATCH (a:Actor)
-                RETURN a\\", { this: this, auth: $auth }) AS this0
-                CALL {
-                    WITH this0
-                    UNWIND apoc.cypher.runFirstColumnMany(\\"MATCH (m:Movie {title: $title})
-                    RETURN m\\", { title: $param1, this: this0, auth: $auth }) AS this1
+                    WITH m AS this1
                     RETURN collect(this1 { .title }) AS this1
->>>>>>> eac2b154
                 }
                 RETURN head(collect(this0 { .name, movies: this1 })) AS this0
             }
@@ -392,59 +356,41 @@
             "MATCH (this:\`Movie\`)
             CALL {
                 WITH this
-<<<<<<< HEAD
                 CALL {
                     WITH this
                     WITH this AS this
                     MATCH (a:Actor)
                     RETURN a
                 }
-                WITH a AS this_topActor
-                CALL {
-                    WITH this_topActor
+                WITH a AS this0
+                CALL {
+                    WITH this0
                     CALL {
-                        WITH this_topActor
-                        WITH this_topActor AS this
+                        WITH this0
+                        WITH this0 AS this
                         MATCH (m:Movie {title: $param0})
                         RETURN m
                     }
-                    WITH m AS this_topActor_movies
+                    WITH m AS this1
                     CALL {
-                        WITH this_topActor_movies
+                        WITH this1
                         CALL {
-                            WITH this_topActor_movies
-                            WITH this_topActor_movies AS this
+                            WITH this1
+                            WITH this1 AS this
                             MATCH (a:Actor)
                             RETURN a
                         }
-                        WITH a AS this_topActor_movies_topActor
+                        WITH a AS this2
                         CALL {
-                            WITH this_topActor_movies_topActor
+                            WITH this2
                             CALL {
-                                WITH this_topActor_movies_topActor
-                                WITH this_topActor_movies_topActor AS this
+                                WITH this2
+                                WITH this2 AS this
                                 MATCH (m:Movie {title: $param1})
                                 RETURN m
                             }
-                            WITH m AS this_topActor_movies_topActor_movies
-                            RETURN collect(this_topActor_movies_topActor_movies { .title }) AS this_topActor_movies_topActor_movies
-=======
-                UNWIND apoc.cypher.runFirstColumnSingle(\\"MATCH (a:Actor)
-                RETURN a\\", { this: this, auth: $auth }) AS this0
-                CALL {
-                    WITH this0
-                    UNWIND apoc.cypher.runFirstColumnMany(\\"MATCH (m:Movie {title: $title})
-                    RETURN m\\", { title: $param1, this: this0, auth: $auth }) AS this1
-                    CALL {
-                        WITH this1
-                        UNWIND apoc.cypher.runFirstColumnSingle(\\"MATCH (a:Actor)
-                        RETURN a\\", { this: this1, auth: $auth }) AS this2
-                        CALL {
-                            WITH this2
-                            UNWIND apoc.cypher.runFirstColumnMany(\\"MATCH (m:Movie {title: $title})
-                            RETURN m\\", { title: $param4, this: this2, auth: $auth }) AS this3
+                            WITH m AS this3
                             RETURN collect(this3 { .title }) AS this3
->>>>>>> eac2b154
                         }
                         RETURN head(collect(this2 { .name, movies: this3 })) AS this2
                     }
@@ -487,33 +433,23 @@
             "MATCH (this:\`Movie\`)
             CALL {
                 WITH this
-<<<<<<< HEAD
                 CALL {
                     WITH this
                     WITH this AS this
                     MATCH (a:Actor)
                     RETURN a
                 }
-                WITH a AS this_topActor
-                CALL {
-                    WITH this_topActor
+                WITH a AS this0
+                CALL {
+                    WITH this0
                     CALL {
-                        WITH this_topActor
-                        WITH this_topActor AS this
+                        WITH this0
+                        WITH this0 AS this
                         MATCH (m:Movie {title: $param0})
                         RETURN m
                     }
-                    WITH m AS this_topActor_movies
-                    RETURN collect(this_topActor_movies { .title }) AS this_topActor_movies
-=======
-                UNWIND apoc.cypher.runFirstColumnSingle(\\"MATCH (a:Actor)
-                RETURN a\\", { this: this, auth: $auth }) AS this0
-                CALL {
-                    WITH this0
-                    UNWIND apoc.cypher.runFirstColumnMany(\\"MATCH (m:Movie {title: $title})
-                    RETURN m\\", { title: $param1, this: this0, auth: $auth }) AS this1
+                    WITH m AS this1
                     RETURN collect(this1 { .title }) AS this1
->>>>>>> eac2b154
                 }
                 RETURN head(collect(this0 { .name, movies: this1 })) AS this0
             }
@@ -564,7 +500,6 @@
             "MATCH (this:\`Actor\`)
             CALL {
                 WITH this
-<<<<<<< HEAD
                 CALL {
                     WITH this
                     WITH this AS this
@@ -572,68 +507,43 @@
                     WHERE (n:TVShow OR n:Movie) AND ($param0 IS NULL OR n.title = $param0)
                     RETURN n
                 }
-                WITH n AS this_movieOrTVShow
-=======
-                UNWIND apoc.cypher.runFirstColumnMany(\\"MATCH (n)
-                WHERE (n:TVShow OR n:Movie) AND ($title IS NULL OR n.title = $title)
-                RETURN n\\", { title: $param0, this: this, auth: $auth }) AS this0
->>>>>>> eac2b154
+                WITH n AS this0
                 WITH *
                 WHERE (this0:\`Movie\` OR this0:\`TVShow\`)
                 WITH *, this0 AS this1
                 CALL {
-<<<<<<< HEAD
-                    WITH this_movieOrTVShow_0
+                    WITH this1
                     CALL {
-                        WITH this_movieOrTVShow_0
-                        WITH this_movieOrTVShow_0 AS this
+                        WITH this1
+                        WITH this1 AS this
                         MATCH (a:Actor)
                         RETURN a
                     }
-                    WITH a AS this_movieOrTVShow_0_topActor
-                    RETURN head(collect(this_movieOrTVShow_0_topActor { .name, .year })) AS this_movieOrTVShow_0_topActor
-                }
-                CALL {
-                    WITH this_movieOrTVShow_0
+                    WITH a AS this2
+                    RETURN head(collect(this2 { .name, .year })) AS this2
+                }
+                CALL {
+                    WITH this1
                     CALL {
-                        WITH this_movieOrTVShow_0
-                        WITH this_movieOrTVShow_0 AS this
+                        WITH this1
+                        WITH this1 AS this
                         MATCH (a:Actor)
                         RETURN a
                     }
-                    WITH a AS this_movieOrTVShow_0_actors
-                    RETURN collect(this_movieOrTVShow_0_actors { .name }) AS this_movieOrTVShow_0_actors
-=======
-                    WITH this1
-                    UNWIND apoc.cypher.runFirstColumnSingle(\\"MATCH (a:Actor)
-                    RETURN a\\", { this: this1, auth: $auth }) AS this2
-                    RETURN head(collect(this2 { .name, .year })) AS this2
-                }
-                CALL {
-                    WITH this1
-                    UNWIND apoc.cypher.runFirstColumnMany(\\"MATCH (a:Actor)
-                    RETURN a\\", { this: this1, auth: $auth }) AS this3
+                    WITH a AS this3
                     RETURN collect(this3 { .name }) AS this3
->>>>>>> eac2b154
                 }
                 WITH *, this0 AS this4
                 CALL {
-<<<<<<< HEAD
-                    WITH this_movieOrTVShow_1
+                    WITH this4
                     CALL {
-                        WITH this_movieOrTVShow_1
-                        WITH this_movieOrTVShow_1 AS this
+                        WITH this4
+                        WITH this4 AS this
                         MATCH (a:Actor)
                         RETURN a
                     }
-                    WITH a AS this_movieOrTVShow_1_topActor
-                    RETURN head(collect(this_movieOrTVShow_1_topActor { .name })) AS this_movieOrTVShow_1_topActor
-=======
-                    WITH this4
-                    UNWIND apoc.cypher.runFirstColumnSingle(\\"MATCH (a:Actor)
-                    RETURN a\\", { this: this4, auth: $auth }) AS this5
+                    WITH a AS this5
                     RETURN head(collect(this5 { .name })) AS this5
->>>>>>> eac2b154
                 }
                 RETURN collect(CASE
                     WHEN this0:\`Movie\` THEN this0 { __resolveType: \\"Movie\\",  .id, .title, topActor: this2, actors: this3 }
@@ -670,7 +580,6 @@
             "MATCH (this:\`Actor\`)
             CALL {
                 WITH this
-<<<<<<< HEAD
                 CALL {
                     WITH this
                     WITH this AS this
@@ -678,12 +587,7 @@
                     WHERE (n:TVShow OR n:Movie) AND ($param0 IS NULL OR n.title = $param0)
                     RETURN n
                 }
-                WITH n AS this_movieOrTVShow
-=======
-                UNWIND apoc.cypher.runFirstColumnMany(\\"MATCH (n)
-                WHERE (n:TVShow OR n:Movie) AND ($title IS NULL OR n.title = $title)
-                RETURN n\\", { title: $param0, this: this, auth: $auth }) AS this0
->>>>>>> eac2b154
+                WITH n AS this0
                 WITH *
                 WHERE (this0:\`Movie\` OR this0:\`TVShow\`)
                 RETURN collect(CASE
