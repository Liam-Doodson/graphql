--- conflicted
+++ resolved
@@ -74,19 +74,14 @@
                 MATCH (this)-[this0:HAS_OTHER_NODES]->(this_other:\`OtherNode\`)
                 CALL {
                     WITH this_other
-<<<<<<< HEAD
-                    MATCH (this_other)-[this1:HAS_INTERFACE_NODES]->(this_other_MyImplementation:\`MyImplementation\`)
-                    RETURN { __resolveType: \\"MyImplementation\\", __id: id(this_other_MyImplementation), id: this_other_MyImplementation.id } AS this_other_interfaceField
-=======
                     CALL {
                         WITH *
                         MATCH (this_other)-[this1:HAS_INTERFACE_NODES]->(this_other_interfaceField:\`MyImplementation\`)
-                        WITH this_other_interfaceField { __resolveType: \\"MyImplementation\\", .id } AS this_other_interfaceField
+                        WITH this_other_interfaceField { __resolveType: \\"MyImplementation\\", .id, __id: id(this_other) } AS this_other_interfaceField
                         RETURN this_other_interfaceField AS this_other_interfaceField
                     }
                     WITH this_other_interfaceField
                     RETURN head(collect(this_other_interfaceField)) AS this_other_interfaceField
->>>>>>> fed572e8
                 }
                 WITH this_other { interfaceField: this_other_interfaceField } AS this_other
                 RETURN head(collect(this_other)) AS this_other
