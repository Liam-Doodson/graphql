--- conflicted
+++ resolved
@@ -63,17 +63,11 @@
 
         expect(formatCypher(result.cypher)).toMatchInlineSnapshot(`
             "MATCH (this:\`FirstLevel\`)
-<<<<<<< HEAD
-            MATCH (this)-[:\`HAS_SECOND_LEVEL\`]->(this0:\`SecondLevel\`)
-            WHERE EXISTS {
-                MATCH (this0)-[:\`HAS_THIRD_LEVEL\`]->(this1:\`ThirdLevel\`)
-=======
-            OPTIONAL MATCH (this)-[:HAS_SECOND_LEVEL]->(this0:\`SecondLevel\`)
+            OPTIONAL MATCH (this)-[:\`HAS_SECOND_LEVEL\`]->(this0:\`SecondLevel\`)
             WITH *, count(this0) AS secondLevelCount
             WITH *
             WHERE (secondLevelCount <> 0 AND EXISTS {
-                MATCH (this0)-[:HAS_THIRD_LEVEL]->(this1:\`ThirdLevel\`)
->>>>>>> 99cf2c2a
+                MATCH (this0)-[:\`HAS_THIRD_LEVEL\`]->(this1:\`ThirdLevel\`)
                 WHERE this1.id = $param0
             })
             RETURN this { .id, createdAt: apoc.date.convertFormat(toString(this.createdAt), \\"iso_zoned_date_time\\", \\"iso_offset_date_time\\") } AS this"
@@ -100,17 +94,11 @@
 
         expect(formatCypher(result.cypher)).toMatchInlineSnapshot(`
             "MATCH (this:\`FirstLevel\`)
-<<<<<<< HEAD
-            MATCH (this)-[:\`HAS_SECOND_LEVEL\`]->(this0:\`SecondLevel\`)
-            WHERE (EXISTS {
-                MATCH (this0)-[:\`HAS_THIRD_LEVEL\`]->(this1:\`ThirdLevel\`)
-=======
-            OPTIONAL MATCH (this)-[:HAS_SECOND_LEVEL]->(this0:\`SecondLevel\`)
+            OPTIONAL MATCH (this)-[:\`HAS_SECOND_LEVEL\`]->(this0:\`SecondLevel\`)
             WITH *, count(this0) AS secondLevelCount
             WITH *
             WHERE (secondLevelCount <> 0 AND (EXISTS {
-                MATCH (this0)-[:HAS_THIRD_LEVEL]->(this1:\`ThirdLevel\`)
->>>>>>> 99cf2c2a
+                MATCH (this0)-[:\`HAS_THIRD_LEVEL\`]->(this1:\`ThirdLevel\`)
                 WHERE this1.id = $param0
             } AND NOT (EXISTS {
                 MATCH (this0)-[:\`HAS_THIRD_LEVEL\`]->(this1:\`ThirdLevel\`)
@@ -140,17 +128,11 @@
 
         expect(formatCypher(result.cypher)).toMatchInlineSnapshot(`
             "MATCH (this:\`FirstLevel\`)
-<<<<<<< HEAD
-            MATCH (this)-[:\`HAS_SECOND_LEVEL\`]->(this0:\`SecondLevel\`)
-            WHERE NOT (EXISTS {
-                MATCH (this0)-[:\`HAS_THIRD_LEVEL\`]->(this1:\`ThirdLevel\`)
-=======
-            OPTIONAL MATCH (this)-[:HAS_SECOND_LEVEL]->(this0:\`SecondLevel\`)
+            OPTIONAL MATCH (this)-[:\`HAS_SECOND_LEVEL\`]->(this0:\`SecondLevel\`)
             WITH *, count(this0) AS secondLevelCount
             WITH *
             WHERE (secondLevelCount <> 0 AND NOT (EXISTS {
-                MATCH (this0)-[:HAS_THIRD_LEVEL]->(this1:\`ThirdLevel\`)
->>>>>>> 99cf2c2a
+                MATCH (this0)-[:\`HAS_THIRD_LEVEL\`]->(this1:\`ThirdLevel\`)
                 WHERE this1.id = $param0
             }))
             RETURN this { .id, createdAt: apoc.date.convertFormat(toString(this.createdAt), \\"iso_zoned_date_time\\", \\"iso_offset_date_time\\") } AS this"
