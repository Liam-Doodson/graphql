/*
 * Copyright (c) "Neo4j"
 * Neo4j Sweden AB [http://neo4j.com]
 *
 * This file is part of Neo4j.
 *
 * Licensed under the Apache License, Version 2.0 (the "License");
 * you may not use this file except in compliance with the License.
 * You may obtain a copy of the License at
 *
 *     http://www.apache.org/licenses/LICENSE-2.0
 *
 * Unless required by applicable law or agreed to in writing, software
 * distributed under the License is distributed on an "AS IS" BASIS,
 * WITHOUT WARRANTIES OR CONDITIONS OF ANY KIND, either express or implied.
 * See the License for the specific language governing permissions and
 * limitations under the License.
 */

import { gql } from "graphql-tag";
import { Neo4jGraphQL } from "../../../src";
import { formatCypher, translateQuery, formatParams } from "../utils/tck-test-utils";

describe("https://github.com/neo4j/graphql/issues/2871", () => {
    let neoSchema: Neo4jGraphQL;

    const typeDefs = gql`
        type JWT @jwt {
            id: String
            roles: [String]
        }
        type User
            @authorization(
                validate: [
                    { where: { node: { userId: "$jwt.id" } }, operations: [READ] }
                    { where: { jwt: { roles_INCLUDES: "overlord" } } }
                ]
            ) {
            userId: String! @unique
            adminAccess: [Tenant!]! @relationship(type: "ADMIN_IN", direction: OUT)
        }

        type Tenant
            @authorization(
                validate: [
                    { where: { node: { admins: { userId: "$jwt.id" } } } }
                    { where: { jwt: { roles_INCLUDES: "overlord" } } }
                ]
            ) {
            id: ID! @id
            settings: Settings! @relationship(type: "HAS_SETTINGS", direction: OUT)
            admins: [User!]! @relationship(type: "ADMIN_IN", direction: IN)
        }

        type Settings
            @authorization(
                validate: [
                    { where: { node: { tenant: { admins: { userId: "$jwt.id" } } } } }
                    { where: { jwt: { roles_INCLUDES: "overlord" } } }
                ]
            ) {
            id: ID! @id
            tenant: Tenant! @relationship(type: "HAS_SETTINGS", direction: IN)
            openingDays: [OpeningDay!]! @relationship(type: "VALID_OPENING_DAYS", direction: OUT)
            name: String
        }

        type OpeningDay
            @authorization(
                validate: [{ where: { node: { settings: { tenant: { admins: { userId: "$jwt.id" } } } } } }]
            ) {
            settings: Settings @relationship(type: "VALID_OPENING_DAYS", direction: IN)
            id: ID! @id
            name: String
        }

        type LOL @authorization(validate: [{ where: { node: { host: { admins: { userId: "$jwt.id" } } } } }]) {
            host: Tenant! @relationship(type: "HOSTED_BY", direction: OUT)
            openingDays: [OpeningDay!]! @relationship(type: "HAS_OPENING_DAY", direction: OUT)
        }
    `;

    beforeAll(() => {
        neoSchema = new Neo4jGraphQL({
            typeDefs,
        });
    });

    test("should include checks for auth jwt param is not null", async () => {
        const query = gql`
            mutation addLols($input: [LOLCreateInput!]!) {
                createLols(input: $input) {
                    lols {
                        host {
                            id
                        }
                    }
                }
            }
        `;

        const result = await translateQuery(neoSchema, query, {
            variableValues: {
                input: {
                    host: {
                        connect: {
                            where: {
                                node: {
                                    id: "userid",
                                },
                            },
                        },
                    },
                    openingDays: {
                        connect: {
                            where: {
                                node: {
                                    id: "openingdayid",
                                },
                            },
                        },
                    },
                },
            },
        });

        expect(formatCypher(result.cypher)).toMatchInlineSnapshot(`
            "CALL {
            CREATE (this0:LOL)
            WITH *
            CALL {
            	WITH this0
            	OPTIONAL MATCH (this0_host_connect0_node:Tenant)
            	WHERE this0_host_connect0_node.id = $this0_host_connect0_node_param0 AND apoc.util.validatePredicate(NOT (($isAuthenticated = true AND size([(this0_host_connect0_node)<-[:ADMIN_IN]-(authorization_0_0_before_this0:User) WHERE ($jwt.id IS NOT NULL AND authorization_0_0_before_this0.userId = $jwt.id) | 1]) > 0) OR ($isAuthenticated = true AND ($jwt.roles IS NOT NULL AND $authorization_0_0_before_param2 IN $jwt.roles))), \\"@neo4j/graphql/FORBIDDEN\\", [0])
            	CALL {
            		WITH *
            		WITH collect(this0_host_connect0_node) as connectedNodes, collect(this0) as parentNodes
            		CALL {
            			WITH connectedNodes, parentNodes
            			UNWIND parentNodes as this0
            			UNWIND connectedNodes as this0_host_connect0_node
            			MERGE (this0)-[:HOSTED_BY]->(this0_host_connect0_node)
            		}
            	}
            WITH this0, this0_host_connect0_node
            WITH *
            OPTIONAL MATCH (this0)-[:HOSTED_BY]->(authorization_0_0_after_this1:Tenant)
            WITH *, count(authorization_0_0_after_this1) AS hostCount
            WITH *
            WHERE (apoc.util.validatePredicate(NOT ($isAuthenticated = true AND (hostCount <> 0 AND size([(authorization_0_0_after_this1)<-[:ADMIN_IN]-(authorization_0_0_after_this0:User) WHERE ($jwt.id IS NOT NULL AND authorization_0_0_after_this0.userId = $jwt.id) | 1]) > 0)), \\"@neo4j/graphql/FORBIDDEN\\", [0]) AND apoc.util.validatePredicate(NOT (($isAuthenticated = true AND size([(this0_host_connect0_node)<-[:ADMIN_IN]-(authorization_0_0_after_this2:User) WHERE ($jwt.id IS NOT NULL AND authorization_0_0_after_this2.userId = $jwt.id) | 1]) > 0) OR ($isAuthenticated = true AND ($jwt.roles IS NOT NULL AND $authorization_0_0_after_param2 IN $jwt.roles))), \\"@neo4j/graphql/FORBIDDEN\\", [0]))
            	RETURN count(*) AS connect_this0_host_connect_Tenant0
            }
            WITH *
            CALL {
            	WITH this0
            	OPTIONAL MATCH (this0_openingDays_connect0_node:OpeningDay)
            CALL {
                WITH this0_openingDays_connect0_node
                MATCH (this0_openingDays_connect0_node)<-[:VALID_OPENING_DAYS]-(authorization_0_0_before_this1:Settings)
                OPTIONAL MATCH (authorization_0_0_before_this1)<-[:HAS_SETTINGS]-(authorization_0_0_before_this2:Tenant)
                WITH *, count(authorization_0_0_before_this2) AS tenantCount
                WITH *
                WHERE (tenantCount <> 0 AND size([(authorization_0_0_before_this2)<-[:ADMIN_IN]-(authorization_0_0_before_this3:User) WHERE ($jwt.id IS NOT NULL AND authorization_0_0_before_this3.userId = $jwt.id) | 1]) > 0)
                RETURN count(authorization_0_0_before_this1) = 1 AS authorization_0_0_before_var0
            }
            WITH *
            	WHERE this0_openingDays_connect0_node.id = $this0_openingDays_connect0_node_param0 AND apoc.util.validatePredicate(NOT ($isAuthenticated = true AND authorization_0_0_before_var0 = true), \\"@neo4j/graphql/FORBIDDEN\\", [0])
            	CALL {
            		WITH *
            		WITH collect(this0_openingDays_connect0_node) as connectedNodes, collect(this0) as parentNodes
            		CALL {
            			WITH connectedNodes, parentNodes
            			UNWIND parentNodes as this0
            			UNWIND connectedNodes as this0_openingDays_connect0_node
            			MERGE (this0)-[:HAS_OPENING_DAY]->(this0_openingDays_connect0_node)
            		}
            	}
            WITH this0, this0_openingDays_connect0_node
            WITH *
            OPTIONAL MATCH (this0)-[:HOSTED_BY]->(authorization_0_0_after_this1:Tenant)
            WITH *, count(authorization_0_0_after_this1) AS hostCount
            CALL {
                WITH this0_openingDays_connect0_node
                MATCH (this0_openingDays_connect0_node)<-[:VALID_OPENING_DAYS]-(authorization_0_0_after_this3:Settings)
                OPTIONAL MATCH (authorization_0_0_after_this3)<-[:HAS_SETTINGS]-(authorization_0_0_after_this4:Tenant)
                WITH *, count(authorization_0_0_after_this4) AS tenantCount
                WITH *
                WHERE (tenantCount <> 0 AND size([(authorization_0_0_after_this4)<-[:ADMIN_IN]-(authorization_0_0_after_this5:User) WHERE ($jwt.id IS NOT NULL AND authorization_0_0_after_this5.userId = $jwt.id) | 1]) > 0)
                RETURN count(authorization_0_0_after_this3) = 1 AS authorization_0_0_after_var2
            }
            WITH *
            WHERE (apoc.util.validatePredicate(NOT ($isAuthenticated = true AND (hostCount <> 0 AND size([(authorization_0_0_after_this1)<-[:ADMIN_IN]-(authorization_0_0_after_this0:User) WHERE ($jwt.id IS NOT NULL AND authorization_0_0_after_this0.userId = $jwt.id) | 1]) > 0)), \\"@neo4j/graphql/FORBIDDEN\\", [0]) AND apoc.util.validatePredicate(NOT ($isAuthenticated = true AND authorization_0_0_after_var2 = true), \\"@neo4j/graphql/FORBIDDEN\\", [0]))
            	RETURN count(*) AS connect_this0_openingDays_connect_OpeningDay0
            }
            WITH *
            CALL {
            	WITH this0
            	MATCH (this0)-[this0_host_Tenant_unique:HOSTED_BY]->(:Tenant)
            	WITH count(this0_host_Tenant_unique) as c
            	WHERE apoc.util.validatePredicate(NOT (c = 1), '@neo4j/graphql/RELATIONSHIP-REQUIREDLOL.host required exactly once', [0])
            	RETURN c AS this0_host_Tenant_unique_ignored
            }
            WITH *
<<<<<<< HEAD
            OPTIONAL MATCH (this0)-[:HOSTED_BY]->(authorization_0_0_after_this1:Tenant)
            WITH *, count(authorization_0_0_after_this1) AS hostCount
            WITH *
            WHERE apoc.util.validatePredicate(NOT ($isAuthenticated = true AND (hostCount <> 0 AND size([(authorization_0_0_after_this1)<-[:ADMIN_IN]-(authorization_0_0_after_this0:User) WHERE ($jwt.id IS NOT NULL AND authorization_0_0_after_this0.userId = $jwt.id) | 1]) > 0)), \\"@neo4j/graphql/FORBIDDEN\\", [0])
=======
            OPTIONAL MATCH (this0)-[:HOSTED_BY]->(authorization_0_0_0_0_this1:Tenant)
            WITH *, count(authorization_0_0_0_0_this1) AS hostCount
            WITH *
            WHERE apoc.util.validatePredicate(NOT ($isAuthenticated = true AND (hostCount <> 0 AND size([(authorization_0_0_0_0_this1)<-[:ADMIN_IN]-(authorization_0_0_0_0_this0:User) WHERE ($jwt.id IS NOT NULL AND authorization_0_0_0_0_this0.userId = $jwt.id) | 1]) > 0)), \\"@neo4j/graphql/FORBIDDEN\\", [0])
>>>>>>> 86d0f59b
            RETURN this0
            }
            CALL {
                WITH this0
                CALL {
                    WITH this0
                    MATCH (this0)-[create_this0:HOSTED_BY]->(create_this1:Tenant)
                    WHERE apoc.util.validatePredicate(NOT (($isAuthenticated = true AND size([(create_this1)<-[:ADMIN_IN]-(create_this2:User) WHERE ($jwt.id IS NOT NULL AND create_this2.userId = $jwt.id) | 1]) > 0) OR ($isAuthenticated = true AND ($jwt.roles IS NOT NULL AND $create_param2 IN $jwt.roles))), \\"@neo4j/graphql/FORBIDDEN\\", [0])
                    WITH create_this1 { .id } AS create_this1
                    RETURN head(collect(create_this1)) AS create_var3
                }
                RETURN this0 { host: create_var3 } AS create_var4
            }
            RETURN [create_var4] AS data"
        `);

        expect(formatParams(result.params)).toMatchInlineSnapshot(`
            "{
                \\"isAuthenticated\\": true,
                \\"create_param2\\": \\"overlord\\",
                \\"this0_host_connect0_node_param0\\": \\"userid\\",
                \\"authorization_0_0_before_param2\\": \\"overlord\\",
                \\"authorization_0_0_after_param2\\": \\"overlord\\",
                \\"this0_openingDays_connect0_node_param0\\": \\"openingdayid\\",
                \\"resolvedCallbacks\\": {}
            }"
        `);
    });
});<|MERGE_RESOLUTION|>--- conflicted
+++ resolved
@@ -131,7 +131,7 @@
             CALL {
             	WITH this0
             	OPTIONAL MATCH (this0_host_connect0_node:Tenant)
-            	WHERE this0_host_connect0_node.id = $this0_host_connect0_node_param0 AND apoc.util.validatePredicate(NOT (($isAuthenticated = true AND size([(this0_host_connect0_node)<-[:ADMIN_IN]-(authorization_0_0_before_this0:User) WHERE ($jwt.id IS NOT NULL AND authorization_0_0_before_this0.userId = $jwt.id) | 1]) > 0) OR ($isAuthenticated = true AND ($jwt.roles IS NOT NULL AND $authorization_0_0_before_param2 IN $jwt.roles))), \\"@neo4j/graphql/FORBIDDEN\\", [0])
+            	WHERE this0_host_connect0_node.id = $this0_host_connect0_node_param0 AND apoc.util.validatePredicate(NOT (($isAuthenticated = true AND size([(this0_host_connect0_node)<-[:ADMIN_IN]-(authorization_0_0_0_0_before_this0:User) WHERE ($jwt.id IS NOT NULL AND authorization_0_0_0_0_before_this0.userId = $jwt.id) | 1]) > 0) OR ($isAuthenticated = true AND ($jwt.roles IS NOT NULL AND $authorization_0_0_0_0_before_param2 IN $jwt.roles))), \\"@neo4j/graphql/FORBIDDEN\\", [0])
             	CALL {
             		WITH *
             		WITH collect(this0_host_connect0_node) as connectedNodes, collect(this0) as parentNodes
@@ -144,10 +144,10 @@
             	}
             WITH this0, this0_host_connect0_node
             WITH *
-            OPTIONAL MATCH (this0)-[:HOSTED_BY]->(authorization_0_0_after_this1:Tenant)
-            WITH *, count(authorization_0_0_after_this1) AS hostCount
-            WITH *
-            WHERE (apoc.util.validatePredicate(NOT ($isAuthenticated = true AND (hostCount <> 0 AND size([(authorization_0_0_after_this1)<-[:ADMIN_IN]-(authorization_0_0_after_this0:User) WHERE ($jwt.id IS NOT NULL AND authorization_0_0_after_this0.userId = $jwt.id) | 1]) > 0)), \\"@neo4j/graphql/FORBIDDEN\\", [0]) AND apoc.util.validatePredicate(NOT (($isAuthenticated = true AND size([(this0_host_connect0_node)<-[:ADMIN_IN]-(authorization_0_0_after_this2:User) WHERE ($jwt.id IS NOT NULL AND authorization_0_0_after_this2.userId = $jwt.id) | 1]) > 0) OR ($isAuthenticated = true AND ($jwt.roles IS NOT NULL AND $authorization_0_0_after_param2 IN $jwt.roles))), \\"@neo4j/graphql/FORBIDDEN\\", [0]))
+            OPTIONAL MATCH (this0)-[:HOSTED_BY]->(authorization_0_0_0_0_after_this1:Tenant)
+            WITH *, count(authorization_0_0_0_0_after_this1) AS hostCount
+            WITH *
+            WHERE (apoc.util.validatePredicate(NOT ($isAuthenticated = true AND (hostCount <> 0 AND size([(authorization_0_0_0_0_after_this1)<-[:ADMIN_IN]-(authorization_0_0_0_0_after_this0:User) WHERE ($jwt.id IS NOT NULL AND authorization_0_0_0_0_after_this0.userId = $jwt.id) | 1]) > 0)), \\"@neo4j/graphql/FORBIDDEN\\", [0]) AND apoc.util.validatePredicate(NOT (($isAuthenticated = true AND size([(this0_host_connect0_node)<-[:ADMIN_IN]-(authorization_0_0_0_0_after_this2:User) WHERE ($jwt.id IS NOT NULL AND authorization_0_0_0_0_after_this2.userId = $jwt.id) | 1]) > 0) OR ($isAuthenticated = true AND ($jwt.roles IS NOT NULL AND $authorization_0_0_0_0_after_param2 IN $jwt.roles))), \\"@neo4j/graphql/FORBIDDEN\\", [0]))
             	RETURN count(*) AS connect_this0_host_connect_Tenant0
             }
             WITH *
@@ -156,15 +156,15 @@
             	OPTIONAL MATCH (this0_openingDays_connect0_node:OpeningDay)
             CALL {
                 WITH this0_openingDays_connect0_node
-                MATCH (this0_openingDays_connect0_node)<-[:VALID_OPENING_DAYS]-(authorization_0_0_before_this1:Settings)
-                OPTIONAL MATCH (authorization_0_0_before_this1)<-[:HAS_SETTINGS]-(authorization_0_0_before_this2:Tenant)
-                WITH *, count(authorization_0_0_before_this2) AS tenantCount
+                MATCH (this0_openingDays_connect0_node)<-[:VALID_OPENING_DAYS]-(authorization_0_0_0_0_before_this1:Settings)
+                OPTIONAL MATCH (authorization_0_0_0_0_before_this1)<-[:HAS_SETTINGS]-(authorization_0_0_0_0_before_this2:Tenant)
+                WITH *, count(authorization_0_0_0_0_before_this2) AS tenantCount
                 WITH *
-                WHERE (tenantCount <> 0 AND size([(authorization_0_0_before_this2)<-[:ADMIN_IN]-(authorization_0_0_before_this3:User) WHERE ($jwt.id IS NOT NULL AND authorization_0_0_before_this3.userId = $jwt.id) | 1]) > 0)
-                RETURN count(authorization_0_0_before_this1) = 1 AS authorization_0_0_before_var0
-            }
-            WITH *
-            	WHERE this0_openingDays_connect0_node.id = $this0_openingDays_connect0_node_param0 AND apoc.util.validatePredicate(NOT ($isAuthenticated = true AND authorization_0_0_before_var0 = true), \\"@neo4j/graphql/FORBIDDEN\\", [0])
+                WHERE (tenantCount <> 0 AND size([(authorization_0_0_0_0_before_this2)<-[:ADMIN_IN]-(authorization_0_0_0_0_before_this3:User) WHERE ($jwt.id IS NOT NULL AND authorization_0_0_0_0_before_this3.userId = $jwt.id) | 1]) > 0)
+                RETURN count(authorization_0_0_0_0_before_this1) = 1 AS authorization_0_0_0_0_before_var0
+            }
+            WITH *
+            	WHERE this0_openingDays_connect0_node.id = $this0_openingDays_connect0_node_param0 AND apoc.util.validatePredicate(NOT ($isAuthenticated = true AND authorization_0_0_0_0_before_var0 = true), \\"@neo4j/graphql/FORBIDDEN\\", [0])
             	CALL {
             		WITH *
             		WITH collect(this0_openingDays_connect0_node) as connectedNodes, collect(this0) as parentNodes
@@ -177,19 +177,19 @@
             	}
             WITH this0, this0_openingDays_connect0_node
             WITH *
-            OPTIONAL MATCH (this0)-[:HOSTED_BY]->(authorization_0_0_after_this1:Tenant)
-            WITH *, count(authorization_0_0_after_this1) AS hostCount
+            OPTIONAL MATCH (this0)-[:HOSTED_BY]->(authorization_0_0_0_0_after_this1:Tenant)
+            WITH *, count(authorization_0_0_0_0_after_this1) AS hostCount
             CALL {
                 WITH this0_openingDays_connect0_node
-                MATCH (this0_openingDays_connect0_node)<-[:VALID_OPENING_DAYS]-(authorization_0_0_after_this3:Settings)
-                OPTIONAL MATCH (authorization_0_0_after_this3)<-[:HAS_SETTINGS]-(authorization_0_0_after_this4:Tenant)
-                WITH *, count(authorization_0_0_after_this4) AS tenantCount
+                MATCH (this0_openingDays_connect0_node)<-[:VALID_OPENING_DAYS]-(authorization_0_0_0_0_after_this3:Settings)
+                OPTIONAL MATCH (authorization_0_0_0_0_after_this3)<-[:HAS_SETTINGS]-(authorization_0_0_0_0_after_this4:Tenant)
+                WITH *, count(authorization_0_0_0_0_after_this4) AS tenantCount
                 WITH *
-                WHERE (tenantCount <> 0 AND size([(authorization_0_0_after_this4)<-[:ADMIN_IN]-(authorization_0_0_after_this5:User) WHERE ($jwt.id IS NOT NULL AND authorization_0_0_after_this5.userId = $jwt.id) | 1]) > 0)
-                RETURN count(authorization_0_0_after_this3) = 1 AS authorization_0_0_after_var2
-            }
-            WITH *
-            WHERE (apoc.util.validatePredicate(NOT ($isAuthenticated = true AND (hostCount <> 0 AND size([(authorization_0_0_after_this1)<-[:ADMIN_IN]-(authorization_0_0_after_this0:User) WHERE ($jwt.id IS NOT NULL AND authorization_0_0_after_this0.userId = $jwt.id) | 1]) > 0)), \\"@neo4j/graphql/FORBIDDEN\\", [0]) AND apoc.util.validatePredicate(NOT ($isAuthenticated = true AND authorization_0_0_after_var2 = true), \\"@neo4j/graphql/FORBIDDEN\\", [0]))
+                WHERE (tenantCount <> 0 AND size([(authorization_0_0_0_0_after_this4)<-[:ADMIN_IN]-(authorization_0_0_0_0_after_this5:User) WHERE ($jwt.id IS NOT NULL AND authorization_0_0_0_0_after_this5.userId = $jwt.id) | 1]) > 0)
+                RETURN count(authorization_0_0_0_0_after_this3) = 1 AS authorization_0_0_0_0_after_var2
+            }
+            WITH *
+            WHERE (apoc.util.validatePredicate(NOT ($isAuthenticated = true AND (hostCount <> 0 AND size([(authorization_0_0_0_0_after_this1)<-[:ADMIN_IN]-(authorization_0_0_0_0_after_this0:User) WHERE ($jwt.id IS NOT NULL AND authorization_0_0_0_0_after_this0.userId = $jwt.id) | 1]) > 0)), \\"@neo4j/graphql/FORBIDDEN\\", [0]) AND apoc.util.validatePredicate(NOT ($isAuthenticated = true AND authorization_0_0_0_0_after_var2 = true), \\"@neo4j/graphql/FORBIDDEN\\", [0]))
             	RETURN count(*) AS connect_this0_openingDays_connect_OpeningDay0
             }
             WITH *
@@ -201,17 +201,10 @@
             	RETURN c AS this0_host_Tenant_unique_ignored
             }
             WITH *
-<<<<<<< HEAD
-            OPTIONAL MATCH (this0)-[:HOSTED_BY]->(authorization_0_0_after_this1:Tenant)
-            WITH *, count(authorization_0_0_after_this1) AS hostCount
-            WITH *
-            WHERE apoc.util.validatePredicate(NOT ($isAuthenticated = true AND (hostCount <> 0 AND size([(authorization_0_0_after_this1)<-[:ADMIN_IN]-(authorization_0_0_after_this0:User) WHERE ($jwt.id IS NOT NULL AND authorization_0_0_after_this0.userId = $jwt.id) | 1]) > 0)), \\"@neo4j/graphql/FORBIDDEN\\", [0])
-=======
-            OPTIONAL MATCH (this0)-[:HOSTED_BY]->(authorization_0_0_0_0_this1:Tenant)
-            WITH *, count(authorization_0_0_0_0_this1) AS hostCount
-            WITH *
-            WHERE apoc.util.validatePredicate(NOT ($isAuthenticated = true AND (hostCount <> 0 AND size([(authorization_0_0_0_0_this1)<-[:ADMIN_IN]-(authorization_0_0_0_0_this0:User) WHERE ($jwt.id IS NOT NULL AND authorization_0_0_0_0_this0.userId = $jwt.id) | 1]) > 0)), \\"@neo4j/graphql/FORBIDDEN\\", [0])
->>>>>>> 86d0f59b
+            OPTIONAL MATCH (this0)-[:HOSTED_BY]->(authorization_0_0_0_0_after_this1:Tenant)
+            WITH *, count(authorization_0_0_0_0_after_this1) AS hostCount
+            WITH *
+            WHERE apoc.util.validatePredicate(NOT ($isAuthenticated = true AND (hostCount <> 0 AND size([(authorization_0_0_0_0_after_this1)<-[:ADMIN_IN]-(authorization_0_0_0_0_after_this0:User) WHERE ($jwt.id IS NOT NULL AND authorization_0_0_0_0_after_this0.userId = $jwt.id) | 1]) > 0)), \\"@neo4j/graphql/FORBIDDEN\\", [0])
             RETURN this0
             }
             CALL {
@@ -233,8 +226,8 @@
                 \\"isAuthenticated\\": true,
                 \\"create_param2\\": \\"overlord\\",
                 \\"this0_host_connect0_node_param0\\": \\"userid\\",
-                \\"authorization_0_0_before_param2\\": \\"overlord\\",
-                \\"authorization_0_0_after_param2\\": \\"overlord\\",
+                \\"authorization_0_0_0_0_before_param2\\": \\"overlord\\",
+                \\"authorization_0_0_0_0_after_param2\\": \\"overlord\\",
                 \\"this0_openingDays_connect0_node_param0\\": \\"openingdayid\\",
                 \\"resolvedCallbacks\\": {}
             }"
