--- conflicted
+++ resolved
@@ -81,12 +81,8 @@
         expect(formatCypher(result.cypher)).toMatchInlineSnapshot(`
             "MATCH (this:\`ABCE\`)
             WHERE this.id = $param0
-<<<<<<< HEAD
             CALL apoc.util.validate(EXISTS((this)-[:\`HAS_INTERFACE\`]->(:ChildOne)),'Relationship field \\"%s.%s\\" cannot have more than one node linked',[\\"ABCE\\",\\"interface\\"])
-=======
-            CALL apoc.util.validate(EXISTS((this)-[:HAS_INTERFACE]->(:ChildOne)),'Relationship field \\"%s.%s\\" cannot have more than one node linked',[\\"ABCE\\",\\"interface\\"])
-            CALL apoc.util.validate(EXISTS((this)-[:HAS_INTERFACE]->(:ChildTwo)),'Relationship field \\"%s.%s\\" cannot have more than one node linked',[\\"ABCE\\",\\"interface\\"])
->>>>>>> 7a2f2acc
+            CALL apoc.util.validate(EXISTS((this)-[:\`HAS_INTERFACE\`]->(:ChildTwo)),'Relationship field \\"%s.%s\\" cannot have more than one node linked',[\\"ABCE\\",\\"interface\\"])
             CREATE (this_create_interface_ChildOne0_node_ChildOne:ChildOne)
             SET this_create_interface_ChildOne0_node_ChildOne.id = randomUUID()
             SET this_create_interface_ChildOne0_node_ChildOne.name = $this_create_interface_ChildOne0_node_ChildOne_name
