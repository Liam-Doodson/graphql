--- conflicted
+++ resolved
@@ -64,16 +64,13 @@
         const result = await translateQuery(neoSchema, query, { req });
 
         expect(formatCypher(result.cypher)).toMatchInlineSnapshot(`
-<<<<<<< HEAD
             "CALL db.index.fulltext.queryNodes(
                 \\"MovieTitle\\",
                 $param1
             ) YIELD node AS this
                         WHERE (\\"Movie\\" IN labels(this) AND (exists((this)<-[:DIRECTED]-(:\`Person\`)) AND all(auth_this0 IN [(this)<-[:DIRECTED]-(auth_this0:\`Person\`) | auth_this0] WHERE (auth_this0.id IS NOT NULL AND auth_this0.id = $thisauth_param0))))
-=======
             "CALL db.index.fulltext.queryNodes(\\"MovieTitle\\", $param1) YIELD node as this
             WHERE (\\"Movie\\" IN labels(this) AND (exists((this)<-[:DIRECTED]-(:\`Person\`)) AND all(auth_this0 IN [(this)<-[:DIRECTED]-(auth_this0:\`Person\`) | auth_this0] WHERE (auth_this0.id IS NOT NULL AND auth_this0.id = $thisauth_param0))))
->>>>>>> a6266fc4
             RETURN this { .title } AS this"
         `);
 
@@ -125,16 +122,13 @@
         const result = await translateQuery(neoSchema, query, { req });
 
         expect(formatCypher(result.cypher)).toMatchInlineSnapshot(`
-<<<<<<< HEAD
             "CALL db.index.fulltext.queryNodes(
                 \\"MovieTitle\\",
                 $param1
             ) YIELD node AS this
                         WHERE (\\"Movie\\" IN labels(this) AND apoc.util.validatePredicate(NOT ((exists((this)<-[:DIRECTED]-(:\`Person\`)) AND any(this0 IN [(this)<-[:DIRECTED]-(this0:\`Person\`) | this0] WHERE (this0.id IS NOT NULL AND this0.id = $param0)))), \\"@neo4j/graphql/FORBIDDEN\\", [0]))
-=======
             "CALL db.index.fulltext.queryNodes(\\"MovieTitle\\", $param1) YIELD node as this
             WHERE (\\"Movie\\" IN labels(this) AND apoc.util.validatePredicate(NOT ((exists((this)<-[:DIRECTED]-(:\`Person\`)) AND any(this0 IN [(this)<-[:DIRECTED]-(this0:\`Person\`) | this0] WHERE (this0.id IS NOT NULL AND this0.id = $param0)))), \\"@neo4j/graphql/FORBIDDEN\\", [0]))
->>>>>>> a6266fc4
             RETURN this { .title } AS this"
         `);
 
