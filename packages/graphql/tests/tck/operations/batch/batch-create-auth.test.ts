--- conflicted
+++ resolved
@@ -310,11 +310,7 @@
             	RETURN c AS this0_website_Website_unique_ignored
             }
             WITH *
-<<<<<<< HEAD
-            WHERE apoc.util.validatePredicate(NOT ($isAuthenticated = true AND ($jwt.roles IS NOT NULL AND $authorization_0_0_after_param2 IN $jwt.roles)), \\"@neo4j/graphql/FORBIDDEN\\", [0])
-=======
-            WHERE apoc.util.validatePredicate(NOT ($isAuthenticated = true AND ($jwt.roles IS NOT NULL AND $authorization_0_0_0_0_param2 IN $jwt.roles)), \\"@neo4j/graphql/FORBIDDEN\\", [0])
->>>>>>> 86d0f59b
+            WHERE apoc.util.validatePredicate(NOT ($isAuthenticated = true AND ($jwt.roles IS NOT NULL AND $authorization_0_0_0_0_after_param2 IN $jwt.roles)), \\"@neo4j/graphql/FORBIDDEN\\", [0])
             RETURN this0
             }
             CALL {
@@ -343,11 +339,7 @@
             	RETURN c AS this1_website_Website_unique_ignored
             }
             WITH *
-<<<<<<< HEAD
-            WHERE apoc.util.validatePredicate(NOT ($isAuthenticated = true AND ($jwt.roles IS NOT NULL AND $authorization_0_0_after_param2 IN $jwt.roles)), \\"@neo4j/graphql/FORBIDDEN\\", [0])
-=======
-            WHERE apoc.util.validatePredicate(NOT ($isAuthenticated = true AND ($jwt.roles IS NOT NULL AND $authorization_0_0_0_0_param2 IN $jwt.roles)), \\"@neo4j/graphql/FORBIDDEN\\", [0])
->>>>>>> 86d0f59b
+            WHERE apoc.util.validatePredicate(NOT ($isAuthenticated = true AND ($jwt.roles IS NOT NULL AND $authorization_0_0_0_0_after_param2 IN $jwt.roles)), \\"@neo4j/graphql/FORBIDDEN\\", [0])
             RETURN this1
             }
             CALL {
@@ -366,11 +358,7 @@
             	RETURN c AS this2_website_Website_unique_ignored
             }
             WITH *
-<<<<<<< HEAD
-            WHERE apoc.util.validatePredicate(NOT ($isAuthenticated = true AND ($jwt.roles IS NOT NULL AND $authorization_0_0_after_param2 IN $jwt.roles)), \\"@neo4j/graphql/FORBIDDEN\\", [0])
-=======
-            WHERE apoc.util.validatePredicate(NOT ($isAuthenticated = true AND ($jwt.roles IS NOT NULL AND $authorization_0_0_0_0_param2 IN $jwt.roles)), \\"@neo4j/graphql/FORBIDDEN\\", [0])
->>>>>>> 86d0f59b
+            WHERE apoc.util.validatePredicate(NOT ($isAuthenticated = true AND ($jwt.roles IS NOT NULL AND $authorization_0_0_0_0_after_param2 IN $jwt.roles)), \\"@neo4j/graphql/FORBIDDEN\\", [0])
             RETURN this2
             }
             CALL {
@@ -403,11 +391,7 @@
             	RETURN c AS this3_website_Website_unique_ignored
             }
             WITH *
-<<<<<<< HEAD
-            WHERE apoc.util.validatePredicate(NOT ($isAuthenticated = true AND ($jwt.roles IS NOT NULL AND $authorization_0_0_after_param2 IN $jwt.roles)), \\"@neo4j/graphql/FORBIDDEN\\", [0])
-=======
-            WHERE apoc.util.validatePredicate(NOT ($isAuthenticated = true AND ($jwt.roles IS NOT NULL AND $authorization_0_0_0_0_param2 IN $jwt.roles)), \\"@neo4j/graphql/FORBIDDEN\\", [0])
->>>>>>> 86d0f59b
+            WHERE apoc.util.validatePredicate(NOT ($isAuthenticated = true AND ($jwt.roles IS NOT NULL AND $authorization_0_0_0_0_after_param2 IN $jwt.roles)), \\"@neo4j/graphql/FORBIDDEN\\", [0])
             RETURN this3
             }
             CALL {
@@ -431,11 +415,7 @@
             	RETURN c AS this4_website_Website_unique_ignored
             }
             WITH *
-<<<<<<< HEAD
-            WHERE apoc.util.validatePredicate(NOT ($isAuthenticated = true AND ($jwt.roles IS NOT NULL AND $authorization_0_0_after_param2 IN $jwt.roles)), \\"@neo4j/graphql/FORBIDDEN\\", [0])
-=======
-            WHERE apoc.util.validatePredicate(NOT ($isAuthenticated = true AND ($jwt.roles IS NOT NULL AND $authorization_0_0_0_0_param2 IN $jwt.roles)), \\"@neo4j/graphql/FORBIDDEN\\", [0])
->>>>>>> 86d0f59b
+            WHERE apoc.util.validatePredicate(NOT ($isAuthenticated = true AND ($jwt.roles IS NOT NULL AND $authorization_0_0_0_0_after_param2 IN $jwt.roles)), \\"@neo4j/graphql/FORBIDDEN\\", [0])
             RETURN this4
             }
             CALL {
@@ -539,11 +519,7 @@
                     \\"low\\": 2022,
                     \\"high\\": 0
                 },
-<<<<<<< HEAD
-                \\"authorization_0_0_after_param2\\": \\"admin\\",
-=======
-                \\"authorization_0_0_0_0_param2\\": \\"admin\\",
->>>>>>> 86d0f59b
+                \\"authorization_0_0_0_0_after_param2\\": \\"admin\\",
                 \\"this1_id\\": \\"2\\",
                 \\"this1_actors0_node_name\\": \\"actor 2\\",
                 \\"this1_actors0_relationship_year\\": {
