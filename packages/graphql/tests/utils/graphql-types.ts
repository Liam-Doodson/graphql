--- conflicted
+++ resolved
@@ -29,15 +29,12 @@
     update: string;
     delete: string;
     aggregate: string;
-<<<<<<< HEAD
     connection: string;
-=======
     subscribe: {
         created: string;
         updated: string;
         deleted: string;
     };
->>>>>>> e9eee958
 };
 
 export class UniqueType {
@@ -64,15 +61,12 @@
             update: `update${pascalCasePlural}`,
             delete: `delete${pascalCasePlural}`,
             aggregate: `${this.plural}Aggregate`,
-<<<<<<< HEAD
             connection: `${this.plural}Connection`,
-=======
             subscribe: {
                 created: `${singular}Created`,
                 updated: `${singular}Updated`,
                 deleted: `${singular}Deleted`,
             },
->>>>>>> e9eee958
         };
     }
 
