--- conflicted
+++ resolved
@@ -598,12 +598,8 @@
         await deleteMovie("title", "movie1");
         await deleteMovie("title", "movie2");
 
-<<<<<<< HEAD
-        await delay(3);
-=======
         await wsClient.waitForEvents(3);
 
->>>>>>> d4e8a5b8
         expect(wsClient.errors).toEqual([]);
         expect(wsClient.events).toIncludeSameMembers([
             {
