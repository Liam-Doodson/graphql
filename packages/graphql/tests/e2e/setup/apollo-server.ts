--- conflicted
+++ resolved
@@ -19,14 +19,10 @@
 
 /* eslint-disable import/no-extraneous-dependencies */
 import { createServer, Server } from "http";
-import { WebSocketServer } from "ws";
+import { AddressInfo, WebSocketServer } from "ws";
 import { ApolloServer } from "apollo-server-express";
 import express from "express";
 import { ApolloServerPluginDrainHttpServer } from "apollo-server-core";
-<<<<<<< HEAD
-import { AddressInfo, WebSocketServer } from "ws";
-=======
->>>>>>> 3ab75f03
 import { useServer } from "graphql-ws/lib/use/ws";
 import { Neo4jGraphQL } from "../../../src";
 
