/*
 * Copyright (c) "Neo4j"
 * Neo4j Sweden AB [http://neo4j.com]
 *
 * This file is part of Neo4j.
 *
 * Licensed under the Apache License, Version 2.0 (the "License");
 * you may not use this file except in compliance with the License.
 * You may obtain a copy of the License at
 *
 *     http://www.apache.org/licenses/LICENSE-2.0
 *
 * Unless required by applicable law or agreed to in writing, software
 * distributed under the License is distributed on an "AS IS" BASIS,
 * WITHOUT WARRANTIES OR CONDITIONS OF ANY KIND, either express or implied.
 * See the License for the specific language governing permissions and
 * limitations under the License.
 */
/* eslint-disable import/no-extraneous-dependencies */
import ws from "ws";
import { Client, createClient } from "graphql-ws";

export interface WebSocketClient {
    events: Array<any>;

    subscribe(query: string): Promise<void>;
    close(): Promise<void>;
}

export class WebSocketTestClient implements WebSocketClient {
    public events: Array<any> = [];

    private path: string;
    private client: Client;

    constructor(path: string) {
        this.path = path;
        this.client = createClient({
            url: this.path,
            webSocketImpl: ws,
        });
    }

    public async subscribe(query: string): Promise<void> {
        await new Promise<void>((resolve, reject) => {
            this.client.subscribe(
                { query },
                {
                    next: (value) => {
                        this.events.push(value.data);
                    },
                    error(err) {
                        reject(err);
                    },
                    complete() {},
                }
            );

            this.client.on("connected", () => {
                resolve();
            });

<<<<<<< HEAD
            this.client.on("closed", () => {
                return this.close();
=======
            client.on("closed", () => {
                // eslint-disable-next-line @typescript-eslint/no-floating-promises
                client.dispose();
>>>>>>> 3ab75f03
            });
        });
    }

    public async close(): Promise<void> {
        if (this.client) await this.client?.dispose();
        this.events = [];
    }
}
/* eslint-enable import/no-extraneous-dependencies */<|MERGE_RESOLUTION|>--- conflicted
+++ resolved
@@ -60,14 +60,9 @@
                 resolve();
             });
 
-<<<<<<< HEAD
             this.client.on("closed", () => {
-                return this.close();
-=======
-            client.on("closed", () => {
                 // eslint-disable-next-line @typescript-eslint/no-floating-promises
-                client.dispose();
->>>>>>> 3ab75f03
+                this.client.dispose();
             });
         });
     }
