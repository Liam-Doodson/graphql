/*
 * Copyright (c) "Neo4j"
 * Neo4j Sweden AB [http://neo4j.com]
 *
 * This file is part of Neo4j.
 *
 * Licensed under the Apache License, Version 2.0 (the "License");
 * you may not use this file except in compliance with the License.
 * You may obtain a copy of the License at
 *
 *     http://www.apache.org/licenses/LICENSE-2.0
 *
 * Unless required by applicable law or agreed to in writing, software
 * distributed under the License is distributed on an "AS IS" BASIS,
 * WITHOUT WARRANTIES OR CONDITIONS OF ANY KIND, either express or implied.
 * See the License for the specific language governing permissions and
 * limitations under the License.
 */

import { printSchemaWithDirectives } from "@graphql-tools/utils";
import { gql } from "graphql-tag";
import { lexicographicSortSchema } from "graphql/utilities";
import { Neo4jGraphQL } from "../../src";

describe("Interface Relationships", () => {
    test("Interface Relationships - single", async () => {
        const typeDefs = gql`
            interface Production {
                title: String!
            }

            type Movie implements Production {
                title: String!
                runtime: Int!
            }

            type Series implements Production {
                title: String!
                episodes: Int!
            }

            type ActedIn @relationshipProperties {
                screenTime: Int!
            }

            type Actor {
                name: String!
                actedIn: [Production!]! @relationship(type: "ACTED_IN", direction: OUT, properties: "ActedIn")
            }
        `;
        const neoSchema = new Neo4jGraphQL({ typeDefs });
        const printedSchema = printSchemaWithDirectives(lexicographicSortSchema(await neoSchema.getSchema()));

        expect(printedSchema).toMatchInlineSnapshot(`
            "schema {
              query: Query
              mutation: Mutation
            }

            \\"\\"\\"
            The edge properties for the following fields:
            * Actor.actedIn
            \\"\\"\\"
            type ActedIn {
              screenTime: Int!
            }

            input ActedInCreateInput {
              screenTime: Int!
            }

            input ActedInSort {
              screenTime: SortDirection
            }

            input ActedInUpdateInput {
              screenTime: Int
              screenTime_DECREMENT: Int
              screenTime_INCREMENT: Int
            }

            input ActedInWhere {
              AND: [ActedInWhere!]
              NOT: ActedInWhere
              OR: [ActedInWhere!]
              screenTime: Int
              screenTime_GT: Int
              screenTime_GTE: Int
              screenTime_IN: [Int!]
              screenTime_LT: Int
              screenTime_LTE: Int
              screenTime_NOT: Int @deprecated(reason: \\"Negation filters will be deprecated, use the NOT operator to achieve the same behavior\\")
              screenTime_NOT_IN: [Int!] @deprecated(reason: \\"Negation filters will be deprecated, use the NOT operator to achieve the same behavior\\")
            }

            type Actor {
              actedIn(directed: Boolean = true, options: ProductionOptions, where: ProductionWhere): [Production!]!
              actedInAggregate(directed: Boolean = true, where: ProductionWhere): ActorProductionActedInAggregationSelection
              actedInConnection(after: String, directed: Boolean = true, first: Int, sort: [ActorActedInConnectionSort!], where: ActorActedInConnectionWhere): ActorActedInConnection!
              name: String!
            }

            input ActorActedInConnectFieldInput {
              edge: ActedInCreateInput!
              where: ProductionConnectWhere
            }

            type ActorActedInConnection {
              edges: [ActorActedInRelationship!]!
              pageInfo: PageInfo!
              totalCount: Int!
            }

            input ActorActedInConnectionSort {
              edge: ActedInSort
              node: ProductionSort
            }

            input ActorActedInConnectionWhere {
              AND: [ActorActedInConnectionWhere!]
              NOT: ActorActedInConnectionWhere
              OR: [ActorActedInConnectionWhere!]
              edge: ActedInWhere
              edge_NOT: ActedInWhere @deprecated(reason: \\"Negation filters will be deprecated, use the NOT operator to achieve the same behavior\\")
              node: ProductionWhere
              node_NOT: ProductionWhere @deprecated(reason: \\"Negation filters will be deprecated, use the NOT operator to achieve the same behavior\\")
            }

            input ActorActedInCreateFieldInput {
              edge: ActedInCreateInput!
              node: ProductionCreateInput!
            }

            input ActorActedInDeleteFieldInput {
              where: ActorActedInConnectionWhere
            }

            input ActorActedInDisconnectFieldInput {
              where: ActorActedInConnectionWhere
            }

            input ActorActedInFieldInput {
              connect: [ActorActedInConnectFieldInput!]
              create: [ActorActedInCreateFieldInput!]
            }

            type ActorActedInRelationship {
              cursor: String!
              node: Production!
              properties: ActedIn!
            }

            input ActorActedInUpdateConnectionInput {
              edge: ActedInUpdateInput
              node: ProductionUpdateInput
            }

            input ActorActedInUpdateFieldInput {
              connect: [ActorActedInConnectFieldInput!]
              create: [ActorActedInCreateFieldInput!]
              delete: [ActorActedInDeleteFieldInput!]
              disconnect: [ActorActedInDisconnectFieldInput!]
              update: ActorActedInUpdateConnectionInput
              where: ActorActedInConnectionWhere
            }

            type ActorAggregateSelection {
              count: Int!
              name: StringAggregateSelectionNonNullable!
            }

            input ActorConnectInput {
              actedIn: [ActorActedInConnectFieldInput!]
            }

            input ActorCreateInput {
              actedIn: ActorActedInFieldInput
              name: String!
            }

            input ActorDeleteInput {
              actedIn: [ActorActedInDeleteFieldInput!]
            }

            input ActorDisconnectInput {
              actedIn: [ActorActedInDisconnectFieldInput!]
            }

            type ActorEdge {
              cursor: String!
              node: Actor!
            }

            input ActorOptions {
              limit: Int
              offset: Int
              \\"\\"\\"
              Specify one or more ActorSort objects to sort Actors by. The sorts will be applied in the order in which they are arranged in the array.
              \\"\\"\\"
              sort: [ActorSort!]
            }

            type ActorProductionActedInAggregationSelection {
              count: Int!
              edge: ActorProductionActedInEdgeAggregateSelection
              node: ActorProductionActedInNodeAggregateSelection
            }

            type ActorProductionActedInEdgeAggregateSelection {
              screenTime: IntAggregateSelectionNonNullable!
            }

            type ActorProductionActedInNodeAggregateSelection {
              title: StringAggregateSelectionNonNullable!
            }

            input ActorRelationInput {
              actedIn: [ActorActedInCreateFieldInput!]
            }

            \\"\\"\\"
            Fields to sort Actors by. The order in which sorts are applied is not guaranteed when specifying many fields in one ActorSort object.
            \\"\\"\\"
            input ActorSort {
              name: SortDirection
            }

            input ActorUpdateInput {
              actedIn: [ActorActedInUpdateFieldInput!]
              name: String
            }

            input ActorWhere {
              AND: [ActorWhere!]
              NOT: ActorWhere
              OR: [ActorWhere!]
              actedInConnection: ActorActedInConnectionWhere @deprecated(reason: \\"Use \`actedInConnection_SOME\` instead.\\")
              \\"\\"\\"
              Return Actors where all of the related ActorActedInConnections match this filter
              \\"\\"\\"
              actedInConnection_ALL: ActorActedInConnectionWhere
              \\"\\"\\"
              Return Actors where none of the related ActorActedInConnections match this filter
              \\"\\"\\"
              actedInConnection_NONE: ActorActedInConnectionWhere
              actedInConnection_NOT: ActorActedInConnectionWhere @deprecated(reason: \\"Use \`actedInConnection_NONE\` instead.\\")
              \\"\\"\\"
              Return Actors where one of the related ActorActedInConnections match this filter
              \\"\\"\\"
              actedInConnection_SINGLE: ActorActedInConnectionWhere
              \\"\\"\\"
              Return Actors where some of the related ActorActedInConnections match this filter
              \\"\\"\\"
              actedInConnection_SOME: ActorActedInConnectionWhere
              name: String
              name_CONTAINS: String
              name_ENDS_WITH: String
              name_IN: [String!]
              name_NOT: String @deprecated(reason: \\"Negation filters will be deprecated, use the NOT operator to achieve the same behavior\\")
              name_NOT_CONTAINS: String @deprecated(reason: \\"Negation filters will be deprecated, use the NOT operator to achieve the same behavior\\")
              name_NOT_ENDS_WITH: String @deprecated(reason: \\"Negation filters will be deprecated, use the NOT operator to achieve the same behavior\\")
              name_NOT_IN: [String!] @deprecated(reason: \\"Negation filters will be deprecated, use the NOT operator to achieve the same behavior\\")
              name_NOT_STARTS_WITH: String @deprecated(reason: \\"Negation filters will be deprecated, use the NOT operator to achieve the same behavior\\")
              name_STARTS_WITH: String
            }

            type ActorsConnection {
              edges: [ActorEdge!]!
              pageInfo: PageInfo!
              totalCount: Int!
            }

            type CreateActorsMutationResponse {
              actors: [Actor!]!
              info: CreateInfo!
            }

            \\"\\"\\"
            Information about the number of nodes and relationships created during a create mutation
            \\"\\"\\"
            type CreateInfo {
              bookmark: String @deprecated(reason: \\"This field has been deprecated because bookmarks are now handled by the driver.\\")
              nodesCreated: Int!
              relationshipsCreated: Int!
            }

            type CreateMoviesMutationResponse {
              info: CreateInfo!
              movies: [Movie!]!
            }

            type CreateSeriesMutationResponse {
              info: CreateInfo!
              series: [Series!]!
            }

            \\"\\"\\"
            Information about the number of nodes and relationships deleted during a delete mutation
            \\"\\"\\"
            type DeleteInfo {
              bookmark: String @deprecated(reason: \\"This field has been deprecated because bookmarks are now handled by the driver.\\")
              nodesDeleted: Int!
              relationshipsDeleted: Int!
            }

            type IntAggregateSelectionNonNullable {
              average: Float!
              max: Int!
              min: Int!
              sum: Int!
            }

            type Movie implements Production {
              runtime: Int!
              title: String!
            }

            type MovieAggregateSelection {
              count: Int!
              runtime: IntAggregateSelectionNonNullable!
              title: StringAggregateSelectionNonNullable!
            }

            input MovieCreateInput {
              runtime: Int!
              title: String!
            }

            type MovieEdge {
              cursor: String!
              node: Movie!
            }

            input MovieOptions {
              limit: Int
              offset: Int
              \\"\\"\\"
              Specify one or more MovieSort objects to sort Movies by. The sorts will be applied in the order in which they are arranged in the array.
              \\"\\"\\"
              sort: [MovieSort!]
            }

            \\"\\"\\"
            Fields to sort Movies by. The order in which sorts are applied is not guaranteed when specifying many fields in one MovieSort object.
            \\"\\"\\"
            input MovieSort {
              runtime: SortDirection
              title: SortDirection
            }

            input MovieUpdateInput {
              runtime: Int
              runtime_DECREMENT: Int
              runtime_INCREMENT: Int
              title: String
            }

            input MovieWhere {
              AND: [MovieWhere!]
              NOT: MovieWhere
              OR: [MovieWhere!]
              runtime: Int
              runtime_GT: Int
              runtime_GTE: Int
              runtime_IN: [Int!]
              runtime_LT: Int
              runtime_LTE: Int
              runtime_NOT: Int @deprecated(reason: \\"Negation filters will be deprecated, use the NOT operator to achieve the same behavior\\")
              runtime_NOT_IN: [Int!] @deprecated(reason: \\"Negation filters will be deprecated, use the NOT operator to achieve the same behavior\\")
              title: String
              title_CONTAINS: String
              title_ENDS_WITH: String
              title_IN: [String!]
              title_NOT: String @deprecated(reason: \\"Negation filters will be deprecated, use the NOT operator to achieve the same behavior\\")
              title_NOT_CONTAINS: String @deprecated(reason: \\"Negation filters will be deprecated, use the NOT operator to achieve the same behavior\\")
              title_NOT_ENDS_WITH: String @deprecated(reason: \\"Negation filters will be deprecated, use the NOT operator to achieve the same behavior\\")
              title_NOT_IN: [String!] @deprecated(reason: \\"Negation filters will be deprecated, use the NOT operator to achieve the same behavior\\")
              title_NOT_STARTS_WITH: String @deprecated(reason: \\"Negation filters will be deprecated, use the NOT operator to achieve the same behavior\\")
              title_STARTS_WITH: String
            }

            type MoviesConnection {
              edges: [MovieEdge!]!
              pageInfo: PageInfo!
              totalCount: Int!
            }

            type Mutation {
              createActors(input: [ActorCreateInput!]!): CreateActorsMutationResponse!
              createMovies(input: [MovieCreateInput!]!): CreateMoviesMutationResponse!
              createSeries(input: [SeriesCreateInput!]!): CreateSeriesMutationResponse!
              deleteActors(delete: ActorDeleteInput, where: ActorWhere): DeleteInfo!
              deleteMovies(where: MovieWhere): DeleteInfo!
              deleteSeries(where: SeriesWhere): DeleteInfo!
              updateActors(connect: ActorConnectInput, create: ActorRelationInput, delete: ActorDeleteInput, disconnect: ActorDisconnectInput, update: ActorUpdateInput, where: ActorWhere): UpdateActorsMutationResponse!
              updateMovies(update: MovieUpdateInput, where: MovieWhere): UpdateMoviesMutationResponse!
              updateSeries(update: SeriesUpdateInput, where: SeriesWhere): UpdateSeriesMutationResponse!
            }

            \\"\\"\\"Pagination information (Relay)\\"\\"\\"
            type PageInfo {
              endCursor: String
              hasNextPage: Boolean!
              hasPreviousPage: Boolean!
              startCursor: String
            }

            interface Production {
              title: String!
            }

            type ProductionAggregateSelection {
              count: Int!
              title: StringAggregateSelectionNonNullable!
            }

            input ProductionConnectWhere {
              node: ProductionWhere!
            }

            input ProductionCreateInput {
              Movie: MovieCreateInput
              Series: SeriesCreateInput
            }

            enum ProductionImplementation {
              Movie
              Series
            }

            input ProductionOptions {
              limit: Int
              offset: Int
              \\"\\"\\"
              Specify one or more ProductionSort objects to sort Productions by. The sorts will be applied in the order in which they are arranged in the array.
              \\"\\"\\"
              sort: [ProductionSort]
            }

            \\"\\"\\"
            Fields to sort Productions by. The order in which sorts are applied is not guaranteed when specifying many fields in one ProductionSort object.
            \\"\\"\\"
            input ProductionSort {
              title: SortDirection
            }

            input ProductionUpdateInput {
              title: String
            }

            input ProductionWhere {
              AND: [ProductionWhere!]
              NOT: ProductionWhere
              OR: [ProductionWhere!]
              title: String
              title_CONTAINS: String
              title_ENDS_WITH: String
              title_IN: [String!]
              title_NOT: String @deprecated(reason: \\"Negation filters will be deprecated, use the NOT operator to achieve the same behavior\\")
              title_NOT_CONTAINS: String @deprecated(reason: \\"Negation filters will be deprecated, use the NOT operator to achieve the same behavior\\")
              title_NOT_ENDS_WITH: String @deprecated(reason: \\"Negation filters will be deprecated, use the NOT operator to achieve the same behavior\\")
              title_NOT_IN: [String!] @deprecated(reason: \\"Negation filters will be deprecated, use the NOT operator to achieve the same behavior\\")
              title_NOT_STARTS_WITH: String @deprecated(reason: \\"Negation filters will be deprecated, use the NOT operator to achieve the same behavior\\")
              title_STARTS_WITH: String
              typename_IN: [ProductionImplementation!]
            }

            type Query {
              actors(options: ActorOptions, where: ActorWhere): [Actor!]!
              actorsAggregate(where: ActorWhere): ActorAggregateSelection!
              actorsConnection(after: String, first: Int, sort: [ActorSort], where: ActorWhere): ActorsConnection!
              movies(options: MovieOptions, where: MovieWhere): [Movie!]!
              moviesAggregate(where: MovieWhere): MovieAggregateSelection!
              moviesConnection(after: String, first: Int, sort: [MovieSort], where: MovieWhere): MoviesConnection!
              productions(options: ProductionOptions, where: ProductionWhere): [Production!]!
              productionsAggregate(where: ProductionWhere): ProductionAggregateSelection!
              series(options: SeriesOptions, where: SeriesWhere): [Series!]!
              seriesAggregate(where: SeriesWhere): SeriesAggregateSelection!
              seriesConnection(after: String, first: Int, sort: [SeriesSort], where: SeriesWhere): SeriesConnection!
            }

            type Series implements Production {
              episodes: Int!
              title: String!
            }

            type SeriesAggregateSelection {
              count: Int!
              episodes: IntAggregateSelectionNonNullable!
              title: StringAggregateSelectionNonNullable!
            }

            type SeriesConnection {
              edges: [SeriesEdge!]!
              pageInfo: PageInfo!
              totalCount: Int!
            }

            input SeriesCreateInput {
              episodes: Int!
              title: String!
            }

            type SeriesEdge {
              cursor: String!
              node: Series!
            }

            input SeriesOptions {
              limit: Int
              offset: Int
              \\"\\"\\"
              Specify one or more SeriesSort objects to sort Series by. The sorts will be applied in the order in which they are arranged in the array.
              \\"\\"\\"
              sort: [SeriesSort!]
            }

            \\"\\"\\"
            Fields to sort Series by. The order in which sorts are applied is not guaranteed when specifying many fields in one SeriesSort object.
            \\"\\"\\"
            input SeriesSort {
              episodes: SortDirection
              title: SortDirection
            }

            input SeriesUpdateInput {
              episodes: Int
              episodes_DECREMENT: Int
              episodes_INCREMENT: Int
              title: String
            }

            input SeriesWhere {
              AND: [SeriesWhere!]
              NOT: SeriesWhere
              OR: [SeriesWhere!]
              episodes: Int
              episodes_GT: Int
              episodes_GTE: Int
              episodes_IN: [Int!]
              episodes_LT: Int
              episodes_LTE: Int
              episodes_NOT: Int @deprecated(reason: \\"Negation filters will be deprecated, use the NOT operator to achieve the same behavior\\")
              episodes_NOT_IN: [Int!] @deprecated(reason: \\"Negation filters will be deprecated, use the NOT operator to achieve the same behavior\\")
              title: String
              title_CONTAINS: String
              title_ENDS_WITH: String
              title_IN: [String!]
              title_NOT: String @deprecated(reason: \\"Negation filters will be deprecated, use the NOT operator to achieve the same behavior\\")
              title_NOT_CONTAINS: String @deprecated(reason: \\"Negation filters will be deprecated, use the NOT operator to achieve the same behavior\\")
              title_NOT_ENDS_WITH: String @deprecated(reason: \\"Negation filters will be deprecated, use the NOT operator to achieve the same behavior\\")
              title_NOT_IN: [String!] @deprecated(reason: \\"Negation filters will be deprecated, use the NOT operator to achieve the same behavior\\")
              title_NOT_STARTS_WITH: String @deprecated(reason: \\"Negation filters will be deprecated, use the NOT operator to achieve the same behavior\\")
              title_STARTS_WITH: String
            }

            \\"\\"\\"An enum for sorting in either ascending or descending order.\\"\\"\\"
            enum SortDirection {
              \\"\\"\\"Sort by field values in ascending order.\\"\\"\\"
              ASC
              \\"\\"\\"Sort by field values in descending order.\\"\\"\\"
              DESC
            }

            type StringAggregateSelectionNonNullable {
              longest: String!
              shortest: String!
            }

            type UpdateActorsMutationResponse {
              actors: [Actor!]!
              info: UpdateInfo!
            }

            \\"\\"\\"
            Information about the number of nodes and relationships created and deleted during an update mutation
            \\"\\"\\"
            type UpdateInfo {
              bookmark: String @deprecated(reason: \\"This field has been deprecated because bookmarks are now handled by the driver.\\")
              nodesCreated: Int!
              nodesDeleted: Int!
              relationshipsCreated: Int!
              relationshipsDeleted: Int!
            }

            type UpdateMoviesMutationResponse {
              info: UpdateInfo!
              movies: [Movie!]!
            }

            type UpdateSeriesMutationResponse {
              info: UpdateInfo!
              series: [Series!]!
            }"
        `);
    });

    test("Interface Relationships - multiple - same relationship implementation", async () => {
        const typeDefs = gql`
            type Episode {
                runtime: Int!
                series: Series! @relationship(type: "HAS_EPISODE", direction: IN)
            }

            interface Production {
                title: String!
                actors: [Actor!]! @declareRelationship
            }

            type Movie implements Production {
                title: String!
                runtime: Int!
                actors: [Actor!]! @relationship(type: "ACTED_IN", direction: IN, properties: "ActedIn")
            }

            type Series implements Production {
                title: String!
                episodeCount: Int!
                episodes: [Episode!]! @relationship(type: "HAS_EPISODE", direction: OUT)
                actors: [Actor!]! @relationship(type: "ACTED_IN", direction: IN, properties: "ActedIn")
            }

            type ActedIn @relationshipProperties {
                screenTime: Int!
            }

            type Actor {
                name: String!
                actedIn: [Production!]! @relationship(type: "ACTED_IN", direction: OUT, properties: "ActedIn")
            }
        `;
        const neoSchema = new Neo4jGraphQL({ typeDefs });
        const printedSchema = printSchemaWithDirectives(lexicographicSortSchema(await neoSchema.getSchema()));

        expect(printedSchema).toMatchInlineSnapshot(`
            "schema {
              query: Query
              mutation: Mutation
            }

            \\"\\"\\"
            The edge properties for the following fields:
            * Movie.actors
            * Series.actors
            * Actor.actedIn
            \\"\\"\\"
            type ActedIn {
              screenTime: Int!
            }

            input ActedInCreateInput {
              screenTime: Int!
            }

            input ActedInSort {
              screenTime: SortDirection
            }

            input ActedInUpdateInput {
              screenTime: Int
              screenTime_DECREMENT: Int
              screenTime_INCREMENT: Int
            }

            input ActedInWhere {
              AND: [ActedInWhere!]
              NOT: ActedInWhere
              OR: [ActedInWhere!]
              screenTime: Int
              screenTime_GT: Int
              screenTime_GTE: Int
              screenTime_IN: [Int!]
              screenTime_LT: Int
              screenTime_LTE: Int
              screenTime_NOT: Int @deprecated(reason: \\"Negation filters will be deprecated, use the NOT operator to achieve the same behavior\\")
              screenTime_NOT_IN: [Int!] @deprecated(reason: \\"Negation filters will be deprecated, use the NOT operator to achieve the same behavior\\")
            }

            type Actor {
              actedIn(directed: Boolean = true, options: ProductionOptions, where: ProductionWhere): [Production!]!
              actedInAggregate(directed: Boolean = true, where: ProductionWhere): ActorProductionActedInAggregationSelection
              actedInConnection(after: String, directed: Boolean = true, first: Int, sort: [ActorActedInConnectionSort!], where: ActorActedInConnectionWhere): ActorActedInConnection!
              name: String!
            }

            input ActorActedInConnectFieldInput {
              connect: ProductionConnectInput
              edge: ActedInCreateInput!
              where: ProductionConnectWhere
            }

            type ActorActedInConnection {
              edges: [ActorActedInRelationship!]!
              pageInfo: PageInfo!
              totalCount: Int!
            }

            input ActorActedInConnectionSort {
              edge: ActedInSort
              node: ProductionSort
            }

            input ActorActedInConnectionWhere {
              AND: [ActorActedInConnectionWhere!]
              NOT: ActorActedInConnectionWhere
              OR: [ActorActedInConnectionWhere!]
              edge: ActedInWhere
              edge_NOT: ActedInWhere @deprecated(reason: \\"Negation filters will be deprecated, use the NOT operator to achieve the same behavior\\")
              node: ProductionWhere
              node_NOT: ProductionWhere @deprecated(reason: \\"Negation filters will be deprecated, use the NOT operator to achieve the same behavior\\")
            }

            input ActorActedInCreateFieldInput {
              edge: ActedInCreateInput!
              node: ProductionCreateInput!
            }

            input ActorActedInDeleteFieldInput {
              delete: ProductionDeleteInput
              where: ActorActedInConnectionWhere
            }

            input ActorActedInDisconnectFieldInput {
              disconnect: ProductionDisconnectInput
              where: ActorActedInConnectionWhere
            }

            input ActorActedInFieldInput {
              connect: [ActorActedInConnectFieldInput!]
              create: [ActorActedInCreateFieldInput!]
            }

            type ActorActedInRelationship {
              cursor: String!
              node: Production!
              properties: ActedIn!
            }

            input ActorActedInUpdateConnectionInput {
              edge: ActedInUpdateInput
              node: ProductionUpdateInput
            }

            input ActorActedInUpdateFieldInput {
              connect: [ActorActedInConnectFieldInput!]
              create: [ActorActedInCreateFieldInput!]
              delete: [ActorActedInDeleteFieldInput!]
              disconnect: [ActorActedInDisconnectFieldInput!]
              update: ActorActedInUpdateConnectionInput
              where: ActorActedInConnectionWhere
            }

            type ActorAggregateSelection {
              count: Int!
              name: StringAggregateSelectionNonNullable!
            }

            input ActorConnectInput {
              actedIn: [ActorActedInConnectFieldInput!]
            }

            input ActorConnectWhere {
              node: ActorWhere!
            }

            input ActorCreateInput {
              actedIn: ActorActedInFieldInput
              name: String!
            }

            input ActorDeleteInput {
              actedIn: [ActorActedInDeleteFieldInput!]
            }

            input ActorDisconnectInput {
              actedIn: [ActorActedInDisconnectFieldInput!]
            }

            type ActorEdge {
              cursor: String!
              node: Actor!
            }

            input ActorOptions {
              limit: Int
              offset: Int
              \\"\\"\\"
              Specify one or more ActorSort objects to sort Actors by. The sorts will be applied in the order in which they are arranged in the array.
              \\"\\"\\"
              sort: [ActorSort!]
            }

            type ActorProductionActedInAggregationSelection {
              count: Int!
              edge: ActorProductionActedInEdgeAggregateSelection
              node: ActorProductionActedInNodeAggregateSelection
            }

            type ActorProductionActedInEdgeAggregateSelection {
              screenTime: IntAggregateSelectionNonNullable!
            }

            type ActorProductionActedInNodeAggregateSelection {
              title: StringAggregateSelectionNonNullable!
            }

            input ActorRelationInput {
              actedIn: [ActorActedInCreateFieldInput!]
            }

            \\"\\"\\"
            Fields to sort Actors by. The order in which sorts are applied is not guaranteed when specifying many fields in one ActorSort object.
            \\"\\"\\"
            input ActorSort {
              name: SortDirection
            }

            input ActorUpdateInput {
              actedIn: [ActorActedInUpdateFieldInput!]
              name: String
            }

            input ActorWhere {
              AND: [ActorWhere!]
              NOT: ActorWhere
              OR: [ActorWhere!]
              actedInConnection: ActorActedInConnectionWhere @deprecated(reason: \\"Use \`actedInConnection_SOME\` instead.\\")
              \\"\\"\\"
              Return Actors where all of the related ActorActedInConnections match this filter
              \\"\\"\\"
              actedInConnection_ALL: ActorActedInConnectionWhere
              \\"\\"\\"
              Return Actors where none of the related ActorActedInConnections match this filter
              \\"\\"\\"
              actedInConnection_NONE: ActorActedInConnectionWhere
              actedInConnection_NOT: ActorActedInConnectionWhere @deprecated(reason: \\"Use \`actedInConnection_NONE\` instead.\\")
              \\"\\"\\"
              Return Actors where one of the related ActorActedInConnections match this filter
              \\"\\"\\"
              actedInConnection_SINGLE: ActorActedInConnectionWhere
              \\"\\"\\"
              Return Actors where some of the related ActorActedInConnections match this filter
              \\"\\"\\"
              actedInConnection_SOME: ActorActedInConnectionWhere
              name: String
              name_CONTAINS: String
              name_ENDS_WITH: String
              name_IN: [String!]
              name_NOT: String @deprecated(reason: \\"Negation filters will be deprecated, use the NOT operator to achieve the same behavior\\")
              name_NOT_CONTAINS: String @deprecated(reason: \\"Negation filters will be deprecated, use the NOT operator to achieve the same behavior\\")
              name_NOT_ENDS_WITH: String @deprecated(reason: \\"Negation filters will be deprecated, use the NOT operator to achieve the same behavior\\")
              name_NOT_IN: [String!] @deprecated(reason: \\"Negation filters will be deprecated, use the NOT operator to achieve the same behavior\\")
              name_NOT_STARTS_WITH: String @deprecated(reason: \\"Negation filters will be deprecated, use the NOT operator to achieve the same behavior\\")
              name_STARTS_WITH: String
            }

            type ActorsConnection {
              edges: [ActorEdge!]!
              pageInfo: PageInfo!
              totalCount: Int!
            }

            type CreateActorsMutationResponse {
              actors: [Actor!]!
              info: CreateInfo!
            }

            type CreateEpisodesMutationResponse {
              episodes: [Episode!]!
              info: CreateInfo!
            }

            \\"\\"\\"
            Information about the number of nodes and relationships created during a create mutation
            \\"\\"\\"
            type CreateInfo {
              bookmark: String @deprecated(reason: \\"This field has been deprecated because bookmarks are now handled by the driver.\\")
              nodesCreated: Int!
              relationshipsCreated: Int!
            }

            type CreateMoviesMutationResponse {
              info: CreateInfo!
              movies: [Movie!]!
            }

            type CreateSeriesMutationResponse {
              info: CreateInfo!
              series: [Series!]!
            }

            \\"\\"\\"
            Information about the number of nodes and relationships deleted during a delete mutation
            \\"\\"\\"
            type DeleteInfo {
              bookmark: String @deprecated(reason: \\"This field has been deprecated because bookmarks are now handled by the driver.\\")
              nodesDeleted: Int!
              relationshipsDeleted: Int!
            }

            type Episode {
              runtime: Int!
              series(directed: Boolean = true, options: SeriesOptions, where: SeriesWhere): Series!
              seriesAggregate(directed: Boolean = true, where: SeriesWhere): EpisodeSeriesSeriesAggregationSelection
              seriesConnection(after: String, directed: Boolean = true, first: Int, sort: [EpisodeSeriesConnectionSort!], where: EpisodeSeriesConnectionWhere): EpisodeSeriesConnection!
            }

            type EpisodeAggregateSelection {
              count: Int!
              runtime: IntAggregateSelectionNonNullable!
            }

            input EpisodeConnectInput {
              series: EpisodeSeriesConnectFieldInput
            }

            input EpisodeConnectWhere {
              node: EpisodeWhere!
            }

            input EpisodeCreateInput {
              runtime: Int!
              series: EpisodeSeriesFieldInput
            }

            input EpisodeDeleteInput {
              series: EpisodeSeriesDeleteFieldInput
            }

            input EpisodeDisconnectInput {
              series: EpisodeSeriesDisconnectFieldInput
            }

            type EpisodeEdge {
              cursor: String!
              node: Episode!
            }

            input EpisodeOptions {
              limit: Int
              offset: Int
              \\"\\"\\"
              Specify one or more EpisodeSort objects to sort Episodes by. The sorts will be applied in the order in which they are arranged in the array.
              \\"\\"\\"
              sort: [EpisodeSort!]
            }

            input EpisodeRelationInput {
              series: EpisodeSeriesCreateFieldInput
            }

            input EpisodeSeriesAggregateInput {
              AND: [EpisodeSeriesAggregateInput!]
              NOT: EpisodeSeriesAggregateInput
              OR: [EpisodeSeriesAggregateInput!]
              count: Int
              count_GT: Int
              count_GTE: Int
              count_LT: Int
              count_LTE: Int
              node: EpisodeSeriesNodeAggregationWhereInput
            }

            input EpisodeSeriesConnectFieldInput {
              connect: SeriesConnectInput
              \\"\\"\\"
              Whether or not to overwrite any matching relationship with the new properties.
              \\"\\"\\"
              overwrite: Boolean! = true
              where: SeriesConnectWhere
            }

            type EpisodeSeriesConnection {
              edges: [EpisodeSeriesRelationship!]!
              pageInfo: PageInfo!
              totalCount: Int!
            }

            input EpisodeSeriesConnectionSort {
              node: SeriesSort
            }

            input EpisodeSeriesConnectionWhere {
              AND: [EpisodeSeriesConnectionWhere!]
              NOT: EpisodeSeriesConnectionWhere
              OR: [EpisodeSeriesConnectionWhere!]
              node: SeriesWhere
              node_NOT: SeriesWhere @deprecated(reason: \\"Negation filters will be deprecated, use the NOT operator to achieve the same behavior\\")
            }

            input EpisodeSeriesCreateFieldInput {
              node: SeriesCreateInput!
            }

            input EpisodeSeriesDeleteFieldInput {
              delete: SeriesDeleteInput
              where: EpisodeSeriesConnectionWhere
            }

            input EpisodeSeriesDisconnectFieldInput {
              disconnect: SeriesDisconnectInput
              where: EpisodeSeriesConnectionWhere
            }

            input EpisodeSeriesFieldInput {
              connect: EpisodeSeriesConnectFieldInput
              create: EpisodeSeriesCreateFieldInput
            }

            input EpisodeSeriesNodeAggregationWhereInput {
              AND: [EpisodeSeriesNodeAggregationWhereInput!]
              NOT: EpisodeSeriesNodeAggregationWhereInput
              OR: [EpisodeSeriesNodeAggregationWhereInput!]
              episodeCount_AVERAGE_EQUAL: Float
              episodeCount_AVERAGE_GT: Float
              episodeCount_AVERAGE_GTE: Float
              episodeCount_AVERAGE_LT: Float
              episodeCount_AVERAGE_LTE: Float
              episodeCount_EQUAL: Int @deprecated(reason: \\"Aggregation filters that are not relying on an aggregating function will be deprecated.\\")
              episodeCount_GT: Int @deprecated(reason: \\"Aggregation filters that are not relying on an aggregating function will be deprecated.\\")
              episodeCount_GTE: Int @deprecated(reason: \\"Aggregation filters that are not relying on an aggregating function will be deprecated.\\")
              episodeCount_LT: Int @deprecated(reason: \\"Aggregation filters that are not relying on an aggregating function will be deprecated.\\")
              episodeCount_LTE: Int @deprecated(reason: \\"Aggregation filters that are not relying on an aggregating function will be deprecated.\\")
              episodeCount_MAX_EQUAL: Int
              episodeCount_MAX_GT: Int
              episodeCount_MAX_GTE: Int
              episodeCount_MAX_LT: Int
              episodeCount_MAX_LTE: Int
              episodeCount_MIN_EQUAL: Int
              episodeCount_MIN_GT: Int
              episodeCount_MIN_GTE: Int
              episodeCount_MIN_LT: Int
              episodeCount_MIN_LTE: Int
              episodeCount_SUM_EQUAL: Int
              episodeCount_SUM_GT: Int
              episodeCount_SUM_GTE: Int
              episodeCount_SUM_LT: Int
              episodeCount_SUM_LTE: Int
              title_AVERAGE_EQUAL: Float @deprecated(reason: \\"Please use the explicit _LENGTH version for string aggregation.\\")
              title_AVERAGE_GT: Float @deprecated(reason: \\"Please use the explicit _LENGTH version for string aggregation.\\")
              title_AVERAGE_GTE: Float @deprecated(reason: \\"Please use the explicit _LENGTH version for string aggregation.\\")
              title_AVERAGE_LENGTH_EQUAL: Float
              title_AVERAGE_LENGTH_GT: Float
              title_AVERAGE_LENGTH_GTE: Float
              title_AVERAGE_LENGTH_LT: Float
              title_AVERAGE_LENGTH_LTE: Float
              title_AVERAGE_LT: Float @deprecated(reason: \\"Please use the explicit _LENGTH version for string aggregation.\\")
              title_AVERAGE_LTE: Float @deprecated(reason: \\"Please use the explicit _LENGTH version for string aggregation.\\")
              title_EQUAL: String @deprecated(reason: \\"Aggregation filters that are not relying on an aggregating function will be deprecated.\\")
              title_GT: Int @deprecated(reason: \\"Aggregation filters that are not relying on an aggregating function will be deprecated.\\")
              title_GTE: Int @deprecated(reason: \\"Aggregation filters that are not relying on an aggregating function will be deprecated.\\")
              title_LONGEST_EQUAL: Int @deprecated(reason: \\"Please use the explicit _LENGTH version for string aggregation.\\")
              title_LONGEST_GT: Int @deprecated(reason: \\"Please use the explicit _LENGTH version for string aggregation.\\")
              title_LONGEST_GTE: Int @deprecated(reason: \\"Please use the explicit _LENGTH version for string aggregation.\\")
              title_LONGEST_LENGTH_EQUAL: Int
              title_LONGEST_LENGTH_GT: Int
              title_LONGEST_LENGTH_GTE: Int
              title_LONGEST_LENGTH_LT: Int
              title_LONGEST_LENGTH_LTE: Int
              title_LONGEST_LT: Int @deprecated(reason: \\"Please use the explicit _LENGTH version for string aggregation.\\")
              title_LONGEST_LTE: Int @deprecated(reason: \\"Please use the explicit _LENGTH version for string aggregation.\\")
              title_LT: Int @deprecated(reason: \\"Aggregation filters that are not relying on an aggregating function will be deprecated.\\")
              title_LTE: Int @deprecated(reason: \\"Aggregation filters that are not relying on an aggregating function will be deprecated.\\")
              title_SHORTEST_EQUAL: Int @deprecated(reason: \\"Please use the explicit _LENGTH version for string aggregation.\\")
              title_SHORTEST_GT: Int @deprecated(reason: \\"Please use the explicit _LENGTH version for string aggregation.\\")
              title_SHORTEST_GTE: Int @deprecated(reason: \\"Please use the explicit _LENGTH version for string aggregation.\\")
              title_SHORTEST_LENGTH_EQUAL: Int
              title_SHORTEST_LENGTH_GT: Int
              title_SHORTEST_LENGTH_GTE: Int
              title_SHORTEST_LENGTH_LT: Int
              title_SHORTEST_LENGTH_LTE: Int
              title_SHORTEST_LT: Int @deprecated(reason: \\"Please use the explicit _LENGTH version for string aggregation.\\")
              title_SHORTEST_LTE: Int @deprecated(reason: \\"Please use the explicit _LENGTH version for string aggregation.\\")
            }

            type EpisodeSeriesRelationship {
              cursor: String!
              node: Series!
            }

            type EpisodeSeriesSeriesAggregationSelection {
              count: Int!
              node: EpisodeSeriesSeriesNodeAggregateSelection
            }

            type EpisodeSeriesSeriesNodeAggregateSelection {
              episodeCount: IntAggregateSelectionNonNullable!
              title: StringAggregateSelectionNonNullable!
            }

            input EpisodeSeriesUpdateConnectionInput {
              node: SeriesUpdateInput
            }

            input EpisodeSeriesUpdateFieldInput {
              connect: EpisodeSeriesConnectFieldInput
              create: EpisodeSeriesCreateFieldInput
              delete: EpisodeSeriesDeleteFieldInput
              disconnect: EpisodeSeriesDisconnectFieldInput
              update: EpisodeSeriesUpdateConnectionInput
              where: EpisodeSeriesConnectionWhere
            }

            \\"\\"\\"
            Fields to sort Episodes by. The order in which sorts are applied is not guaranteed when specifying many fields in one EpisodeSort object.
            \\"\\"\\"
            input EpisodeSort {
              runtime: SortDirection
            }

            input EpisodeUpdateInput {
              runtime: Int
              runtime_DECREMENT: Int
              runtime_INCREMENT: Int
              series: EpisodeSeriesUpdateFieldInput
            }

            input EpisodeWhere {
              AND: [EpisodeWhere!]
              NOT: EpisodeWhere
              OR: [EpisodeWhere!]
              runtime: Int
              runtime_GT: Int
              runtime_GTE: Int
              runtime_IN: [Int!]
              runtime_LT: Int
              runtime_LTE: Int
              runtime_NOT: Int @deprecated(reason: \\"Negation filters will be deprecated, use the NOT operator to achieve the same behavior\\")
              runtime_NOT_IN: [Int!] @deprecated(reason: \\"Negation filters will be deprecated, use the NOT operator to achieve the same behavior\\")
              series: SeriesWhere
              seriesAggregate: EpisodeSeriesAggregateInput
              seriesConnection: EpisodeSeriesConnectionWhere
              seriesConnection_NOT: EpisodeSeriesConnectionWhere
              series_NOT: SeriesWhere
            }

            type EpisodesConnection {
              edges: [EpisodeEdge!]!
              pageInfo: PageInfo!
              totalCount: Int!
            }

            type IntAggregateSelectionNonNullable {
              average: Float!
              max: Int!
              min: Int!
              sum: Int!
            }

            type Movie implements Production {
              actors(directed: Boolean = true, options: ActorOptions, where: ActorWhere): [Actor!]!
              actorsAggregate(directed: Boolean = true, where: ActorWhere): MovieActorActorsAggregationSelection
              actorsConnection(after: String, directed: Boolean = true, first: Int, sort: [ProductionActorsConnectionSort!], where: ProductionActorsConnectionWhere): ProductionActorsConnection!
              runtime: Int!
              title: String!
            }

            type MovieActorActorsAggregationSelection {
              count: Int!
              edge: MovieActorActorsEdgeAggregateSelection
              node: MovieActorActorsNodeAggregateSelection
            }

            type MovieActorActorsEdgeAggregateSelection {
              screenTime: IntAggregateSelectionNonNullable!
            }

            type MovieActorActorsNodeAggregateSelection {
              name: StringAggregateSelectionNonNullable!
            }

            input MovieActorsAggregateInput {
              AND: [MovieActorsAggregateInput!]
              NOT: MovieActorsAggregateInput
              OR: [MovieActorsAggregateInput!]
              count: Int
              count_GT: Int
              count_GTE: Int
              count_LT: Int
              count_LTE: Int
              edge: MovieActorsEdgeAggregationWhereInput
              node: MovieActorsNodeAggregationWhereInput
            }

            input MovieActorsConnectFieldInput {
              connect: [ActorConnectInput!]
              edge: ActedInCreateInput!
              \\"\\"\\"
              Whether or not to overwrite any matching relationship with the new properties.
              \\"\\"\\"
              overwrite: Boolean! = true
              where: ActorConnectWhere
            }

            input MovieActorsCreateFieldInput {
              edge: ActedInCreateInput!
              node: ActorCreateInput!
            }

            input MovieActorsEdgeAggregationWhereInput {
              AND: [MovieActorsEdgeAggregationWhereInput!]
              NOT: MovieActorsEdgeAggregationWhereInput
              OR: [MovieActorsEdgeAggregationWhereInput!]
              screenTime_AVERAGE_EQUAL: Float
              screenTime_AVERAGE_GT: Float
              screenTime_AVERAGE_GTE: Float
              screenTime_AVERAGE_LT: Float
              screenTime_AVERAGE_LTE: Float
              screenTime_EQUAL: Int @deprecated(reason: \\"Aggregation filters that are not relying on an aggregating function will be deprecated.\\")
              screenTime_GT: Int @deprecated(reason: \\"Aggregation filters that are not relying on an aggregating function will be deprecated.\\")
              screenTime_GTE: Int @deprecated(reason: \\"Aggregation filters that are not relying on an aggregating function will be deprecated.\\")
              screenTime_LT: Int @deprecated(reason: \\"Aggregation filters that are not relying on an aggregating function will be deprecated.\\")
              screenTime_LTE: Int @deprecated(reason: \\"Aggregation filters that are not relying on an aggregating function will be deprecated.\\")
              screenTime_MAX_EQUAL: Int
              screenTime_MAX_GT: Int
              screenTime_MAX_GTE: Int
              screenTime_MAX_LT: Int
              screenTime_MAX_LTE: Int
              screenTime_MIN_EQUAL: Int
              screenTime_MIN_GT: Int
              screenTime_MIN_GTE: Int
              screenTime_MIN_LT: Int
              screenTime_MIN_LTE: Int
              screenTime_SUM_EQUAL: Int
              screenTime_SUM_GT: Int
              screenTime_SUM_GTE: Int
              screenTime_SUM_LT: Int
              screenTime_SUM_LTE: Int
            }

            input MovieActorsFieldInput {
              connect: [MovieActorsConnectFieldInput!]
              create: [MovieActorsCreateFieldInput!]
            }

            input MovieActorsNodeAggregationWhereInput {
              AND: [MovieActorsNodeAggregationWhereInput!]
              NOT: MovieActorsNodeAggregationWhereInput
              OR: [MovieActorsNodeAggregationWhereInput!]
              name_AVERAGE_EQUAL: Float @deprecated(reason: \\"Please use the explicit _LENGTH version for string aggregation.\\")
              name_AVERAGE_GT: Float @deprecated(reason: \\"Please use the explicit _LENGTH version for string aggregation.\\")
              name_AVERAGE_GTE: Float @deprecated(reason: \\"Please use the explicit _LENGTH version for string aggregation.\\")
              name_AVERAGE_LENGTH_EQUAL: Float
              name_AVERAGE_LENGTH_GT: Float
              name_AVERAGE_LENGTH_GTE: Float
              name_AVERAGE_LENGTH_LT: Float
              name_AVERAGE_LENGTH_LTE: Float
              name_AVERAGE_LT: Float @deprecated(reason: \\"Please use the explicit _LENGTH version for string aggregation.\\")
              name_AVERAGE_LTE: Float @deprecated(reason: \\"Please use the explicit _LENGTH version for string aggregation.\\")
              name_EQUAL: String @deprecated(reason: \\"Aggregation filters that are not relying on an aggregating function will be deprecated.\\")
              name_GT: Int @deprecated(reason: \\"Aggregation filters that are not relying on an aggregating function will be deprecated.\\")
              name_GTE: Int @deprecated(reason: \\"Aggregation filters that are not relying on an aggregating function will be deprecated.\\")
              name_LONGEST_EQUAL: Int @deprecated(reason: \\"Please use the explicit _LENGTH version for string aggregation.\\")
              name_LONGEST_GT: Int @deprecated(reason: \\"Please use the explicit _LENGTH version for string aggregation.\\")
              name_LONGEST_GTE: Int @deprecated(reason: \\"Please use the explicit _LENGTH version for string aggregation.\\")
              name_LONGEST_LENGTH_EQUAL: Int
              name_LONGEST_LENGTH_GT: Int
              name_LONGEST_LENGTH_GTE: Int
              name_LONGEST_LENGTH_LT: Int
              name_LONGEST_LENGTH_LTE: Int
              name_LONGEST_LT: Int @deprecated(reason: \\"Please use the explicit _LENGTH version for string aggregation.\\")
              name_LONGEST_LTE: Int @deprecated(reason: \\"Please use the explicit _LENGTH version for string aggregation.\\")
              name_LT: Int @deprecated(reason: \\"Aggregation filters that are not relying on an aggregating function will be deprecated.\\")
              name_LTE: Int @deprecated(reason: \\"Aggregation filters that are not relying on an aggregating function will be deprecated.\\")
              name_SHORTEST_EQUAL: Int @deprecated(reason: \\"Please use the explicit _LENGTH version for string aggregation.\\")
              name_SHORTEST_GT: Int @deprecated(reason: \\"Please use the explicit _LENGTH version for string aggregation.\\")
              name_SHORTEST_GTE: Int @deprecated(reason: \\"Please use the explicit _LENGTH version for string aggregation.\\")
              name_SHORTEST_LENGTH_EQUAL: Int
              name_SHORTEST_LENGTH_GT: Int
              name_SHORTEST_LENGTH_GTE: Int
              name_SHORTEST_LENGTH_LT: Int
              name_SHORTEST_LENGTH_LTE: Int
              name_SHORTEST_LT: Int @deprecated(reason: \\"Please use the explicit _LENGTH version for string aggregation.\\")
              name_SHORTEST_LTE: Int @deprecated(reason: \\"Please use the explicit _LENGTH version for string aggregation.\\")
            }

            input MovieActorsUpdateConnectionInput {
              edge: ActedInUpdateInput
              node: ActorUpdateInput
            }

            input MovieActorsUpdateFieldInput {
              connect: [MovieActorsConnectFieldInput!]
              create: [MovieActorsCreateFieldInput!]
              delete: [ProductionActorsDeleteFieldInput!]
              disconnect: [ProductionActorsDisconnectFieldInput!]
              update: MovieActorsUpdateConnectionInput
              where: ProductionActorsConnectionWhere
            }

            type MovieAggregateSelection {
              count: Int!
              runtime: IntAggregateSelectionNonNullable!
              title: StringAggregateSelectionNonNullable!
            }

            input MovieConnectInput {
              actors: [MovieActorsConnectFieldInput!]
            }

            input MovieCreateInput {
              actors: MovieActorsFieldInput
              runtime: Int!
              title: String!
            }

            input MovieDeleteInput {
              actors: [ProductionActorsDeleteFieldInput!]
            }

            input MovieDisconnectInput {
              actors: [ProductionActorsDisconnectFieldInput!]
            }

            type MovieEdge {
              cursor: String!
              node: Movie!
            }

            input MovieOptions {
              limit: Int
              offset: Int
              \\"\\"\\"
              Specify one or more MovieSort objects to sort Movies by. The sorts will be applied in the order in which they are arranged in the array.
              \\"\\"\\"
              sort: [MovieSort!]
            }

            input MovieRelationInput {
              actors: [MovieActorsCreateFieldInput!]
            }

            \\"\\"\\"
            Fields to sort Movies by. The order in which sorts are applied is not guaranteed when specifying many fields in one MovieSort object.
            \\"\\"\\"
            input MovieSort {
              runtime: SortDirection
              title: SortDirection
            }

            input MovieUpdateInput {
              actors: [MovieActorsUpdateFieldInput!]
              runtime: Int
              runtime_DECREMENT: Int
              runtime_INCREMENT: Int
              title: String
            }

            input MovieWhere {
              AND: [MovieWhere!]
              NOT: MovieWhere
              OR: [MovieWhere!]
              actors: ActorWhere @deprecated(reason: \\"Use \`actors_SOME\` instead.\\")
              actorsAggregate: MovieActorsAggregateInput
              actorsConnection: ProductionActorsConnectionWhere @deprecated(reason: \\"Use \`actorsConnection_SOME\` instead.\\")
              \\"\\"\\"
              Return Movies where all of the related ProductionActorsConnections match this filter
              \\"\\"\\"
              actorsConnection_ALL: ProductionActorsConnectionWhere
              \\"\\"\\"
              Return Movies where none of the related ProductionActorsConnections match this filter
              \\"\\"\\"
              actorsConnection_NONE: ProductionActorsConnectionWhere
              actorsConnection_NOT: ProductionActorsConnectionWhere @deprecated(reason: \\"Use \`actorsConnection_NONE\` instead.\\")
              \\"\\"\\"
              Return Movies where one of the related ProductionActorsConnections match this filter
              \\"\\"\\"
              actorsConnection_SINGLE: ProductionActorsConnectionWhere
              \\"\\"\\"
              Return Movies where some of the related ProductionActorsConnections match this filter
              \\"\\"\\"
              actorsConnection_SOME: ProductionActorsConnectionWhere
              \\"\\"\\"Return Movies where all of the related Actors match this filter\\"\\"\\"
              actors_ALL: ActorWhere
              \\"\\"\\"Return Movies where none of the related Actors match this filter\\"\\"\\"
              actors_NONE: ActorWhere
              actors_NOT: ActorWhere @deprecated(reason: \\"Use \`actors_NONE\` instead.\\")
              \\"\\"\\"Return Movies where one of the related Actors match this filter\\"\\"\\"
              actors_SINGLE: ActorWhere
              \\"\\"\\"Return Movies where some of the related Actors match this filter\\"\\"\\"
              actors_SOME: ActorWhere
              runtime: Int
              runtime_GT: Int
              runtime_GTE: Int
              runtime_IN: [Int!]
              runtime_LT: Int
              runtime_LTE: Int
              runtime_NOT: Int @deprecated(reason: \\"Negation filters will be deprecated, use the NOT operator to achieve the same behavior\\")
              runtime_NOT_IN: [Int!] @deprecated(reason: \\"Negation filters will be deprecated, use the NOT operator to achieve the same behavior\\")
              title: String
              title_CONTAINS: String
              title_ENDS_WITH: String
              title_IN: [String!]
              title_NOT: String @deprecated(reason: \\"Negation filters will be deprecated, use the NOT operator to achieve the same behavior\\")
              title_NOT_CONTAINS: String @deprecated(reason: \\"Negation filters will be deprecated, use the NOT operator to achieve the same behavior\\")
              title_NOT_ENDS_WITH: String @deprecated(reason: \\"Negation filters will be deprecated, use the NOT operator to achieve the same behavior\\")
              title_NOT_IN: [String!] @deprecated(reason: \\"Negation filters will be deprecated, use the NOT operator to achieve the same behavior\\")
              title_NOT_STARTS_WITH: String @deprecated(reason: \\"Negation filters will be deprecated, use the NOT operator to achieve the same behavior\\")
              title_STARTS_WITH: String
            }

            type MoviesConnection {
              edges: [MovieEdge!]!
              pageInfo: PageInfo!
              totalCount: Int!
            }

            type Mutation {
              createActors(input: [ActorCreateInput!]!): CreateActorsMutationResponse!
              createEpisodes(input: [EpisodeCreateInput!]!): CreateEpisodesMutationResponse!
              createMovies(input: [MovieCreateInput!]!): CreateMoviesMutationResponse!
              createSeries(input: [SeriesCreateInput!]!): CreateSeriesMutationResponse!
              deleteActors(delete: ActorDeleteInput, where: ActorWhere): DeleteInfo!
              deleteEpisodes(delete: EpisodeDeleteInput, where: EpisodeWhere): DeleteInfo!
              deleteMovies(delete: MovieDeleteInput, where: MovieWhere): DeleteInfo!
              deleteSeries(delete: SeriesDeleteInput, where: SeriesWhere): DeleteInfo!
              updateActors(connect: ActorConnectInput, create: ActorRelationInput, delete: ActorDeleteInput, disconnect: ActorDisconnectInput, update: ActorUpdateInput, where: ActorWhere): UpdateActorsMutationResponse!
              updateEpisodes(connect: EpisodeConnectInput, create: EpisodeRelationInput, delete: EpisodeDeleteInput, disconnect: EpisodeDisconnectInput, update: EpisodeUpdateInput, where: EpisodeWhere): UpdateEpisodesMutationResponse!
              updateMovies(connect: MovieConnectInput, create: MovieRelationInput, delete: MovieDeleteInput, disconnect: MovieDisconnectInput, update: MovieUpdateInput, where: MovieWhere): UpdateMoviesMutationResponse!
              updateSeries(connect: SeriesConnectInput, create: SeriesRelationInput, delete: SeriesDeleteInput, disconnect: SeriesDisconnectInput, update: SeriesUpdateInput, where: SeriesWhere): UpdateSeriesMutationResponse!
            }

            \\"\\"\\"Pagination information (Relay)\\"\\"\\"
            type PageInfo {
              endCursor: String
              hasNextPage: Boolean!
              hasPreviousPage: Boolean!
              startCursor: String
            }

            interface Production {
              actors(options: ActorOptions, where: ActorWhere): [Actor!]!
              actorsConnection(after: String, first: Int, sort: [ProductionActorsConnectionSort!], where: ProductionActorsConnectionWhere): ProductionActorsConnection!
              title: String!
            }

            input ProductionActorsAggregateInput {
              AND: [ProductionActorsAggregateInput!]
              NOT: ProductionActorsAggregateInput
              OR: [ProductionActorsAggregateInput!]
              count: Int
              count_GT: Int
              count_GTE: Int
              count_LT: Int
              count_LTE: Int
              edge: ProductionActorsEdgeAggregationWhereInput
              node: ProductionActorsNodeAggregationWhereInput
            }

            input ProductionActorsConnectFieldInput {
              connect: [ActorConnectInput!]
              edge: ProductionActorsEdgeCreateInput!
              \\"\\"\\"
              Whether or not to overwrite any matching relationship with the new properties.
              \\"\\"\\"
              overwrite: Boolean! = true
              where: ActorConnectWhere
            }

            type ProductionActorsConnection {
              edges: [ProductionActorsRelationship!]!
              pageInfo: PageInfo!
              totalCount: Int!
            }

            input ProductionActorsConnectionSort {
              edge: ProductionActorsEdgeSort
              node: ActorSort
            }

            input ProductionActorsConnectionWhere {
              AND: [ProductionActorsConnectionWhere!]
              NOT: ProductionActorsConnectionWhere
              OR: [ProductionActorsConnectionWhere!]
              edge: ProductionActorsEdgeWhere
              edge_NOT: ProductionActorsEdgeWhere @deprecated(reason: \\"Negation filters will be deprecated, use the NOT operator to achieve the same behavior\\")
              node: ActorWhere
              node_NOT: ActorWhere @deprecated(reason: \\"Negation filters will be deprecated, use the NOT operator to achieve the same behavior\\")
            }

            input ProductionActorsCreateFieldInput {
              edge: ProductionActorsEdgeCreateInput!
              node: ActorCreateInput!
            }

            input ProductionActorsDeleteFieldInput {
              delete: ActorDeleteInput
              where: ProductionActorsConnectionWhere
            }

            input ProductionActorsDisconnectFieldInput {
              disconnect: ActorDisconnectInput
              where: ProductionActorsConnectionWhere
            }

            input ProductionActorsEdgeAggregationWhereInput {
              \\"\\"\\"
              Relationship properties when source node is of type:
              * Movie
              * Series
              \\"\\"\\"
              ActedIn: SeriesActorsEdgeAggregationWhereInput
            }

            input ProductionActorsEdgeCreateInput {
              \\"\\"\\"
              Relationship properties when source node is of type:
              * Movie
              * Series
              \\"\\"\\"
              ActedIn: ActedInCreateInput!
            }

            input ProductionActorsEdgeSort {
              \\"\\"\\"
              Relationship properties when source node is of type:
              * Movie
              * Series
              \\"\\"\\"
              ActedIn: ActedInSort
            }

            input ProductionActorsEdgeUpdateInput {
              \\"\\"\\"
              Relationship properties when source node is of type:
              * Movie
              * Series
              \\"\\"\\"
              ActedIn: ActedInUpdateInput
            }

            input ProductionActorsEdgeWhere {
              \\"\\"\\"
              Relationship properties when source node is of type:
              * Movie
              * Series
              \\"\\"\\"
              ActedIn: ActedInWhere
            }

            input ProductionActorsNodeAggregationWhereInput {
              AND: [ProductionActorsNodeAggregationWhereInput!]
              NOT: ProductionActorsNodeAggregationWhereInput
              OR: [ProductionActorsNodeAggregationWhereInput!]
              name_AVERAGE_EQUAL: Float @deprecated(reason: \\"Please use the explicit _LENGTH version for string aggregation.\\")
              name_AVERAGE_GT: Float @deprecated(reason: \\"Please use the explicit _LENGTH version for string aggregation.\\")
              name_AVERAGE_GTE: Float @deprecated(reason: \\"Please use the explicit _LENGTH version for string aggregation.\\")
              name_AVERAGE_LENGTH_EQUAL: Float
              name_AVERAGE_LENGTH_GT: Float
              name_AVERAGE_LENGTH_GTE: Float
              name_AVERAGE_LENGTH_LT: Float
              name_AVERAGE_LENGTH_LTE: Float
              name_AVERAGE_LT: Float @deprecated(reason: \\"Please use the explicit _LENGTH version for string aggregation.\\")
              name_AVERAGE_LTE: Float @deprecated(reason: \\"Please use the explicit _LENGTH version for string aggregation.\\")
              name_EQUAL: String @deprecated(reason: \\"Aggregation filters that are not relying on an aggregating function will be deprecated.\\")
              name_GT: Int @deprecated(reason: \\"Aggregation filters that are not relying on an aggregating function will be deprecated.\\")
              name_GTE: Int @deprecated(reason: \\"Aggregation filters that are not relying on an aggregating function will be deprecated.\\")
              name_LONGEST_EQUAL: Int @deprecated(reason: \\"Please use the explicit _LENGTH version for string aggregation.\\")
              name_LONGEST_GT: Int @deprecated(reason: \\"Please use the explicit _LENGTH version for string aggregation.\\")
              name_LONGEST_GTE: Int @deprecated(reason: \\"Please use the explicit _LENGTH version for string aggregation.\\")
              name_LONGEST_LENGTH_EQUAL: Int
              name_LONGEST_LENGTH_GT: Int
              name_LONGEST_LENGTH_GTE: Int
              name_LONGEST_LENGTH_LT: Int
              name_LONGEST_LENGTH_LTE: Int
              name_LONGEST_LT: Int @deprecated(reason: \\"Please use the explicit _LENGTH version for string aggregation.\\")
              name_LONGEST_LTE: Int @deprecated(reason: \\"Please use the explicit _LENGTH version for string aggregation.\\")
              name_LT: Int @deprecated(reason: \\"Aggregation filters that are not relying on an aggregating function will be deprecated.\\")
              name_LTE: Int @deprecated(reason: \\"Aggregation filters that are not relying on an aggregating function will be deprecated.\\")
              name_SHORTEST_EQUAL: Int @deprecated(reason: \\"Please use the explicit _LENGTH version for string aggregation.\\")
              name_SHORTEST_GT: Int @deprecated(reason: \\"Please use the explicit _LENGTH version for string aggregation.\\")
              name_SHORTEST_GTE: Int @deprecated(reason: \\"Please use the explicit _LENGTH version for string aggregation.\\")
              name_SHORTEST_LENGTH_EQUAL: Int
              name_SHORTEST_LENGTH_GT: Int
              name_SHORTEST_LENGTH_GTE: Int
              name_SHORTEST_LENGTH_LT: Int
              name_SHORTEST_LENGTH_LTE: Int
              name_SHORTEST_LT: Int @deprecated(reason: \\"Please use the explicit _LENGTH version for string aggregation.\\")
              name_SHORTEST_LTE: Int @deprecated(reason: \\"Please use the explicit _LENGTH version for string aggregation.\\")
            }

            type ProductionActorsRelationship {
              cursor: String!
              node: Actor!
              properties: ProductionActorsRelationshipProperties!
            }

            union ProductionActorsRelationshipProperties = ActedIn

            input ProductionActorsUpdateConnectionInput {
              edge: ProductionActorsEdgeUpdateInput
              node: ActorUpdateInput
            }

            input ProductionActorsUpdateFieldInput {
              connect: [ProductionActorsConnectFieldInput!]
              create: [ProductionActorsCreateFieldInput!]
              delete: [ProductionActorsDeleteFieldInput!]
              disconnect: [ProductionActorsDisconnectFieldInput!]
              update: ProductionActorsUpdateConnectionInput
              where: ProductionActorsConnectionWhere
            }

            type ProductionAggregateSelection {
              count: Int!
              title: StringAggregateSelectionNonNullable!
            }

            input ProductionConnectInput {
              actors: [ProductionActorsConnectFieldInput!]
            }

            input ProductionConnectWhere {
              node: ProductionWhere!
            }

            input ProductionCreateInput {
              Movie: MovieCreateInput
              Series: SeriesCreateInput
            }

            input ProductionDeleteInput {
              actors: [ProductionActorsDeleteFieldInput!]
            }

            input ProductionDisconnectInput {
              actors: [ProductionActorsDisconnectFieldInput!]
            }

            enum ProductionImplementation {
              Movie
              Series
            }

            input ProductionOptions {
              limit: Int
              offset: Int
              \\"\\"\\"
              Specify one or more ProductionSort objects to sort Productions by. The sorts will be applied in the order in which they are arranged in the array.
              \\"\\"\\"
              sort: [ProductionSort]
            }

            \\"\\"\\"
            Fields to sort Productions by. The order in which sorts are applied is not guaranteed when specifying many fields in one ProductionSort object.
            \\"\\"\\"
            input ProductionSort {
              title: SortDirection
            }

            input ProductionUpdateInput {
              actors: [ProductionActorsUpdateFieldInput!]
              title: String
            }

            input ProductionWhere {
              AND: [ProductionWhere!]
              NOT: ProductionWhere
              OR: [ProductionWhere!]
              actors: ActorWhere @deprecated(reason: \\"Use \`actors_SOME\` instead.\\")
              actorsAggregate: ProductionActorsAggregateInput
              actorsConnection: ProductionActorsConnectionWhere @deprecated(reason: \\"Use \`actorsConnection_SOME\` instead.\\")
              \\"\\"\\"
              Return Productions where all of the related ProductionActorsConnections match this filter
              \\"\\"\\"
              actorsConnection_ALL: ProductionActorsConnectionWhere
              \\"\\"\\"
              Return Productions where none of the related ProductionActorsConnections match this filter
              \\"\\"\\"
              actorsConnection_NONE: ProductionActorsConnectionWhere
              actorsConnection_NOT: ProductionActorsConnectionWhere @deprecated(reason: \\"Use \`actorsConnection_NONE\` instead.\\")
              \\"\\"\\"
              Return Productions where one of the related ProductionActorsConnections match this filter
              \\"\\"\\"
              actorsConnection_SINGLE: ProductionActorsConnectionWhere
              \\"\\"\\"
              Return Productions where some of the related ProductionActorsConnections match this filter
              \\"\\"\\"
              actorsConnection_SOME: ProductionActorsConnectionWhere
              \\"\\"\\"Return Productions where all of the related Actors match this filter\\"\\"\\"
              actors_ALL: ActorWhere
              \\"\\"\\"Return Productions where none of the related Actors match this filter\\"\\"\\"
              actors_NONE: ActorWhere
              actors_NOT: ActorWhere @deprecated(reason: \\"Use \`actors_NONE\` instead.\\")
              \\"\\"\\"Return Productions where one of the related Actors match this filter\\"\\"\\"
              actors_SINGLE: ActorWhere
              \\"\\"\\"Return Productions where some of the related Actors match this filter\\"\\"\\"
              actors_SOME: ActorWhere
              title: String
              title_CONTAINS: String
              title_ENDS_WITH: String
              title_IN: [String!]
              title_NOT: String @deprecated(reason: \\"Negation filters will be deprecated, use the NOT operator to achieve the same behavior\\")
              title_NOT_CONTAINS: String @deprecated(reason: \\"Negation filters will be deprecated, use the NOT operator to achieve the same behavior\\")
              title_NOT_ENDS_WITH: String @deprecated(reason: \\"Negation filters will be deprecated, use the NOT operator to achieve the same behavior\\")
              title_NOT_IN: [String!] @deprecated(reason: \\"Negation filters will be deprecated, use the NOT operator to achieve the same behavior\\")
              title_NOT_STARTS_WITH: String @deprecated(reason: \\"Negation filters will be deprecated, use the NOT operator to achieve the same behavior\\")
              title_STARTS_WITH: String
              typename_IN: [ProductionImplementation!]
            }

            type Query {
              actors(options: ActorOptions, where: ActorWhere): [Actor!]!
              actorsAggregate(where: ActorWhere): ActorAggregateSelection!
              actorsConnection(after: String, first: Int, sort: [ActorSort], where: ActorWhere): ActorsConnection!
              episodes(options: EpisodeOptions, where: EpisodeWhere): [Episode!]!
              episodesAggregate(where: EpisodeWhere): EpisodeAggregateSelection!
              episodesConnection(after: String, first: Int, sort: [EpisodeSort], where: EpisodeWhere): EpisodesConnection!
              movies(options: MovieOptions, where: MovieWhere): [Movie!]!
              moviesAggregate(where: MovieWhere): MovieAggregateSelection!
              moviesConnection(after: String, first: Int, sort: [MovieSort], where: MovieWhere): MoviesConnection!
              productions(options: ProductionOptions, where: ProductionWhere): [Production!]!
              productionsAggregate(where: ProductionWhere): ProductionAggregateSelection!
              series(options: SeriesOptions, where: SeriesWhere): [Series!]!
              seriesAggregate(where: SeriesWhere): SeriesAggregateSelection!
              seriesConnection(after: String, first: Int, sort: [SeriesSort], where: SeriesWhere): SeriesConnection!
            }

            type Series implements Production {
              actors(directed: Boolean = true, options: ActorOptions, where: ActorWhere): [Actor!]!
              actorsAggregate(directed: Boolean = true, where: ActorWhere): SeriesActorActorsAggregationSelection
              actorsConnection(after: String, directed: Boolean = true, first: Int, sort: [ProductionActorsConnectionSort!], where: ProductionActorsConnectionWhere): ProductionActorsConnection!
              episodeCount: Int!
              episodes(directed: Boolean = true, options: EpisodeOptions, where: EpisodeWhere): [Episode!]!
              episodesAggregate(directed: Boolean = true, where: EpisodeWhere): SeriesEpisodeEpisodesAggregationSelection
              episodesConnection(after: String, directed: Boolean = true, first: Int, sort: [SeriesEpisodesConnectionSort!], where: SeriesEpisodesConnectionWhere): SeriesEpisodesConnection!
              title: String!
            }

            type SeriesActorActorsAggregationSelection {
              count: Int!
              edge: SeriesActorActorsEdgeAggregateSelection
              node: SeriesActorActorsNodeAggregateSelection
            }

            type SeriesActorActorsEdgeAggregateSelection {
              screenTime: IntAggregateSelectionNonNullable!
            }

            type SeriesActorActorsNodeAggregateSelection {
              name: StringAggregateSelectionNonNullable!
            }

            input SeriesActorsAggregateInput {
              AND: [SeriesActorsAggregateInput!]
              NOT: SeriesActorsAggregateInput
              OR: [SeriesActorsAggregateInput!]
              count: Int
              count_GT: Int
              count_GTE: Int
              count_LT: Int
              count_LTE: Int
              edge: SeriesActorsEdgeAggregationWhereInput
              node: SeriesActorsNodeAggregationWhereInput
            }

            input SeriesActorsConnectFieldInput {
              connect: [ActorConnectInput!]
              edge: ActedInCreateInput!
              \\"\\"\\"
              Whether or not to overwrite any matching relationship with the new properties.
              \\"\\"\\"
              overwrite: Boolean! = true
              where: ActorConnectWhere
            }

            input SeriesActorsCreateFieldInput {
              edge: ActedInCreateInput!
              node: ActorCreateInput!
            }

            input SeriesActorsEdgeAggregationWhereInput {
              AND: [SeriesActorsEdgeAggregationWhereInput!]
              NOT: SeriesActorsEdgeAggregationWhereInput
              OR: [SeriesActorsEdgeAggregationWhereInput!]
              screenTime_AVERAGE_EQUAL: Float
              screenTime_AVERAGE_GT: Float
              screenTime_AVERAGE_GTE: Float
              screenTime_AVERAGE_LT: Float
              screenTime_AVERAGE_LTE: Float
              screenTime_EQUAL: Int @deprecated(reason: \\"Aggregation filters that are not relying on an aggregating function will be deprecated.\\")
              screenTime_GT: Int @deprecated(reason: \\"Aggregation filters that are not relying on an aggregating function will be deprecated.\\")
              screenTime_GTE: Int @deprecated(reason: \\"Aggregation filters that are not relying on an aggregating function will be deprecated.\\")
              screenTime_LT: Int @deprecated(reason: \\"Aggregation filters that are not relying on an aggregating function will be deprecated.\\")
              screenTime_LTE: Int @deprecated(reason: \\"Aggregation filters that are not relying on an aggregating function will be deprecated.\\")
              screenTime_MAX_EQUAL: Int
              screenTime_MAX_GT: Int
              screenTime_MAX_GTE: Int
              screenTime_MAX_LT: Int
              screenTime_MAX_LTE: Int
              screenTime_MIN_EQUAL: Int
              screenTime_MIN_GT: Int
              screenTime_MIN_GTE: Int
              screenTime_MIN_LT: Int
              screenTime_MIN_LTE: Int
              screenTime_SUM_EQUAL: Int
              screenTime_SUM_GT: Int
              screenTime_SUM_GTE: Int
              screenTime_SUM_LT: Int
              screenTime_SUM_LTE: Int
            }

            input SeriesActorsFieldInput {
              connect: [SeriesActorsConnectFieldInput!]
              create: [SeriesActorsCreateFieldInput!]
            }

            input SeriesActorsNodeAggregationWhereInput {
              AND: [SeriesActorsNodeAggregationWhereInput!]
              NOT: SeriesActorsNodeAggregationWhereInput
              OR: [SeriesActorsNodeAggregationWhereInput!]
              name_AVERAGE_EQUAL: Float @deprecated(reason: \\"Please use the explicit _LENGTH version for string aggregation.\\")
              name_AVERAGE_GT: Float @deprecated(reason: \\"Please use the explicit _LENGTH version for string aggregation.\\")
              name_AVERAGE_GTE: Float @deprecated(reason: \\"Please use the explicit _LENGTH version for string aggregation.\\")
              name_AVERAGE_LENGTH_EQUAL: Float
              name_AVERAGE_LENGTH_GT: Float
              name_AVERAGE_LENGTH_GTE: Float
              name_AVERAGE_LENGTH_LT: Float
              name_AVERAGE_LENGTH_LTE: Float
              name_AVERAGE_LT: Float @deprecated(reason: \\"Please use the explicit _LENGTH version for string aggregation.\\")
              name_AVERAGE_LTE: Float @deprecated(reason: \\"Please use the explicit _LENGTH version for string aggregation.\\")
              name_EQUAL: String @deprecated(reason: \\"Aggregation filters that are not relying on an aggregating function will be deprecated.\\")
              name_GT: Int @deprecated(reason: \\"Aggregation filters that are not relying on an aggregating function will be deprecated.\\")
              name_GTE: Int @deprecated(reason: \\"Aggregation filters that are not relying on an aggregating function will be deprecated.\\")
              name_LONGEST_EQUAL: Int @deprecated(reason: \\"Please use the explicit _LENGTH version for string aggregation.\\")
              name_LONGEST_GT: Int @deprecated(reason: \\"Please use the explicit _LENGTH version for string aggregation.\\")
              name_LONGEST_GTE: Int @deprecated(reason: \\"Please use the explicit _LENGTH version for string aggregation.\\")
              name_LONGEST_LENGTH_EQUAL: Int
              name_LONGEST_LENGTH_GT: Int
              name_LONGEST_LENGTH_GTE: Int
              name_LONGEST_LENGTH_LT: Int
              name_LONGEST_LENGTH_LTE: Int
              name_LONGEST_LT: Int @deprecated(reason: \\"Please use the explicit _LENGTH version for string aggregation.\\")
              name_LONGEST_LTE: Int @deprecated(reason: \\"Please use the explicit _LENGTH version for string aggregation.\\")
              name_LT: Int @deprecated(reason: \\"Aggregation filters that are not relying on an aggregating function will be deprecated.\\")
              name_LTE: Int @deprecated(reason: \\"Aggregation filters that are not relying on an aggregating function will be deprecated.\\")
              name_SHORTEST_EQUAL: Int @deprecated(reason: \\"Please use the explicit _LENGTH version for string aggregation.\\")
              name_SHORTEST_GT: Int @deprecated(reason: \\"Please use the explicit _LENGTH version for string aggregation.\\")
              name_SHORTEST_GTE: Int @deprecated(reason: \\"Please use the explicit _LENGTH version for string aggregation.\\")
              name_SHORTEST_LENGTH_EQUAL: Int
              name_SHORTEST_LENGTH_GT: Int
              name_SHORTEST_LENGTH_GTE: Int
              name_SHORTEST_LENGTH_LT: Int
              name_SHORTEST_LENGTH_LTE: Int
              name_SHORTEST_LT: Int @deprecated(reason: \\"Please use the explicit _LENGTH version for string aggregation.\\")
              name_SHORTEST_LTE: Int @deprecated(reason: \\"Please use the explicit _LENGTH version for string aggregation.\\")
            }

            input SeriesActorsUpdateConnectionInput {
              edge: ActedInUpdateInput
              node: ActorUpdateInput
            }

            input SeriesActorsUpdateFieldInput {
              connect: [SeriesActorsConnectFieldInput!]
              create: [SeriesActorsCreateFieldInput!]
              delete: [ProductionActorsDeleteFieldInput!]
              disconnect: [ProductionActorsDisconnectFieldInput!]
              update: SeriesActorsUpdateConnectionInput
              where: ProductionActorsConnectionWhere
            }

            type SeriesAggregateSelection {
              count: Int!
              episodeCount: IntAggregateSelectionNonNullable!
              title: StringAggregateSelectionNonNullable!
            }

            input SeriesConnectInput {
              actors: [SeriesActorsConnectFieldInput!]
              episodes: [SeriesEpisodesConnectFieldInput!]
            }

            input SeriesConnectWhere {
              node: SeriesWhere!
            }

            type SeriesConnection {
              edges: [SeriesEdge!]!
              pageInfo: PageInfo!
              totalCount: Int!
            }

            input SeriesCreateInput {
              actors: SeriesActorsFieldInput
              episodeCount: Int!
              episodes: SeriesEpisodesFieldInput
              title: String!
            }

            input SeriesDeleteInput {
              actors: [ProductionActorsDeleteFieldInput!]
              episodes: [SeriesEpisodesDeleteFieldInput!]
            }

            input SeriesDisconnectInput {
              actors: [ProductionActorsDisconnectFieldInput!]
              episodes: [SeriesEpisodesDisconnectFieldInput!]
            }

            type SeriesEdge {
              cursor: String!
              node: Series!
            }

            type SeriesEpisodeEpisodesAggregationSelection {
              count: Int!
              node: SeriesEpisodeEpisodesNodeAggregateSelection
            }

            type SeriesEpisodeEpisodesNodeAggregateSelection {
              runtime: IntAggregateSelectionNonNullable!
            }

            input SeriesEpisodesAggregateInput {
              AND: [SeriesEpisodesAggregateInput!]
              NOT: SeriesEpisodesAggregateInput
              OR: [SeriesEpisodesAggregateInput!]
              count: Int
              count_GT: Int
              count_GTE: Int
              count_LT: Int
              count_LTE: Int
              node: SeriesEpisodesNodeAggregationWhereInput
            }

            input SeriesEpisodesConnectFieldInput {
              connect: [EpisodeConnectInput!]
              \\"\\"\\"
              Whether or not to overwrite any matching relationship with the new properties.
              \\"\\"\\"
              overwrite: Boolean! = true
              where: EpisodeConnectWhere
            }

            type SeriesEpisodesConnection {
              edges: [SeriesEpisodesRelationship!]!
              pageInfo: PageInfo!
              totalCount: Int!
            }

            input SeriesEpisodesConnectionSort {
              node: EpisodeSort
            }

            input SeriesEpisodesConnectionWhere {
              AND: [SeriesEpisodesConnectionWhere!]
              NOT: SeriesEpisodesConnectionWhere
              OR: [SeriesEpisodesConnectionWhere!]
              node: EpisodeWhere
              node_NOT: EpisodeWhere @deprecated(reason: \\"Negation filters will be deprecated, use the NOT operator to achieve the same behavior\\")
            }

            input SeriesEpisodesCreateFieldInput {
              node: EpisodeCreateInput!
            }

            input SeriesEpisodesDeleteFieldInput {
              delete: EpisodeDeleteInput
              where: SeriesEpisodesConnectionWhere
            }

            input SeriesEpisodesDisconnectFieldInput {
              disconnect: EpisodeDisconnectInput
              where: SeriesEpisodesConnectionWhere
            }

            input SeriesEpisodesFieldInput {
              connect: [SeriesEpisodesConnectFieldInput!]
              create: [SeriesEpisodesCreateFieldInput!]
            }

            input SeriesEpisodesNodeAggregationWhereInput {
              AND: [SeriesEpisodesNodeAggregationWhereInput!]
              NOT: SeriesEpisodesNodeAggregationWhereInput
              OR: [SeriesEpisodesNodeAggregationWhereInput!]
              runtime_AVERAGE_EQUAL: Float
              runtime_AVERAGE_GT: Float
              runtime_AVERAGE_GTE: Float
              runtime_AVERAGE_LT: Float
              runtime_AVERAGE_LTE: Float
              runtime_EQUAL: Int @deprecated(reason: \\"Aggregation filters that are not relying on an aggregating function will be deprecated.\\")
              runtime_GT: Int @deprecated(reason: \\"Aggregation filters that are not relying on an aggregating function will be deprecated.\\")
              runtime_GTE: Int @deprecated(reason: \\"Aggregation filters that are not relying on an aggregating function will be deprecated.\\")
              runtime_LT: Int @deprecated(reason: \\"Aggregation filters that are not relying on an aggregating function will be deprecated.\\")
              runtime_LTE: Int @deprecated(reason: \\"Aggregation filters that are not relying on an aggregating function will be deprecated.\\")
              runtime_MAX_EQUAL: Int
              runtime_MAX_GT: Int
              runtime_MAX_GTE: Int
              runtime_MAX_LT: Int
              runtime_MAX_LTE: Int
              runtime_MIN_EQUAL: Int
              runtime_MIN_GT: Int
              runtime_MIN_GTE: Int
              runtime_MIN_LT: Int
              runtime_MIN_LTE: Int
              runtime_SUM_EQUAL: Int
              runtime_SUM_GT: Int
              runtime_SUM_GTE: Int
              runtime_SUM_LT: Int
              runtime_SUM_LTE: Int
            }

            type SeriesEpisodesRelationship {
              cursor: String!
              node: Episode!
            }

            input SeriesEpisodesUpdateConnectionInput {
              node: EpisodeUpdateInput
            }

            input SeriesEpisodesUpdateFieldInput {
              connect: [SeriesEpisodesConnectFieldInput!]
              create: [SeriesEpisodesCreateFieldInput!]
              delete: [SeriesEpisodesDeleteFieldInput!]
              disconnect: [SeriesEpisodesDisconnectFieldInput!]
              update: SeriesEpisodesUpdateConnectionInput
              where: SeriesEpisodesConnectionWhere
            }

            input SeriesOptions {
              limit: Int
              offset: Int
              \\"\\"\\"
              Specify one or more SeriesSort objects to sort Series by. The sorts will be applied in the order in which they are arranged in the array.
              \\"\\"\\"
              sort: [SeriesSort!]
            }

            input SeriesRelationInput {
              actors: [SeriesActorsCreateFieldInput!]
              episodes: [SeriesEpisodesCreateFieldInput!]
            }

            \\"\\"\\"
            Fields to sort Series by. The order in which sorts are applied is not guaranteed when specifying many fields in one SeriesSort object.
            \\"\\"\\"
            input SeriesSort {
              episodeCount: SortDirection
              title: SortDirection
            }

            input SeriesUpdateInput {
              actors: [SeriesActorsUpdateFieldInput!]
              episodeCount: Int
              episodeCount_DECREMENT: Int
              episodeCount_INCREMENT: Int
              episodes: [SeriesEpisodesUpdateFieldInput!]
              title: String
            }

            input SeriesWhere {
              AND: [SeriesWhere!]
              NOT: SeriesWhere
              OR: [SeriesWhere!]
              actors: ActorWhere @deprecated(reason: \\"Use \`actors_SOME\` instead.\\")
              actorsAggregate: SeriesActorsAggregateInput
              actorsConnection: ProductionActorsConnectionWhere @deprecated(reason: \\"Use \`actorsConnection_SOME\` instead.\\")
              \\"\\"\\"
              Return Series where all of the related ProductionActorsConnections match this filter
              \\"\\"\\"
              actorsConnection_ALL: ProductionActorsConnectionWhere
              \\"\\"\\"
              Return Series where none of the related ProductionActorsConnections match this filter
              \\"\\"\\"
              actorsConnection_NONE: ProductionActorsConnectionWhere
              actorsConnection_NOT: ProductionActorsConnectionWhere @deprecated(reason: \\"Use \`actorsConnection_NONE\` instead.\\")
              \\"\\"\\"
              Return Series where one of the related ProductionActorsConnections match this filter
              \\"\\"\\"
              actorsConnection_SINGLE: ProductionActorsConnectionWhere
              \\"\\"\\"
              Return Series where some of the related ProductionActorsConnections match this filter
              \\"\\"\\"
              actorsConnection_SOME: ProductionActorsConnectionWhere
              \\"\\"\\"Return Series where all of the related Actors match this filter\\"\\"\\"
              actors_ALL: ActorWhere
              \\"\\"\\"Return Series where none of the related Actors match this filter\\"\\"\\"
              actors_NONE: ActorWhere
              actors_NOT: ActorWhere @deprecated(reason: \\"Use \`actors_NONE\` instead.\\")
              \\"\\"\\"Return Series where one of the related Actors match this filter\\"\\"\\"
              actors_SINGLE: ActorWhere
              \\"\\"\\"Return Series where some of the related Actors match this filter\\"\\"\\"
              actors_SOME: ActorWhere
              episodeCount: Int
              episodeCount_GT: Int
              episodeCount_GTE: Int
              episodeCount_IN: [Int!]
              episodeCount_LT: Int
              episodeCount_LTE: Int
              episodeCount_NOT: Int @deprecated(reason: \\"Negation filters will be deprecated, use the NOT operator to achieve the same behavior\\")
              episodeCount_NOT_IN: [Int!] @deprecated(reason: \\"Negation filters will be deprecated, use the NOT operator to achieve the same behavior\\")
              episodes: EpisodeWhere @deprecated(reason: \\"Use \`episodes_SOME\` instead.\\")
              episodesAggregate: SeriesEpisodesAggregateInput
              episodesConnection: SeriesEpisodesConnectionWhere @deprecated(reason: \\"Use \`episodesConnection_SOME\` instead.\\")
              \\"\\"\\"
              Return Series where all of the related SeriesEpisodesConnections match this filter
              \\"\\"\\"
              episodesConnection_ALL: SeriesEpisodesConnectionWhere
              \\"\\"\\"
              Return Series where none of the related SeriesEpisodesConnections match this filter
              \\"\\"\\"
              episodesConnection_NONE: SeriesEpisodesConnectionWhere
              episodesConnection_NOT: SeriesEpisodesConnectionWhere @deprecated(reason: \\"Use \`episodesConnection_NONE\` instead.\\")
              \\"\\"\\"
              Return Series where one of the related SeriesEpisodesConnections match this filter
              \\"\\"\\"
              episodesConnection_SINGLE: SeriesEpisodesConnectionWhere
              \\"\\"\\"
              Return Series where some of the related SeriesEpisodesConnections match this filter
              \\"\\"\\"
              episodesConnection_SOME: SeriesEpisodesConnectionWhere
              \\"\\"\\"Return Series where all of the related Episodes match this filter\\"\\"\\"
              episodes_ALL: EpisodeWhere
              \\"\\"\\"Return Series where none of the related Episodes match this filter\\"\\"\\"
              episodes_NONE: EpisodeWhere
              episodes_NOT: EpisodeWhere @deprecated(reason: \\"Use \`episodes_NONE\` instead.\\")
              \\"\\"\\"Return Series where one of the related Episodes match this filter\\"\\"\\"
              episodes_SINGLE: EpisodeWhere
              \\"\\"\\"Return Series where some of the related Episodes match this filter\\"\\"\\"
              episodes_SOME: EpisodeWhere
              title: String
              title_CONTAINS: String
              title_ENDS_WITH: String
              title_IN: [String!]
              title_NOT: String @deprecated(reason: \\"Negation filters will be deprecated, use the NOT operator to achieve the same behavior\\")
              title_NOT_CONTAINS: String @deprecated(reason: \\"Negation filters will be deprecated, use the NOT operator to achieve the same behavior\\")
              title_NOT_ENDS_WITH: String @deprecated(reason: \\"Negation filters will be deprecated, use the NOT operator to achieve the same behavior\\")
              title_NOT_IN: [String!] @deprecated(reason: \\"Negation filters will be deprecated, use the NOT operator to achieve the same behavior\\")
              title_NOT_STARTS_WITH: String @deprecated(reason: \\"Negation filters will be deprecated, use the NOT operator to achieve the same behavior\\")
              title_STARTS_WITH: String
            }

            \\"\\"\\"An enum for sorting in either ascending or descending order.\\"\\"\\"
            enum SortDirection {
              \\"\\"\\"Sort by field values in ascending order.\\"\\"\\"
              ASC
              \\"\\"\\"Sort by field values in descending order.\\"\\"\\"
              DESC
            }

            type StringAggregateSelectionNonNullable {
              longest: String!
              shortest: String!
            }

            type UpdateActorsMutationResponse {
              actors: [Actor!]!
              info: UpdateInfo!
            }

            type UpdateEpisodesMutationResponse {
              episodes: [Episode!]!
              info: UpdateInfo!
            }

            \\"\\"\\"
            Information about the number of nodes and relationships created and deleted during an update mutation
            \\"\\"\\"
            type UpdateInfo {
              bookmark: String @deprecated(reason: \\"This field has been deprecated because bookmarks are now handled by the driver.\\")
              nodesCreated: Int!
              nodesDeleted: Int!
              relationshipsCreated: Int!
              relationshipsDeleted: Int!
            }

            type UpdateMoviesMutationResponse {
              info: UpdateInfo!
              movies: [Movie!]!
            }

            type UpdateSeriesMutationResponse {
              info: UpdateInfo!
              series: [Series!]!
            }"
        `);
    });

    test("Interface Relationships - multiple - different relationship implementations", async () => {
        const typeDefs = gql`
            type Episode {
                runtime: Int!
                series: Series! @relationship(type: "HAS_EPISODE", direction: IN)
            }

            interface Production {
                title: String!
                actors: [Actor!]! @declareRelationship
            }

            type Movie implements Production {
                title: String!
                runtime: Int!
                actors: [Actor!]! @relationship(type: "ACTED_IN", direction: IN, properties: "ActedIn")
            }

            type Series implements Production {
                title: String!
                episodeCount: Int!
                episodes: [Episode!]! @relationship(type: "HAS_EPISODE", direction: OUT)
                actors: [Actor!]! @relationship(type: "ACTED_IN", direction: IN, properties: "StarredIn")
            }

            type ActedIn @relationshipProperties {
                screenTime: Int!
            }

            type StarredIn @relationshipProperties {
                seasons: Int!
            }

            type Actor {
                name: String!
                actedIn: [Production!]! @relationship(type: "ACTED_IN", direction: OUT, properties: "ActedIn")
            }
        `;
        const neoSchema = new Neo4jGraphQL({ typeDefs, experimental: true });
        const printedSchema = printSchemaWithDirectives(lexicographicSortSchema(await neoSchema.getSchema()));

        expect(printedSchema).toMatchInlineSnapshot(`
            "schema {
              query: Query
              mutation: Mutation
            }

            \\"\\"\\"
            The edge properties for the following fields:
            * Movie.actors
            * Actor.actedIn
            \\"\\"\\"
            type ActedIn {
              screenTime: Int!
            }

            input ActedInCreateInput {
              screenTime: Int!
            }

            input ActedInSort {
              screenTime: SortDirection
            }

            input ActedInUpdateInput {
              screenTime: Int
              screenTime_DECREMENT: Int
              screenTime_INCREMENT: Int
            }

            input ActedInWhere {
              AND: [ActedInWhere!]
              NOT: ActedInWhere
              OR: [ActedInWhere!]
              screenTime: Int
              screenTime_GT: Int
              screenTime_GTE: Int
              screenTime_IN: [Int!]
              screenTime_LT: Int
              screenTime_LTE: Int
              screenTime_NOT: Int @deprecated(reason: \\"Negation filters will be deprecated, use the NOT operator to achieve the same behavior\\")
              screenTime_NOT_IN: [Int!] @deprecated(reason: \\"Negation filters will be deprecated, use the NOT operator to achieve the same behavior\\")
            }

            type Actor {
              actedIn(directed: Boolean = true, options: ProductionOptions, where: ProductionWhere): [Production!]!
              actedInAggregate(directed: Boolean = true, where: ProductionWhere): ActorProductionActedInAggregationSelection
              actedInConnection(after: String, directed: Boolean = true, first: Int, sort: [ActorActedInConnectionSort!], where: ActorActedInConnectionWhere): ActorActedInConnection!
              name: String!
            }

<<<<<<< HEAD
            input ActorActedInConnectFieldInput {
              connect: ProductionConnectInput
              edge: ActedInCreateInput!
              where: ProductionConnectWhere
=======
            interface Interface1 {
              field1: String!
              interface2(directed: Boolean = true, options: Interface2Options, where: Interface2Where): [Interface2!]!
              interface2Connection(after: String, directed: Boolean = true, first: Int, sort: [Interface1Interface2ConnectionSort!], where: Interface1Interface2ConnectionWhere): Interface1Interface2Connection!
>>>>>>> 8ed4ebcd
            }

            type ActorActedInConnection {
              edges: [ActorActedInRelationship!]!
              pageInfo: PageInfo!
              totalCount: Int!
            }

            input ActorActedInConnectionSort {
              edge: ActedInSort
              node: ProductionSort
            }

            input ActorActedInConnectionWhere {
              AND: [ActorActedInConnectionWhere!]
              NOT: ActorActedInConnectionWhere
              OR: [ActorActedInConnectionWhere!]
              edge: ActedInWhere
              edge_NOT: ActedInWhere @deprecated(reason: \\"Negation filters will be deprecated, use the NOT operator to achieve the same behavior\\")
              node: ProductionWhere
              node_NOT: ProductionWhere @deprecated(reason: \\"Negation filters will be deprecated, use the NOT operator to achieve the same behavior\\")
            }

            input ActorActedInCreateFieldInput {
              edge: ActedInCreateInput!
              node: ProductionCreateInput!
            }

            input ActorActedInDeleteFieldInput {
              delete: ProductionDeleteInput
              where: ActorActedInConnectionWhere
            }

            input ActorActedInDisconnectFieldInput {
              disconnect: ProductionDisconnectInput
              where: ActorActedInConnectionWhere
            }

            input ActorActedInFieldInput {
              connect: [ActorActedInConnectFieldInput!]
              create: [ActorActedInCreateFieldInput!]
            }

            type ActorActedInRelationship {
              cursor: String!
              node: Production!
              properties: ActedIn!
            }

            input ActorActedInUpdateConnectionInput {
              edge: ActedInUpdateInput
              node: ProductionUpdateInput
            }

            input ActorActedInUpdateFieldInput {
              connect: [ActorActedInConnectFieldInput!]
              create: [ActorActedInCreateFieldInput!]
              delete: [ActorActedInDeleteFieldInput!]
              disconnect: [ActorActedInDisconnectFieldInput!]
              update: ActorActedInUpdateConnectionInput
              where: ActorActedInConnectionWhere
            }

            type ActorAggregateSelection {
              count: Int!
              name: StringAggregateSelectionNonNullable!
            }

            input ActorConnectInput {
              actedIn: [ActorActedInConnectFieldInput!]
            }

            input ActorConnectWhere {
              node: ActorWhere!
            }

            input ActorCreateInput {
              actedIn: ActorActedInFieldInput
              name: String!
            }

            input ActorDeleteInput {
              actedIn: [ActorActedInDeleteFieldInput!]
            }

            input ActorDisconnectInput {
              actedIn: [ActorActedInDisconnectFieldInput!]
            }

            type ActorEdge {
              cursor: String!
              node: Actor!
            }

            input ActorOptions {
              limit: Int
              offset: Int
              \\"\\"\\"
              Specify one or more ActorSort objects to sort Actors by. The sorts will be applied in the order in which they are arranged in the array.
              \\"\\"\\"
              sort: [ActorSort!]
            }

            type ActorProductionActedInAggregationSelection {
              count: Int!
              edge: ActorProductionActedInEdgeAggregateSelection
              node: ActorProductionActedInNodeAggregateSelection
            }

            type ActorProductionActedInEdgeAggregateSelection {
              screenTime: IntAggregateSelectionNonNullable!
            }

            type ActorProductionActedInNodeAggregateSelection {
              title: StringAggregateSelectionNonNullable!
            }

            input ActorRelationInput {
              actedIn: [ActorActedInCreateFieldInput!]
            }

            \\"\\"\\"
            Fields to sort Actors by. The order in which sorts are applied is not guaranteed when specifying many fields in one ActorSort object.
            \\"\\"\\"
            input ActorSort {
              name: SortDirection
            }

            input ActorUpdateInput {
              actedIn: [ActorActedInUpdateFieldInput!]
              name: String
            }

            input ActorWhere {
              AND: [ActorWhere!]
              NOT: ActorWhere
              OR: [ActorWhere!]
              actedInConnection: ActorActedInConnectionWhere @deprecated(reason: \\"Use \`actedInConnection_SOME\` instead.\\")
              \\"\\"\\"
              Return Actors where all of the related ActorActedInConnections match this filter
              \\"\\"\\"
              actedInConnection_ALL: ActorActedInConnectionWhere
              \\"\\"\\"
              Return Actors where none of the related ActorActedInConnections match this filter
              \\"\\"\\"
              actedInConnection_NONE: ActorActedInConnectionWhere
              actedInConnection_NOT: ActorActedInConnectionWhere @deprecated(reason: \\"Use \`actedInConnection_NONE\` instead.\\")
              \\"\\"\\"
              Return Actors where one of the related ActorActedInConnections match this filter
              \\"\\"\\"
              actedInConnection_SINGLE: ActorActedInConnectionWhere
              \\"\\"\\"
              Return Actors where some of the related ActorActedInConnections match this filter
              \\"\\"\\"
              actedInConnection_SOME: ActorActedInConnectionWhere
              name: String
              name_CONTAINS: String
              name_ENDS_WITH: String
              name_IN: [String!]
              name_NOT: String @deprecated(reason: \\"Negation filters will be deprecated, use the NOT operator to achieve the same behavior\\")
              name_NOT_CONTAINS: String @deprecated(reason: \\"Negation filters will be deprecated, use the NOT operator to achieve the same behavior\\")
              name_NOT_ENDS_WITH: String @deprecated(reason: \\"Negation filters will be deprecated, use the NOT operator to achieve the same behavior\\")
              name_NOT_IN: [String!] @deprecated(reason: \\"Negation filters will be deprecated, use the NOT operator to achieve the same behavior\\")
              name_NOT_STARTS_WITH: String @deprecated(reason: \\"Negation filters will be deprecated, use the NOT operator to achieve the same behavior\\")
              name_STARTS_WITH: String
            }

            type ActorsConnection {
              edges: [ActorEdge!]!
              pageInfo: PageInfo!
              totalCount: Int!
            }

            type CreateActorsMutationResponse {
              actors: [Actor!]!
              info: CreateInfo!
            }

            type CreateEpisodesMutationResponse {
              episodes: [Episode!]!
              info: CreateInfo!
            }

            \\"\\"\\"
            Information about the number of nodes and relationships created during a create mutation
            \\"\\"\\"
            type CreateInfo {
              bookmark: String @deprecated(reason: \\"This field has been deprecated because bookmarks are now handled by the driver.\\")
              nodesCreated: Int!
              relationshipsCreated: Int!
            }

            type CreateMoviesMutationResponse {
              info: CreateInfo!
              movies: [Movie!]!
            }

            type CreateSeriesMutationResponse {
              info: CreateInfo!
              series: [Series!]!
            }

            \\"\\"\\"
            Information about the number of nodes and relationships deleted during a delete mutation
            \\"\\"\\"
            type DeleteInfo {
              bookmark: String @deprecated(reason: \\"This field has been deprecated because bookmarks are now handled by the driver.\\")
              nodesDeleted: Int!
              relationshipsDeleted: Int!
            }

            type Episode {
              runtime: Int!
              series(directed: Boolean = true, options: SeriesOptions, where: SeriesWhere): Series!
              seriesAggregate(directed: Boolean = true, where: SeriesWhere): EpisodeSeriesSeriesAggregationSelection
              seriesConnection(after: String, directed: Boolean = true, first: Int, sort: [EpisodeSeriesConnectionSort!], where: EpisodeSeriesConnectionWhere): EpisodeSeriesConnection!
            }

            type EpisodeAggregateSelection {
              count: Int!
              runtime: IntAggregateSelectionNonNullable!
            }

            input EpisodeConnectInput {
              series: EpisodeSeriesConnectFieldInput
            }

            input EpisodeConnectWhere {
              node: EpisodeWhere!
            }

            input EpisodeCreateInput {
              runtime: Int!
              series: EpisodeSeriesFieldInput
            }

            input EpisodeDeleteInput {
              series: EpisodeSeriesDeleteFieldInput
            }

            input EpisodeDisconnectInput {
              series: EpisodeSeriesDisconnectFieldInput
            }

            type EpisodeEdge {
              cursor: String!
              node: Episode!
            }

            input EpisodeOptions {
              limit: Int
              offset: Int
              \\"\\"\\"
              Specify one or more EpisodeSort objects to sort Episodes by. The sorts will be applied in the order in which they are arranged in the array.
              \\"\\"\\"
              sort: [EpisodeSort!]
            }

            input EpisodeRelationInput {
              series: EpisodeSeriesCreateFieldInput
            }

            input EpisodeSeriesAggregateInput {
              AND: [EpisodeSeriesAggregateInput!]
              NOT: EpisodeSeriesAggregateInput
              OR: [EpisodeSeriesAggregateInput!]
              count: Int
              count_GT: Int
              count_GTE: Int
              count_LT: Int
              count_LTE: Int
              node: EpisodeSeriesNodeAggregationWhereInput
            }

            input EpisodeSeriesConnectFieldInput {
              connect: SeriesConnectInput
              \\"\\"\\"
              Whether or not to overwrite any matching relationship with the new properties.
              \\"\\"\\"
              overwrite: Boolean! = true
              where: SeriesConnectWhere
            }

            type EpisodeSeriesConnection {
              edges: [EpisodeSeriesRelationship!]!
              pageInfo: PageInfo!
              totalCount: Int!
            }

            input EpisodeSeriesConnectionSort {
              node: SeriesSort
            }

            input EpisodeSeriesConnectionWhere {
              AND: [EpisodeSeriesConnectionWhere!]
              NOT: EpisodeSeriesConnectionWhere
              OR: [EpisodeSeriesConnectionWhere!]
              node: SeriesWhere
              node_NOT: SeriesWhere @deprecated(reason: \\"Negation filters will be deprecated, use the NOT operator to achieve the same behavior\\")
            }

            input EpisodeSeriesCreateFieldInput {
              node: SeriesCreateInput!
            }

            input EpisodeSeriesDeleteFieldInput {
              delete: SeriesDeleteInput
              where: EpisodeSeriesConnectionWhere
            }

            input EpisodeSeriesDisconnectFieldInput {
              disconnect: SeriesDisconnectInput
              where: EpisodeSeriesConnectionWhere
            }

            input EpisodeSeriesFieldInput {
              connect: EpisodeSeriesConnectFieldInput
              create: EpisodeSeriesCreateFieldInput
            }

            input EpisodeSeriesNodeAggregationWhereInput {
              AND: [EpisodeSeriesNodeAggregationWhereInput!]
              NOT: EpisodeSeriesNodeAggregationWhereInput
              OR: [EpisodeSeriesNodeAggregationWhereInput!]
              episodeCount_AVERAGE_EQUAL: Float
              episodeCount_AVERAGE_GT: Float
              episodeCount_AVERAGE_GTE: Float
              episodeCount_AVERAGE_LT: Float
              episodeCount_AVERAGE_LTE: Float
              episodeCount_EQUAL: Int @deprecated(reason: \\"Aggregation filters that are not relying on an aggregating function will be deprecated.\\")
              episodeCount_GT: Int @deprecated(reason: \\"Aggregation filters that are not relying on an aggregating function will be deprecated.\\")
              episodeCount_GTE: Int @deprecated(reason: \\"Aggregation filters that are not relying on an aggregating function will be deprecated.\\")
              episodeCount_LT: Int @deprecated(reason: \\"Aggregation filters that are not relying on an aggregating function will be deprecated.\\")
              episodeCount_LTE: Int @deprecated(reason: \\"Aggregation filters that are not relying on an aggregating function will be deprecated.\\")
              episodeCount_MAX_EQUAL: Int
              episodeCount_MAX_GT: Int
              episodeCount_MAX_GTE: Int
              episodeCount_MAX_LT: Int
              episodeCount_MAX_LTE: Int
              episodeCount_MIN_EQUAL: Int
              episodeCount_MIN_GT: Int
              episodeCount_MIN_GTE: Int
              episodeCount_MIN_LT: Int
              episodeCount_MIN_LTE: Int
              episodeCount_SUM_EQUAL: Int
              episodeCount_SUM_GT: Int
              episodeCount_SUM_GTE: Int
              episodeCount_SUM_LT: Int
              episodeCount_SUM_LTE: Int
              title_AVERAGE_EQUAL: Float @deprecated(reason: \\"Please use the explicit _LENGTH version for string aggregation.\\")
              title_AVERAGE_GT: Float @deprecated(reason: \\"Please use the explicit _LENGTH version for string aggregation.\\")
              title_AVERAGE_GTE: Float @deprecated(reason: \\"Please use the explicit _LENGTH version for string aggregation.\\")
              title_AVERAGE_LENGTH_EQUAL: Float
              title_AVERAGE_LENGTH_GT: Float
              title_AVERAGE_LENGTH_GTE: Float
              title_AVERAGE_LENGTH_LT: Float
              title_AVERAGE_LENGTH_LTE: Float
              title_AVERAGE_LT: Float @deprecated(reason: \\"Please use the explicit _LENGTH version for string aggregation.\\")
              title_AVERAGE_LTE: Float @deprecated(reason: \\"Please use the explicit _LENGTH version for string aggregation.\\")
              title_EQUAL: String @deprecated(reason: \\"Aggregation filters that are not relying on an aggregating function will be deprecated.\\")
              title_GT: Int @deprecated(reason: \\"Aggregation filters that are not relying on an aggregating function will be deprecated.\\")
              title_GTE: Int @deprecated(reason: \\"Aggregation filters that are not relying on an aggregating function will be deprecated.\\")
              title_LONGEST_EQUAL: Int @deprecated(reason: \\"Please use the explicit _LENGTH version for string aggregation.\\")
              title_LONGEST_GT: Int @deprecated(reason: \\"Please use the explicit _LENGTH version for string aggregation.\\")
              title_LONGEST_GTE: Int @deprecated(reason: \\"Please use the explicit _LENGTH version for string aggregation.\\")
              title_LONGEST_LENGTH_EQUAL: Int
              title_LONGEST_LENGTH_GT: Int
              title_LONGEST_LENGTH_GTE: Int
              title_LONGEST_LENGTH_LT: Int
              title_LONGEST_LENGTH_LTE: Int
              title_LONGEST_LT: Int @deprecated(reason: \\"Please use the explicit _LENGTH version for string aggregation.\\")
              title_LONGEST_LTE: Int @deprecated(reason: \\"Please use the explicit _LENGTH version for string aggregation.\\")
              title_LT: Int @deprecated(reason: \\"Aggregation filters that are not relying on an aggregating function will be deprecated.\\")
              title_LTE: Int @deprecated(reason: \\"Aggregation filters that are not relying on an aggregating function will be deprecated.\\")
              title_SHORTEST_EQUAL: Int @deprecated(reason: \\"Please use the explicit _LENGTH version for string aggregation.\\")
              title_SHORTEST_GT: Int @deprecated(reason: \\"Please use the explicit _LENGTH version for string aggregation.\\")
              title_SHORTEST_GTE: Int @deprecated(reason: \\"Please use the explicit _LENGTH version for string aggregation.\\")
              title_SHORTEST_LENGTH_EQUAL: Int
              title_SHORTEST_LENGTH_GT: Int
              title_SHORTEST_LENGTH_GTE: Int
              title_SHORTEST_LENGTH_LT: Int
              title_SHORTEST_LENGTH_LTE: Int
              title_SHORTEST_LT: Int @deprecated(reason: \\"Please use the explicit _LENGTH version for string aggregation.\\")
              title_SHORTEST_LTE: Int @deprecated(reason: \\"Please use the explicit _LENGTH version for string aggregation.\\")
            }

            type EpisodeSeriesRelationship {
              cursor: String!
              node: Series!
            }

            type EpisodeSeriesSeriesAggregationSelection {
              count: Int!
              node: EpisodeSeriesSeriesNodeAggregateSelection
            }

            type EpisodeSeriesSeriesNodeAggregateSelection {
              episodeCount: IntAggregateSelectionNonNullable!
              title: StringAggregateSelectionNonNullable!
            }

            input EpisodeSeriesUpdateConnectionInput {
              node: SeriesUpdateInput
            }

            input EpisodeSeriesUpdateFieldInput {
              connect: EpisodeSeriesConnectFieldInput
              create: EpisodeSeriesCreateFieldInput
              delete: EpisodeSeriesDeleteFieldInput
              disconnect: EpisodeSeriesDisconnectFieldInput
              update: EpisodeSeriesUpdateConnectionInput
              where: EpisodeSeriesConnectionWhere
            }

            \\"\\"\\"
            Fields to sort Episodes by. The order in which sorts are applied is not guaranteed when specifying many fields in one EpisodeSort object.
            \\"\\"\\"
            input EpisodeSort {
              runtime: SortDirection
            }

            input EpisodeUpdateInput {
              runtime: Int
              runtime_DECREMENT: Int
              runtime_INCREMENT: Int
              series: EpisodeSeriesUpdateFieldInput
            }

            input EpisodeWhere {
              AND: [EpisodeWhere!]
              NOT: EpisodeWhere
              OR: [EpisodeWhere!]
              runtime: Int
              runtime_GT: Int
              runtime_GTE: Int
              runtime_IN: [Int!]
              runtime_LT: Int
              runtime_LTE: Int
              runtime_NOT: Int @deprecated(reason: \\"Negation filters will be deprecated, use the NOT operator to achieve the same behavior\\")
              runtime_NOT_IN: [Int!] @deprecated(reason: \\"Negation filters will be deprecated, use the NOT operator to achieve the same behavior\\")
              series: SeriesWhere
              seriesAggregate: EpisodeSeriesAggregateInput
              seriesConnection: EpisodeSeriesConnectionWhere
              seriesConnection_NOT: EpisodeSeriesConnectionWhere
              series_NOT: SeriesWhere
            }

            type EpisodesConnection {
              edges: [EpisodeEdge!]!
              pageInfo: PageInfo!
              totalCount: Int!
            }

            type IntAggregateSelectionNonNullable {
              average: Float!
              max: Int!
              min: Int!
              sum: Int!
            }

            type Movie implements Production {
              actors(directed: Boolean = true, options: ActorOptions, where: ActorWhere): [Actor!]!
              actorsAggregate(directed: Boolean = true, where: ActorWhere): MovieActorActorsAggregationSelection
              actorsConnection(after: String, directed: Boolean = true, first: Int, sort: [ProductionActorsConnectionSort!], where: ProductionActorsConnectionWhere): ProductionActorsConnection!
              runtime: Int!
              title: String!
            }

            type MovieActorActorsAggregationSelection {
              count: Int!
              edge: MovieActorActorsEdgeAggregateSelection
              node: MovieActorActorsNodeAggregateSelection
            }

            type MovieActorActorsEdgeAggregateSelection {
              screenTime: IntAggregateSelectionNonNullable!
            }

            type MovieActorActorsNodeAggregateSelection {
              name: StringAggregateSelectionNonNullable!
            }

            input MovieActorsAggregateInput {
              AND: [MovieActorsAggregateInput!]
              NOT: MovieActorsAggregateInput
              OR: [MovieActorsAggregateInput!]
              count: Int
              count_GT: Int
              count_GTE: Int
              count_LT: Int
              count_LTE: Int
              edge: MovieActorsEdgeAggregationWhereInput
              node: MovieActorsNodeAggregationWhereInput
            }

            input MovieActorsConnectFieldInput {
              connect: [ActorConnectInput!]
              edge: ActedInCreateInput!
              \\"\\"\\"
              Whether or not to overwrite any matching relationship with the new properties.
              \\"\\"\\"
              overwrite: Boolean! = true
              where: ActorConnectWhere
            }

            input MovieActorsCreateFieldInput {
              edge: ActedInCreateInput!
              node: ActorCreateInput!
            }

            input MovieActorsEdgeAggregationWhereInput {
              AND: [MovieActorsEdgeAggregationWhereInput!]
              NOT: MovieActorsEdgeAggregationWhereInput
              OR: [MovieActorsEdgeAggregationWhereInput!]
              screenTime_AVERAGE_EQUAL: Float
              screenTime_AVERAGE_GT: Float
              screenTime_AVERAGE_GTE: Float
              screenTime_AVERAGE_LT: Float
              screenTime_AVERAGE_LTE: Float
              screenTime_EQUAL: Int @deprecated(reason: \\"Aggregation filters that are not relying on an aggregating function will be deprecated.\\")
              screenTime_GT: Int @deprecated(reason: \\"Aggregation filters that are not relying on an aggregating function will be deprecated.\\")
              screenTime_GTE: Int @deprecated(reason: \\"Aggregation filters that are not relying on an aggregating function will be deprecated.\\")
              screenTime_LT: Int @deprecated(reason: \\"Aggregation filters that are not relying on an aggregating function will be deprecated.\\")
              screenTime_LTE: Int @deprecated(reason: \\"Aggregation filters that are not relying on an aggregating function will be deprecated.\\")
              screenTime_MAX_EQUAL: Int
              screenTime_MAX_GT: Int
              screenTime_MAX_GTE: Int
              screenTime_MAX_LT: Int
              screenTime_MAX_LTE: Int
              screenTime_MIN_EQUAL: Int
              screenTime_MIN_GT: Int
              screenTime_MIN_GTE: Int
              screenTime_MIN_LT: Int
              screenTime_MIN_LTE: Int
              screenTime_SUM_EQUAL: Int
              screenTime_SUM_GT: Int
              screenTime_SUM_GTE: Int
              screenTime_SUM_LT: Int
              screenTime_SUM_LTE: Int
            }

            input MovieActorsFieldInput {
              connect: [MovieActorsConnectFieldInput!]
              create: [MovieActorsCreateFieldInput!]
            }

            input MovieActorsNodeAggregationWhereInput {
              AND: [MovieActorsNodeAggregationWhereInput!]
              NOT: MovieActorsNodeAggregationWhereInput
              OR: [MovieActorsNodeAggregationWhereInput!]
              name_AVERAGE_EQUAL: Float @deprecated(reason: \\"Please use the explicit _LENGTH version for string aggregation.\\")
              name_AVERAGE_GT: Float @deprecated(reason: \\"Please use the explicit _LENGTH version for string aggregation.\\")
              name_AVERAGE_GTE: Float @deprecated(reason: \\"Please use the explicit _LENGTH version for string aggregation.\\")
              name_AVERAGE_LENGTH_EQUAL: Float
              name_AVERAGE_LENGTH_GT: Float
              name_AVERAGE_LENGTH_GTE: Float
              name_AVERAGE_LENGTH_LT: Float
              name_AVERAGE_LENGTH_LTE: Float
              name_AVERAGE_LT: Float @deprecated(reason: \\"Please use the explicit _LENGTH version for string aggregation.\\")
              name_AVERAGE_LTE: Float @deprecated(reason: \\"Please use the explicit _LENGTH version for string aggregation.\\")
              name_EQUAL: String @deprecated(reason: \\"Aggregation filters that are not relying on an aggregating function will be deprecated.\\")
              name_GT: Int @deprecated(reason: \\"Aggregation filters that are not relying on an aggregating function will be deprecated.\\")
              name_GTE: Int @deprecated(reason: \\"Aggregation filters that are not relying on an aggregating function will be deprecated.\\")
              name_LONGEST_EQUAL: Int @deprecated(reason: \\"Please use the explicit _LENGTH version for string aggregation.\\")
              name_LONGEST_GT: Int @deprecated(reason: \\"Please use the explicit _LENGTH version for string aggregation.\\")
              name_LONGEST_GTE: Int @deprecated(reason: \\"Please use the explicit _LENGTH version for string aggregation.\\")
              name_LONGEST_LENGTH_EQUAL: Int
              name_LONGEST_LENGTH_GT: Int
              name_LONGEST_LENGTH_GTE: Int
              name_LONGEST_LENGTH_LT: Int
              name_LONGEST_LENGTH_LTE: Int
              name_LONGEST_LT: Int @deprecated(reason: \\"Please use the explicit _LENGTH version for string aggregation.\\")
              name_LONGEST_LTE: Int @deprecated(reason: \\"Please use the explicit _LENGTH version for string aggregation.\\")
              name_LT: Int @deprecated(reason: \\"Aggregation filters that are not relying on an aggregating function will be deprecated.\\")
              name_LTE: Int @deprecated(reason: \\"Aggregation filters that are not relying on an aggregating function will be deprecated.\\")
              name_SHORTEST_EQUAL: Int @deprecated(reason: \\"Please use the explicit _LENGTH version for string aggregation.\\")
              name_SHORTEST_GT: Int @deprecated(reason: \\"Please use the explicit _LENGTH version for string aggregation.\\")
              name_SHORTEST_GTE: Int @deprecated(reason: \\"Please use the explicit _LENGTH version for string aggregation.\\")
              name_SHORTEST_LENGTH_EQUAL: Int
              name_SHORTEST_LENGTH_GT: Int
              name_SHORTEST_LENGTH_GTE: Int
              name_SHORTEST_LENGTH_LT: Int
              name_SHORTEST_LENGTH_LTE: Int
              name_SHORTEST_LT: Int @deprecated(reason: \\"Please use the explicit _LENGTH version for string aggregation.\\")
              name_SHORTEST_LTE: Int @deprecated(reason: \\"Please use the explicit _LENGTH version for string aggregation.\\")
            }

            input MovieActorsUpdateConnectionInput {
              edge: ActedInUpdateInput
              node: ActorUpdateInput
            }

            input MovieActorsUpdateFieldInput {
              connect: [MovieActorsConnectFieldInput!]
              create: [MovieActorsCreateFieldInput!]
              delete: [ProductionActorsDeleteFieldInput!]
              disconnect: [ProductionActorsDisconnectFieldInput!]
              update: MovieActorsUpdateConnectionInput
              where: ProductionActorsConnectionWhere
            }

            type MovieAggregateSelection {
              count: Int!
              runtime: IntAggregateSelectionNonNullable!
              title: StringAggregateSelectionNonNullable!
            }

            input MovieConnectInput {
              actors: [MovieActorsConnectFieldInput!]
            }

            input MovieCreateInput {
              actors: MovieActorsFieldInput
              runtime: Int!
              title: String!
            }

            input MovieDeleteInput {
              actors: [ProductionActorsDeleteFieldInput!]
            }

            input MovieDisconnectInput {
              actors: [ProductionActorsDisconnectFieldInput!]
            }

            type MovieEdge {
              cursor: String!
              node: Movie!
            }

            input MovieOptions {
              limit: Int
              offset: Int
              \\"\\"\\"
              Specify one or more MovieSort objects to sort Movies by. The sorts will be applied in the order in which they are arranged in the array.
              \\"\\"\\"
              sort: [MovieSort!]
            }

            input MovieRelationInput {
              actors: [MovieActorsCreateFieldInput!]
            }

            \\"\\"\\"
            Fields to sort Movies by. The order in which sorts are applied is not guaranteed when specifying many fields in one MovieSort object.
            \\"\\"\\"
            input MovieSort {
              runtime: SortDirection
              title: SortDirection
            }

            input MovieUpdateInput {
              actors: [MovieActorsUpdateFieldInput!]
              runtime: Int
              runtime_DECREMENT: Int
              runtime_INCREMENT: Int
              title: String
            }

            input MovieWhere {
              AND: [MovieWhere!]
              NOT: MovieWhere
              OR: [MovieWhere!]
              actors: ActorWhere @deprecated(reason: \\"Use \`actors_SOME\` instead.\\")
              actorsAggregate: MovieActorsAggregateInput
              actorsConnection: ProductionActorsConnectionWhere @deprecated(reason: \\"Use \`actorsConnection_SOME\` instead.\\")
              \\"\\"\\"
              Return Movies where all of the related ProductionActorsConnections match this filter
              \\"\\"\\"
              actorsConnection_ALL: ProductionActorsConnectionWhere
              \\"\\"\\"
              Return Movies where none of the related ProductionActorsConnections match this filter
              \\"\\"\\"
              actorsConnection_NONE: ProductionActorsConnectionWhere
              actorsConnection_NOT: ProductionActorsConnectionWhere @deprecated(reason: \\"Use \`actorsConnection_NONE\` instead.\\")
              \\"\\"\\"
              Return Movies where one of the related ProductionActorsConnections match this filter
              \\"\\"\\"
              actorsConnection_SINGLE: ProductionActorsConnectionWhere
              \\"\\"\\"
              Return Movies where some of the related ProductionActorsConnections match this filter
              \\"\\"\\"
              actorsConnection_SOME: ProductionActorsConnectionWhere
              \\"\\"\\"Return Movies where all of the related Actors match this filter\\"\\"\\"
              actors_ALL: ActorWhere
              \\"\\"\\"Return Movies where none of the related Actors match this filter\\"\\"\\"
              actors_NONE: ActorWhere
              actors_NOT: ActorWhere @deprecated(reason: \\"Use \`actors_NONE\` instead.\\")
              \\"\\"\\"Return Movies where one of the related Actors match this filter\\"\\"\\"
              actors_SINGLE: ActorWhere
              \\"\\"\\"Return Movies where some of the related Actors match this filter\\"\\"\\"
              actors_SOME: ActorWhere
              runtime: Int
              runtime_GT: Int
              runtime_GTE: Int
              runtime_IN: [Int!]
              runtime_LT: Int
              runtime_LTE: Int
              runtime_NOT: Int @deprecated(reason: \\"Negation filters will be deprecated, use the NOT operator to achieve the same behavior\\")
              runtime_NOT_IN: [Int!] @deprecated(reason: \\"Negation filters will be deprecated, use the NOT operator to achieve the same behavior\\")
              title: String
              title_CONTAINS: String
              title_ENDS_WITH: String
              title_IN: [String!]
              title_NOT: String @deprecated(reason: \\"Negation filters will be deprecated, use the NOT operator to achieve the same behavior\\")
              title_NOT_CONTAINS: String @deprecated(reason: \\"Negation filters will be deprecated, use the NOT operator to achieve the same behavior\\")
              title_NOT_ENDS_WITH: String @deprecated(reason: \\"Negation filters will be deprecated, use the NOT operator to achieve the same behavior\\")
              title_NOT_IN: [String!] @deprecated(reason: \\"Negation filters will be deprecated, use the NOT operator to achieve the same behavior\\")
              title_NOT_STARTS_WITH: String @deprecated(reason: \\"Negation filters will be deprecated, use the NOT operator to achieve the same behavior\\")
              title_STARTS_WITH: String
            }

            type MoviesConnection {
              edges: [MovieEdge!]!
              pageInfo: PageInfo!
              totalCount: Int!
            }

            type Mutation {
              createActors(input: [ActorCreateInput!]!): CreateActorsMutationResponse!
              createEpisodes(input: [EpisodeCreateInput!]!): CreateEpisodesMutationResponse!
              createMovies(input: [MovieCreateInput!]!): CreateMoviesMutationResponse!
              createSeries(input: [SeriesCreateInput!]!): CreateSeriesMutationResponse!
              deleteActors(delete: ActorDeleteInput, where: ActorWhere): DeleteInfo!
              deleteEpisodes(delete: EpisodeDeleteInput, where: EpisodeWhere): DeleteInfo!
              deleteMovies(delete: MovieDeleteInput, where: MovieWhere): DeleteInfo!
              deleteSeries(delete: SeriesDeleteInput, where: SeriesWhere): DeleteInfo!
              updateActors(connect: ActorConnectInput, create: ActorRelationInput, delete: ActorDeleteInput, disconnect: ActorDisconnectInput, update: ActorUpdateInput, where: ActorWhere): UpdateActorsMutationResponse!
              updateEpisodes(connect: EpisodeConnectInput, create: EpisodeRelationInput, delete: EpisodeDeleteInput, disconnect: EpisodeDisconnectInput, update: EpisodeUpdateInput, where: EpisodeWhere): UpdateEpisodesMutationResponse!
              updateMovies(connect: MovieConnectInput, create: MovieRelationInput, delete: MovieDeleteInput, disconnect: MovieDisconnectInput, update: MovieUpdateInput, where: MovieWhere): UpdateMoviesMutationResponse!
              updateSeries(connect: SeriesConnectInput, create: SeriesRelationInput, delete: SeriesDeleteInput, disconnect: SeriesDisconnectInput, update: SeriesUpdateInput, where: SeriesWhere): UpdateSeriesMutationResponse!
            }

            \\"\\"\\"Pagination information (Relay)\\"\\"\\"
            type PageInfo {
              endCursor: String
              hasNextPage: Boolean!
              hasPreviousPage: Boolean!
              startCursor: String
            }

            interface Production {
              actors(options: ActorOptions, where: ActorWhere): [Actor!]!
              actorsConnection(after: String, first: Int, sort: [ProductionActorsConnectionSort!], where: ProductionActorsConnectionWhere): ProductionActorsConnection!
              title: String!
            }

            input ProductionActorsAggregateInput {
              AND: [ProductionActorsAggregateInput!]
              NOT: ProductionActorsAggregateInput
              OR: [ProductionActorsAggregateInput!]
              count: Int
              count_GT: Int
              count_GTE: Int
              count_LT: Int
              count_LTE: Int
              edge: ProductionActorsEdgeAggregationWhereInput
              node: ProductionActorsNodeAggregationWhereInput
            }

            input ProductionActorsConnectFieldInput {
              connect: [ActorConnectInput!]
              edge: ProductionActorsEdgeCreateInput!
              \\"\\"\\"
              Whether or not to overwrite any matching relationship with the new properties.
              \\"\\"\\"
              overwrite: Boolean! = true
              where: ActorConnectWhere
            }

            type ProductionActorsConnection {
              edges: [ProductionActorsRelationship!]!
              pageInfo: PageInfo!
              totalCount: Int!
            }

            input ProductionActorsConnectionSort {
              edge: ProductionActorsEdgeSort
              node: ActorSort
            }

            input ProductionActorsConnectionWhere {
              AND: [ProductionActorsConnectionWhere!]
              NOT: ProductionActorsConnectionWhere
              OR: [ProductionActorsConnectionWhere!]
              edge: ProductionActorsEdgeWhere
              edge_NOT: ProductionActorsEdgeWhere @deprecated(reason: \\"Negation filters will be deprecated, use the NOT operator to achieve the same behavior\\")
              node: ActorWhere
              node_NOT: ActorWhere @deprecated(reason: \\"Negation filters will be deprecated, use the NOT operator to achieve the same behavior\\")
            }

            input ProductionActorsCreateFieldInput {
              edge: ProductionActorsEdgeCreateInput!
              node: ActorCreateInput!
            }

            input ProductionActorsDeleteFieldInput {
              delete: ActorDeleteInput
              where: ProductionActorsConnectionWhere
            }

            input ProductionActorsDisconnectFieldInput {
              disconnect: ActorDisconnectInput
              where: ProductionActorsConnectionWhere
            }

            input ProductionActorsEdgeAggregationWhereInput {
              \\"\\"\\"
              Relationship properties when source node is of type:
              * Movie
              \\"\\"\\"
              ActedIn: MovieActorsEdgeAggregationWhereInput
              \\"\\"\\"
              Relationship properties when source node is of type:
              * Series
              \\"\\"\\"
              StarredIn: SeriesActorsEdgeAggregationWhereInput
            }

            input ProductionActorsEdgeCreateInput {
              \\"\\"\\"
              Relationship properties when source node is of type:
              * Movie
              \\"\\"\\"
              ActedIn: ActedInCreateInput!
              \\"\\"\\"
              Relationship properties when source node is of type:
              * Series
              \\"\\"\\"
              StarredIn: StarredInCreateInput!
            }

            input ProductionActorsEdgeSort {
              \\"\\"\\"
              Relationship properties when source node is of type:
              * Movie
              \\"\\"\\"
              ActedIn: ActedInSort
              \\"\\"\\"
              Relationship properties when source node is of type:
              * Series
              \\"\\"\\"
              StarredIn: StarredInSort
            }

            input ProductionActorsEdgeUpdateInput {
              \\"\\"\\"
              Relationship properties when source node is of type:
              * Movie
              \\"\\"\\"
              ActedIn: ActedInUpdateInput
              \\"\\"\\"
              Relationship properties when source node is of type:
              * Series
              \\"\\"\\"
              StarredIn: StarredInUpdateInput
            }

            input ProductionActorsEdgeWhere {
              \\"\\"\\"
              Relationship properties when source node is of type:
              * Movie
              \\"\\"\\"
              ActedIn: ActedInWhere
              \\"\\"\\"
              Relationship properties when source node is of type:
              * Series
              \\"\\"\\"
              StarredIn: StarredInWhere
            }

            input ProductionActorsNodeAggregationWhereInput {
              AND: [ProductionActorsNodeAggregationWhereInput!]
              NOT: ProductionActorsNodeAggregationWhereInput
              OR: [ProductionActorsNodeAggregationWhereInput!]
              name_AVERAGE_EQUAL: Float @deprecated(reason: \\"Please use the explicit _LENGTH version for string aggregation.\\")
              name_AVERAGE_GT: Float @deprecated(reason: \\"Please use the explicit _LENGTH version for string aggregation.\\")
              name_AVERAGE_GTE: Float @deprecated(reason: \\"Please use the explicit _LENGTH version for string aggregation.\\")
              name_AVERAGE_LENGTH_EQUAL: Float
              name_AVERAGE_LENGTH_GT: Float
              name_AVERAGE_LENGTH_GTE: Float
              name_AVERAGE_LENGTH_LT: Float
              name_AVERAGE_LENGTH_LTE: Float
              name_AVERAGE_LT: Float @deprecated(reason: \\"Please use the explicit _LENGTH version for string aggregation.\\")
              name_AVERAGE_LTE: Float @deprecated(reason: \\"Please use the explicit _LENGTH version for string aggregation.\\")
              name_EQUAL: String @deprecated(reason: \\"Aggregation filters that are not relying on an aggregating function will be deprecated.\\")
              name_GT: Int @deprecated(reason: \\"Aggregation filters that are not relying on an aggregating function will be deprecated.\\")
              name_GTE: Int @deprecated(reason: \\"Aggregation filters that are not relying on an aggregating function will be deprecated.\\")
              name_LONGEST_EQUAL: Int @deprecated(reason: \\"Please use the explicit _LENGTH version for string aggregation.\\")
              name_LONGEST_GT: Int @deprecated(reason: \\"Please use the explicit _LENGTH version for string aggregation.\\")
              name_LONGEST_GTE: Int @deprecated(reason: \\"Please use the explicit _LENGTH version for string aggregation.\\")
              name_LONGEST_LENGTH_EQUAL: Int
              name_LONGEST_LENGTH_GT: Int
              name_LONGEST_LENGTH_GTE: Int
              name_LONGEST_LENGTH_LT: Int
              name_LONGEST_LENGTH_LTE: Int
              name_LONGEST_LT: Int @deprecated(reason: \\"Please use the explicit _LENGTH version for string aggregation.\\")
              name_LONGEST_LTE: Int @deprecated(reason: \\"Please use the explicit _LENGTH version for string aggregation.\\")
              name_LT: Int @deprecated(reason: \\"Aggregation filters that are not relying on an aggregating function will be deprecated.\\")
              name_LTE: Int @deprecated(reason: \\"Aggregation filters that are not relying on an aggregating function will be deprecated.\\")
              name_SHORTEST_EQUAL: Int @deprecated(reason: \\"Please use the explicit _LENGTH version for string aggregation.\\")
              name_SHORTEST_GT: Int @deprecated(reason: \\"Please use the explicit _LENGTH version for string aggregation.\\")
              name_SHORTEST_GTE: Int @deprecated(reason: \\"Please use the explicit _LENGTH version for string aggregation.\\")
              name_SHORTEST_LENGTH_EQUAL: Int
              name_SHORTEST_LENGTH_GT: Int
              name_SHORTEST_LENGTH_GTE: Int
              name_SHORTEST_LENGTH_LT: Int
              name_SHORTEST_LENGTH_LTE: Int
              name_SHORTEST_LT: Int @deprecated(reason: \\"Please use the explicit _LENGTH version for string aggregation.\\")
              name_SHORTEST_LTE: Int @deprecated(reason: \\"Please use the explicit _LENGTH version for string aggregation.\\")
            }

            type ProductionActorsRelationship {
              cursor: String!
              node: Actor!
              properties: ProductionActorsRelationshipProperties!
            }

            union ProductionActorsRelationshipProperties = ActedIn | StarredIn

            input ProductionActorsUpdateConnectionInput {
              edge: ProductionActorsEdgeUpdateInput
              node: ActorUpdateInput
            }

            input ProductionActorsUpdateFieldInput {
              connect: [ProductionActorsConnectFieldInput!]
              create: [ProductionActorsCreateFieldInput!]
              delete: [ProductionActorsDeleteFieldInput!]
              disconnect: [ProductionActorsDisconnectFieldInput!]
              update: ProductionActorsUpdateConnectionInput
              where: ProductionActorsConnectionWhere
            }

            type ProductionAggregateSelection {
              count: Int!
              title: StringAggregateSelectionNonNullable!
            }

            input ProductionConnectInput {
              actors: [ProductionActorsConnectFieldInput!]
            }

            input ProductionConnectWhere {
              node: ProductionWhere!
            }

            input ProductionCreateInput {
              Movie: MovieCreateInput
              Series: SeriesCreateInput
            }

            input ProductionDeleteInput {
              actors: [ProductionActorsDeleteFieldInput!]
            }

            input ProductionDisconnectInput {
              actors: [ProductionActorsDisconnectFieldInput!]
            }

            enum ProductionImplementation {
              Movie
              Series
            }

            input ProductionOptions {
              limit: Int
              offset: Int
              \\"\\"\\"
              Specify one or more ProductionSort objects to sort Productions by. The sorts will be applied in the order in which they are arranged in the array.
              \\"\\"\\"
              sort: [ProductionSort]
            }

            \\"\\"\\"
            Fields to sort Productions by. The order in which sorts are applied is not guaranteed when specifying many fields in one ProductionSort object.
            \\"\\"\\"
            input ProductionSort {
              title: SortDirection
            }

            input ProductionUpdateInput {
              actors: [ProductionActorsUpdateFieldInput!]
              title: String
            }

            input ProductionWhere {
              AND: [ProductionWhere!]
              NOT: ProductionWhere
              OR: [ProductionWhere!]
              actors: ActorWhere @deprecated(reason: \\"Use \`actors_SOME\` instead.\\")
              actorsAggregate: ProductionActorsAggregateInput
              actorsConnection: ProductionActorsConnectionWhere @deprecated(reason: \\"Use \`actorsConnection_SOME\` instead.\\")
              \\"\\"\\"
              Return Productions where all of the related ProductionActorsConnections match this filter
              \\"\\"\\"
              actorsConnection_ALL: ProductionActorsConnectionWhere
              \\"\\"\\"
              Return Productions where none of the related ProductionActorsConnections match this filter
              \\"\\"\\"
              actorsConnection_NONE: ProductionActorsConnectionWhere
              actorsConnection_NOT: ProductionActorsConnectionWhere @deprecated(reason: \\"Use \`actorsConnection_NONE\` instead.\\")
              \\"\\"\\"
              Return Productions where one of the related ProductionActorsConnections match this filter
              \\"\\"\\"
              actorsConnection_SINGLE: ProductionActorsConnectionWhere
              \\"\\"\\"
              Return Productions where some of the related ProductionActorsConnections match this filter
              \\"\\"\\"
              actorsConnection_SOME: ProductionActorsConnectionWhere
              \\"\\"\\"Return Productions where all of the related Actors match this filter\\"\\"\\"
              actors_ALL: ActorWhere
              \\"\\"\\"Return Productions where none of the related Actors match this filter\\"\\"\\"
              actors_NONE: ActorWhere
              actors_NOT: ActorWhere @deprecated(reason: \\"Use \`actors_NONE\` instead.\\")
              \\"\\"\\"Return Productions where one of the related Actors match this filter\\"\\"\\"
              actors_SINGLE: ActorWhere
              \\"\\"\\"Return Productions where some of the related Actors match this filter\\"\\"\\"
              actors_SOME: ActorWhere
              title: String
              title_CONTAINS: String
              title_ENDS_WITH: String
              title_IN: [String!]
              title_NOT: String @deprecated(reason: \\"Negation filters will be deprecated, use the NOT operator to achieve the same behavior\\")
              title_NOT_CONTAINS: String @deprecated(reason: \\"Negation filters will be deprecated, use the NOT operator to achieve the same behavior\\")
              title_NOT_ENDS_WITH: String @deprecated(reason: \\"Negation filters will be deprecated, use the NOT operator to achieve the same behavior\\")
              title_NOT_IN: [String!] @deprecated(reason: \\"Negation filters will be deprecated, use the NOT operator to achieve the same behavior\\")
              title_NOT_STARTS_WITH: String @deprecated(reason: \\"Negation filters will be deprecated, use the NOT operator to achieve the same behavior\\")
              title_STARTS_WITH: String
              typename_IN: [ProductionImplementation!]
            }

            type Query {
              actors(options: ActorOptions, where: ActorWhere): [Actor!]!
              actorsAggregate(where: ActorWhere): ActorAggregateSelection!
              actorsConnection(after: String, first: Int, sort: [ActorSort], where: ActorWhere): ActorsConnection!
              episodes(options: EpisodeOptions, where: EpisodeWhere): [Episode!]!
              episodesAggregate(where: EpisodeWhere): EpisodeAggregateSelection!
              episodesConnection(after: String, first: Int, sort: [EpisodeSort], where: EpisodeWhere): EpisodesConnection!
              movies(options: MovieOptions, where: MovieWhere): [Movie!]!
              moviesAggregate(where: MovieWhere): MovieAggregateSelection!
              moviesConnection(after: String, first: Int, sort: [MovieSort], where: MovieWhere): MoviesConnection!
              productions(options: ProductionOptions, where: ProductionWhere): [Production!]!
              productionsAggregate(where: ProductionWhere): ProductionAggregateSelection!
              series(options: SeriesOptions, where: SeriesWhere): [Series!]!
              seriesAggregate(where: SeriesWhere): SeriesAggregateSelection!
              seriesConnection(after: String, first: Int, sort: [SeriesSort], where: SeriesWhere): SeriesConnection!
            }

            type Series implements Production {
              actors(directed: Boolean = true, options: ActorOptions, where: ActorWhere): [Actor!]!
              actorsAggregate(directed: Boolean = true, where: ActorWhere): SeriesActorActorsAggregationSelection
              actorsConnection(after: String, directed: Boolean = true, first: Int, sort: [ProductionActorsConnectionSort!], where: ProductionActorsConnectionWhere): ProductionActorsConnection!
              episodeCount: Int!
              episodes(directed: Boolean = true, options: EpisodeOptions, where: EpisodeWhere): [Episode!]!
              episodesAggregate(directed: Boolean = true, where: EpisodeWhere): SeriesEpisodeEpisodesAggregationSelection
              episodesConnection(after: String, directed: Boolean = true, first: Int, sort: [SeriesEpisodesConnectionSort!], where: SeriesEpisodesConnectionWhere): SeriesEpisodesConnection!
              title: String!
            }

            type SeriesActorActorsAggregationSelection {
              count: Int!
              edge: SeriesActorActorsEdgeAggregateSelection
              node: SeriesActorActorsNodeAggregateSelection
            }

            type SeriesActorActorsEdgeAggregateSelection {
              seasons: IntAggregateSelectionNonNullable!
            }

            type SeriesActorActorsNodeAggregateSelection {
              name: StringAggregateSelectionNonNullable!
            }

            input SeriesActorsAggregateInput {
              AND: [SeriesActorsAggregateInput!]
              NOT: SeriesActorsAggregateInput
              OR: [SeriesActorsAggregateInput!]
              count: Int
              count_GT: Int
              count_GTE: Int
              count_LT: Int
              count_LTE: Int
              edge: SeriesActorsEdgeAggregationWhereInput
              node: SeriesActorsNodeAggregationWhereInput
            }

            input SeriesActorsConnectFieldInput {
              connect: [ActorConnectInput!]
              edge: StarredInCreateInput!
              \\"\\"\\"
              Whether or not to overwrite any matching relationship with the new properties.
              \\"\\"\\"
              overwrite: Boolean! = true
              where: ActorConnectWhere
            }

            input SeriesActorsCreateFieldInput {
              edge: StarredInCreateInput!
              node: ActorCreateInput!
            }

            input SeriesActorsEdgeAggregationWhereInput {
              AND: [SeriesActorsEdgeAggregationWhereInput!]
              NOT: SeriesActorsEdgeAggregationWhereInput
              OR: [SeriesActorsEdgeAggregationWhereInput!]
              seasons_AVERAGE_EQUAL: Float
              seasons_AVERAGE_GT: Float
              seasons_AVERAGE_GTE: Float
              seasons_AVERAGE_LT: Float
              seasons_AVERAGE_LTE: Float
              seasons_EQUAL: Int @deprecated(reason: \\"Aggregation filters that are not relying on an aggregating function will be deprecated.\\")
              seasons_GT: Int @deprecated(reason: \\"Aggregation filters that are not relying on an aggregating function will be deprecated.\\")
              seasons_GTE: Int @deprecated(reason: \\"Aggregation filters that are not relying on an aggregating function will be deprecated.\\")
              seasons_LT: Int @deprecated(reason: \\"Aggregation filters that are not relying on an aggregating function will be deprecated.\\")
              seasons_LTE: Int @deprecated(reason: \\"Aggregation filters that are not relying on an aggregating function will be deprecated.\\")
              seasons_MAX_EQUAL: Int
              seasons_MAX_GT: Int
              seasons_MAX_GTE: Int
              seasons_MAX_LT: Int
              seasons_MAX_LTE: Int
              seasons_MIN_EQUAL: Int
              seasons_MIN_GT: Int
              seasons_MIN_GTE: Int
              seasons_MIN_LT: Int
              seasons_MIN_LTE: Int
              seasons_SUM_EQUAL: Int
              seasons_SUM_GT: Int
              seasons_SUM_GTE: Int
              seasons_SUM_LT: Int
              seasons_SUM_LTE: Int
            }

            input SeriesActorsFieldInput {
              connect: [SeriesActorsConnectFieldInput!]
              create: [SeriesActorsCreateFieldInput!]
            }

            input SeriesActorsNodeAggregationWhereInput {
              AND: [SeriesActorsNodeAggregationWhereInput!]
              NOT: SeriesActorsNodeAggregationWhereInput
              OR: [SeriesActorsNodeAggregationWhereInput!]
              name_AVERAGE_EQUAL: Float @deprecated(reason: \\"Please use the explicit _LENGTH version for string aggregation.\\")
              name_AVERAGE_GT: Float @deprecated(reason: \\"Please use the explicit _LENGTH version for string aggregation.\\")
              name_AVERAGE_GTE: Float @deprecated(reason: \\"Please use the explicit _LENGTH version for string aggregation.\\")
              name_AVERAGE_LENGTH_EQUAL: Float
              name_AVERAGE_LENGTH_GT: Float
              name_AVERAGE_LENGTH_GTE: Float
              name_AVERAGE_LENGTH_LT: Float
              name_AVERAGE_LENGTH_LTE: Float
              name_AVERAGE_LT: Float @deprecated(reason: \\"Please use the explicit _LENGTH version for string aggregation.\\")
              name_AVERAGE_LTE: Float @deprecated(reason: \\"Please use the explicit _LENGTH version for string aggregation.\\")
              name_EQUAL: String @deprecated(reason: \\"Aggregation filters that are not relying on an aggregating function will be deprecated.\\")
              name_GT: Int @deprecated(reason: \\"Aggregation filters that are not relying on an aggregating function will be deprecated.\\")
              name_GTE: Int @deprecated(reason: \\"Aggregation filters that are not relying on an aggregating function will be deprecated.\\")
              name_LONGEST_EQUAL: Int @deprecated(reason: \\"Please use the explicit _LENGTH version for string aggregation.\\")
              name_LONGEST_GT: Int @deprecated(reason: \\"Please use the explicit _LENGTH version for string aggregation.\\")
              name_LONGEST_GTE: Int @deprecated(reason: \\"Please use the explicit _LENGTH version for string aggregation.\\")
              name_LONGEST_LENGTH_EQUAL: Int
              name_LONGEST_LENGTH_GT: Int
              name_LONGEST_LENGTH_GTE: Int
              name_LONGEST_LENGTH_LT: Int
              name_LONGEST_LENGTH_LTE: Int
              name_LONGEST_LT: Int @deprecated(reason: \\"Please use the explicit _LENGTH version for string aggregation.\\")
              name_LONGEST_LTE: Int @deprecated(reason: \\"Please use the explicit _LENGTH version for string aggregation.\\")
              name_LT: Int @deprecated(reason: \\"Aggregation filters that are not relying on an aggregating function will be deprecated.\\")
              name_LTE: Int @deprecated(reason: \\"Aggregation filters that are not relying on an aggregating function will be deprecated.\\")
              name_SHORTEST_EQUAL: Int @deprecated(reason: \\"Please use the explicit _LENGTH version for string aggregation.\\")
              name_SHORTEST_GT: Int @deprecated(reason: \\"Please use the explicit _LENGTH version for string aggregation.\\")
              name_SHORTEST_GTE: Int @deprecated(reason: \\"Please use the explicit _LENGTH version for string aggregation.\\")
              name_SHORTEST_LENGTH_EQUAL: Int
              name_SHORTEST_LENGTH_GT: Int
              name_SHORTEST_LENGTH_GTE: Int
              name_SHORTEST_LENGTH_LT: Int
              name_SHORTEST_LENGTH_LTE: Int
              name_SHORTEST_LT: Int @deprecated(reason: \\"Please use the explicit _LENGTH version for string aggregation.\\")
              name_SHORTEST_LTE: Int @deprecated(reason: \\"Please use the explicit _LENGTH version for string aggregation.\\")
            }

            input SeriesActorsUpdateConnectionInput {
              edge: StarredInUpdateInput
              node: ActorUpdateInput
            }

            input SeriesActorsUpdateFieldInput {
              connect: [SeriesActorsConnectFieldInput!]
              create: [SeriesActorsCreateFieldInput!]
              delete: [ProductionActorsDeleteFieldInput!]
              disconnect: [ProductionActorsDisconnectFieldInput!]
              update: SeriesActorsUpdateConnectionInput
              where: ProductionActorsConnectionWhere
            }

            type SeriesAggregateSelection {
              count: Int!
              episodeCount: IntAggregateSelectionNonNullable!
              title: StringAggregateSelectionNonNullable!
            }

            input SeriesConnectInput {
              actors: [SeriesActorsConnectFieldInput!]
              episodes: [SeriesEpisodesConnectFieldInput!]
            }

            input SeriesConnectWhere {
              node: SeriesWhere!
            }

            type SeriesConnection {
              edges: [SeriesEdge!]!
              pageInfo: PageInfo!
              totalCount: Int!
            }

            input SeriesCreateInput {
              actors: SeriesActorsFieldInput
              episodeCount: Int!
              episodes: SeriesEpisodesFieldInput
              title: String!
            }

            input SeriesDeleteInput {
              actors: [ProductionActorsDeleteFieldInput!]
              episodes: [SeriesEpisodesDeleteFieldInput!]
            }

            input SeriesDisconnectInput {
              actors: [ProductionActorsDisconnectFieldInput!]
              episodes: [SeriesEpisodesDisconnectFieldInput!]
            }

            type SeriesEdge {
              cursor: String!
              node: Series!
            }

            type SeriesEpisodeEpisodesAggregationSelection {
              count: Int!
              node: SeriesEpisodeEpisodesNodeAggregateSelection
            }

            type SeriesEpisodeEpisodesNodeAggregateSelection {
              runtime: IntAggregateSelectionNonNullable!
            }

            input SeriesEpisodesAggregateInput {
              AND: [SeriesEpisodesAggregateInput!]
              NOT: SeriesEpisodesAggregateInput
              OR: [SeriesEpisodesAggregateInput!]
              count: Int
              count_GT: Int
              count_GTE: Int
              count_LT: Int
              count_LTE: Int
              node: SeriesEpisodesNodeAggregationWhereInput
            }

            input SeriesEpisodesConnectFieldInput {
              connect: [EpisodeConnectInput!]
              \\"\\"\\"
              Whether or not to overwrite any matching relationship with the new properties.
              \\"\\"\\"
              overwrite: Boolean! = true
              where: EpisodeConnectWhere
            }

            type SeriesEpisodesConnection {
              edges: [SeriesEpisodesRelationship!]!
              pageInfo: PageInfo!
              totalCount: Int!
            }

            input SeriesEpisodesConnectionSort {
              node: EpisodeSort
            }

            input SeriesEpisodesConnectionWhere {
              AND: [SeriesEpisodesConnectionWhere!]
              NOT: SeriesEpisodesConnectionWhere
              OR: [SeriesEpisodesConnectionWhere!]
              node: EpisodeWhere
              node_NOT: EpisodeWhere @deprecated(reason: \\"Negation filters will be deprecated, use the NOT operator to achieve the same behavior\\")
            }

            input SeriesEpisodesCreateFieldInput {
              node: EpisodeCreateInput!
            }

            input SeriesEpisodesDeleteFieldInput {
              delete: EpisodeDeleteInput
              where: SeriesEpisodesConnectionWhere
            }

            input SeriesEpisodesDisconnectFieldInput {
              disconnect: EpisodeDisconnectInput
              where: SeriesEpisodesConnectionWhere
            }

            input SeriesEpisodesFieldInput {
              connect: [SeriesEpisodesConnectFieldInput!]
              create: [SeriesEpisodesCreateFieldInput!]
            }

            input SeriesEpisodesNodeAggregationWhereInput {
              AND: [SeriesEpisodesNodeAggregationWhereInput!]
              NOT: SeriesEpisodesNodeAggregationWhereInput
              OR: [SeriesEpisodesNodeAggregationWhereInput!]
              runtime_AVERAGE_EQUAL: Float
              runtime_AVERAGE_GT: Float
              runtime_AVERAGE_GTE: Float
              runtime_AVERAGE_LT: Float
              runtime_AVERAGE_LTE: Float
              runtime_EQUAL: Int @deprecated(reason: \\"Aggregation filters that are not relying on an aggregating function will be deprecated.\\")
              runtime_GT: Int @deprecated(reason: \\"Aggregation filters that are not relying on an aggregating function will be deprecated.\\")
              runtime_GTE: Int @deprecated(reason: \\"Aggregation filters that are not relying on an aggregating function will be deprecated.\\")
              runtime_LT: Int @deprecated(reason: \\"Aggregation filters that are not relying on an aggregating function will be deprecated.\\")
              runtime_LTE: Int @deprecated(reason: \\"Aggregation filters that are not relying on an aggregating function will be deprecated.\\")
              runtime_MAX_EQUAL: Int
              runtime_MAX_GT: Int
              runtime_MAX_GTE: Int
              runtime_MAX_LT: Int
              runtime_MAX_LTE: Int
              runtime_MIN_EQUAL: Int
              runtime_MIN_GT: Int
              runtime_MIN_GTE: Int
              runtime_MIN_LT: Int
              runtime_MIN_LTE: Int
              runtime_SUM_EQUAL: Int
              runtime_SUM_GT: Int
              runtime_SUM_GTE: Int
              runtime_SUM_LT: Int
              runtime_SUM_LTE: Int
            }

            type SeriesEpisodesRelationship {
              cursor: String!
              node: Episode!
            }

            input SeriesEpisodesUpdateConnectionInput {
              node: EpisodeUpdateInput
            }

            input SeriesEpisodesUpdateFieldInput {
              connect: [SeriesEpisodesConnectFieldInput!]
              create: [SeriesEpisodesCreateFieldInput!]
              delete: [SeriesEpisodesDeleteFieldInput!]
              disconnect: [SeriesEpisodesDisconnectFieldInput!]
              update: SeriesEpisodesUpdateConnectionInput
              where: SeriesEpisodesConnectionWhere
            }

            input SeriesOptions {
              limit: Int
              offset: Int
              \\"\\"\\"
              Specify one or more SeriesSort objects to sort Series by. The sorts will be applied in the order in which they are arranged in the array.
              \\"\\"\\"
              sort: [SeriesSort!]
            }

            input SeriesRelationInput {
              actors: [SeriesActorsCreateFieldInput!]
              episodes: [SeriesEpisodesCreateFieldInput!]
            }

            \\"\\"\\"
            Fields to sort Series by. The order in which sorts are applied is not guaranteed when specifying many fields in one SeriesSort object.
            \\"\\"\\"
            input SeriesSort {
              episodeCount: SortDirection
              title: SortDirection
            }

            input SeriesUpdateInput {
              actors: [SeriesActorsUpdateFieldInput!]
              episodeCount: Int
              episodeCount_DECREMENT: Int
              episodeCount_INCREMENT: Int
              episodes: [SeriesEpisodesUpdateFieldInput!]
              title: String
            }

            input SeriesWhere {
              AND: [SeriesWhere!]
              NOT: SeriesWhere
              OR: [SeriesWhere!]
              actors: ActorWhere @deprecated(reason: \\"Use \`actors_SOME\` instead.\\")
              actorsAggregate: SeriesActorsAggregateInput
              actorsConnection: ProductionActorsConnectionWhere @deprecated(reason: \\"Use \`actorsConnection_SOME\` instead.\\")
              \\"\\"\\"
              Return Series where all of the related ProductionActorsConnections match this filter
              \\"\\"\\"
              actorsConnection_ALL: ProductionActorsConnectionWhere
              \\"\\"\\"
              Return Series where none of the related ProductionActorsConnections match this filter
              \\"\\"\\"
              actorsConnection_NONE: ProductionActorsConnectionWhere
              actorsConnection_NOT: ProductionActorsConnectionWhere @deprecated(reason: \\"Use \`actorsConnection_NONE\` instead.\\")
              \\"\\"\\"
              Return Series where one of the related ProductionActorsConnections match this filter
              \\"\\"\\"
              actorsConnection_SINGLE: ProductionActorsConnectionWhere
              \\"\\"\\"
              Return Series where some of the related ProductionActorsConnections match this filter
              \\"\\"\\"
              actorsConnection_SOME: ProductionActorsConnectionWhere
              \\"\\"\\"Return Series where all of the related Actors match this filter\\"\\"\\"
              actors_ALL: ActorWhere
              \\"\\"\\"Return Series where none of the related Actors match this filter\\"\\"\\"
              actors_NONE: ActorWhere
              actors_NOT: ActorWhere @deprecated(reason: \\"Use \`actors_NONE\` instead.\\")
              \\"\\"\\"Return Series where one of the related Actors match this filter\\"\\"\\"
              actors_SINGLE: ActorWhere
              \\"\\"\\"Return Series where some of the related Actors match this filter\\"\\"\\"
              actors_SOME: ActorWhere
              episodeCount: Int
              episodeCount_GT: Int
              episodeCount_GTE: Int
              episodeCount_IN: [Int!]
              episodeCount_LT: Int
              episodeCount_LTE: Int
              episodeCount_NOT: Int @deprecated(reason: \\"Negation filters will be deprecated, use the NOT operator to achieve the same behavior\\")
              episodeCount_NOT_IN: [Int!] @deprecated(reason: \\"Negation filters will be deprecated, use the NOT operator to achieve the same behavior\\")
              episodes: EpisodeWhere @deprecated(reason: \\"Use \`episodes_SOME\` instead.\\")
              episodesAggregate: SeriesEpisodesAggregateInput
              episodesConnection: SeriesEpisodesConnectionWhere @deprecated(reason: \\"Use \`episodesConnection_SOME\` instead.\\")
              \\"\\"\\"
              Return Series where all of the related SeriesEpisodesConnections match this filter
              \\"\\"\\"
              episodesConnection_ALL: SeriesEpisodesConnectionWhere
              \\"\\"\\"
              Return Series where none of the related SeriesEpisodesConnections match this filter
              \\"\\"\\"
              episodesConnection_NONE: SeriesEpisodesConnectionWhere
              episodesConnection_NOT: SeriesEpisodesConnectionWhere @deprecated(reason: \\"Use \`episodesConnection_NONE\` instead.\\")
              \\"\\"\\"
              Return Series where one of the related SeriesEpisodesConnections match this filter
              \\"\\"\\"
              episodesConnection_SINGLE: SeriesEpisodesConnectionWhere
              \\"\\"\\"
              Return Series where some of the related SeriesEpisodesConnections match this filter
              \\"\\"\\"
              episodesConnection_SOME: SeriesEpisodesConnectionWhere
              \\"\\"\\"Return Series where all of the related Episodes match this filter\\"\\"\\"
              episodes_ALL: EpisodeWhere
              \\"\\"\\"Return Series where none of the related Episodes match this filter\\"\\"\\"
              episodes_NONE: EpisodeWhere
              episodes_NOT: EpisodeWhere @deprecated(reason: \\"Use \`episodes_NONE\` instead.\\")
              \\"\\"\\"Return Series where one of the related Episodes match this filter\\"\\"\\"
              episodes_SINGLE: EpisodeWhere
              \\"\\"\\"Return Series where some of the related Episodes match this filter\\"\\"\\"
              episodes_SOME: EpisodeWhere
              title: String
              title_CONTAINS: String
              title_ENDS_WITH: String
              title_IN: [String!]
              title_NOT: String @deprecated(reason: \\"Negation filters will be deprecated, use the NOT operator to achieve the same behavior\\")
              title_NOT_CONTAINS: String @deprecated(reason: \\"Negation filters will be deprecated, use the NOT operator to achieve the same behavior\\")
              title_NOT_ENDS_WITH: String @deprecated(reason: \\"Negation filters will be deprecated, use the NOT operator to achieve the same behavior\\")
              title_NOT_IN: [String!] @deprecated(reason: \\"Negation filters will be deprecated, use the NOT operator to achieve the same behavior\\")
              title_NOT_STARTS_WITH: String @deprecated(reason: \\"Negation filters will be deprecated, use the NOT operator to achieve the same behavior\\")
              title_STARTS_WITH: String
            }

            \\"\\"\\"An enum for sorting in either ascending or descending order.\\"\\"\\"
            enum SortDirection {
              \\"\\"\\"Sort by field values in ascending order.\\"\\"\\"
              ASC
              \\"\\"\\"Sort by field values in descending order.\\"\\"\\"
              DESC
            }

            \\"\\"\\"
            The edge properties for the following fields:
            * Series.actors
            \\"\\"\\"
            type StarredIn {
              seasons: Int!
            }

            input StarredInCreateInput {
              seasons: Int!
            }

            input StarredInSort {
              seasons: SortDirection
            }

            input StarredInUpdateInput {
              seasons: Int
              seasons_DECREMENT: Int
              seasons_INCREMENT: Int
            }

            input StarredInWhere {
              AND: [StarredInWhere!]
              NOT: StarredInWhere
              OR: [StarredInWhere!]
              seasons: Int
              seasons_GT: Int
              seasons_GTE: Int
              seasons_IN: [Int!]
              seasons_LT: Int
              seasons_LTE: Int
              seasons_NOT: Int @deprecated(reason: \\"Negation filters will be deprecated, use the NOT operator to achieve the same behavior\\")
              seasons_NOT_IN: [Int!] @deprecated(reason: \\"Negation filters will be deprecated, use the NOT operator to achieve the same behavior\\")
            }

            type StringAggregateSelectionNonNullable {
              longest: String!
              shortest: String!
            }

            type UpdateActorsMutationResponse {
              actors: [Actor!]!
              info: UpdateInfo!
            }

            type UpdateEpisodesMutationResponse {
              episodes: [Episode!]!
              info: UpdateInfo!
            }

            \\"\\"\\"
            Information about the number of nodes and relationships created and deleted during an update mutation
            \\"\\"\\"
            type UpdateInfo {
              bookmark: String @deprecated(reason: \\"This field has been deprecated because bookmarks are now handled by the driver.\\")
              nodesCreated: Int!
              nodesDeleted: Int!
              relationshipsCreated: Int!
              relationshipsDeleted: Int!
            }

            type UpdateMoviesMutationResponse {
              info: UpdateInfo!
              movies: [Movie!]!
            }

            type UpdateSeriesMutationResponse {
              info: UpdateInfo!
              series: [Series!]!
            }"
        `);
    });

    test("Interface Relationships - nested interface relationships", async () => {
        const typeDefs = gql`
            interface Interface1 {
                field1: String!
                interface2: [Interface2!]! @declareRelationship
            }

            interface Interface2 {
                field2: String
            }

            type Type1Interface1 implements Interface1 {
                field1: String!
                interface2: [Interface2!]! @relationship(type: "INTERFACE_TWO", direction: OUT)
            }

            type Type2Interface1 implements Interface1 {
                field1: String!
                interface2: [Interface2!]! @relationship(type: "INTERFACE_TWO", direction: OUT)
            }

            type Type1Interface2 implements Interface2 {
                field2: String!
            }

            type Type2Interface2 implements Interface2 {
                field2: String!
            }

            type Type1 {
                field1: String!
                interface1: [Interface1!]! @relationship(type: "INTERFACE_ONE", direction: OUT)
            }
        `;

        const neoSchema = new Neo4jGraphQL({ typeDefs });
        const printedSchema = printSchemaWithDirectives(lexicographicSortSchema(await neoSchema.getSchema()));

        expect(printedSchema).toMatchInlineSnapshot(`
            "schema {
              query: Query
              mutation: Mutation
            }

            \\"\\"\\"
            Information about the number of nodes and relationships created during a create mutation
            \\"\\"\\"
            type CreateInfo {
              bookmark: String @deprecated(reason: \\"This field has been deprecated because bookmarks are now handled by the driver.\\")
              nodesCreated: Int!
              relationshipsCreated: Int!
            }

            type CreateType1Interface1sMutationResponse {
              info: CreateInfo!
              type1Interface1s: [Type1Interface1!]!
            }

            type CreateType1Interface2sMutationResponse {
              info: CreateInfo!
              type1Interface2s: [Type1Interface2!]!
            }

            type CreateType1sMutationResponse {
              info: CreateInfo!
              type1s: [Type1!]!
            }

            type CreateType2Interface1sMutationResponse {
              info: CreateInfo!
              type2Interface1s: [Type2Interface1!]!
            }

            type CreateType2Interface2sMutationResponse {
              info: CreateInfo!
              type2Interface2s: [Type2Interface2!]!
            }

            \\"\\"\\"
            Information about the number of nodes and relationships deleted during a delete mutation
            \\"\\"\\"
            type DeleteInfo {
              bookmark: String @deprecated(reason: \\"This field has been deprecated because bookmarks are now handled by the driver.\\")
              nodesDeleted: Int!
              relationshipsDeleted: Int!
            }

            interface Interface1 {
              field1: String!
              interface2(options: Interface2Options, where: Interface2Where): [Interface2!]!
              interface2Connection(after: String, first: Int, where: Interface1Interface2ConnectionWhere): Interface1Interface2Connection!
            }

            type Interface1AggregateSelection {
              count: Int!
              field1: StringAggregateSelectionNonNullable!
            }

            input Interface1ConnectInput {
              interface2: [Interface1Interface2ConnectFieldInput!]
            }

            input Interface1ConnectWhere {
              node: Interface1Where!
            }

            input Interface1CreateInput {
              Type1Interface1: Type1Interface1CreateInput
              Type2Interface1: Type2Interface1CreateInput
            }

            input Interface1DeleteInput {
              interface2: [Interface1Interface2DeleteFieldInput!]
            }

            input Interface1DisconnectInput {
              interface2: [Interface1Interface2DisconnectFieldInput!]
            }

            enum Interface1Implementation {
              Type1Interface1
              Type2Interface1
            }

            input Interface1Interface2ConnectFieldInput {
              where: Interface2ConnectWhere
            }

            type Interface1Interface2Connection {
              edges: [Interface1Interface2Relationship!]!
              pageInfo: PageInfo!
              totalCount: Int!
            }

            input Interface1Interface2ConnectionSort {
              node: Interface2Sort
            }

            input Interface1Interface2ConnectionWhere {
              AND: [Interface1Interface2ConnectionWhere!]
              NOT: Interface1Interface2ConnectionWhere
              OR: [Interface1Interface2ConnectionWhere!]
              node: Interface2Where
              node_NOT: Interface2Where @deprecated(reason: \\"Negation filters will be deprecated, use the NOT operator to achieve the same behavior\\")
            }

            input Interface1Interface2CreateFieldInput {
              node: Interface2CreateInput!
            }

            input Interface1Interface2DeleteFieldInput {
              where: Interface1Interface2ConnectionWhere
            }

            input Interface1Interface2DisconnectFieldInput {
              where: Interface1Interface2ConnectionWhere
            }

            type Interface1Interface2Relationship {
              cursor: String!
              node: Interface2!
            }

            input Interface1Interface2UpdateConnectionInput {
              node: Interface2UpdateInput
            }

            input Interface1Interface2UpdateFieldInput {
              connect: [Interface1Interface2ConnectFieldInput!]
              create: [Interface1Interface2CreateFieldInput!]
              delete: [Interface1Interface2DeleteFieldInput!]
              disconnect: [Interface1Interface2DisconnectFieldInput!]
              update: Interface1Interface2UpdateConnectionInput
              where: Interface1Interface2ConnectionWhere
            }

            input Interface1Options {
              limit: Int
              offset: Int
              \\"\\"\\"
              Specify one or more Interface1Sort objects to sort Interface1s by. The sorts will be applied in the order in which they are arranged in the array.
              \\"\\"\\"
              sort: [Interface1Sort]
            }

            \\"\\"\\"
            Fields to sort Interface1s by. The order in which sorts are applied is not guaranteed when specifying many fields in one Interface1Sort object.
            \\"\\"\\"
            input Interface1Sort {
              field1: SortDirection
            }

            input Interface1UpdateInput {
              field1: String
              interface2: [Interface1Interface2UpdateFieldInput!]
            }

            input Interface1Where {
              AND: [Interface1Where!]
              NOT: Interface1Where
              OR: [Interface1Where!]
              field1: String
              field1_CONTAINS: String
              field1_ENDS_WITH: String
              field1_IN: [String!]
              field1_NOT: String @deprecated(reason: \\"Negation filters will be deprecated, use the NOT operator to achieve the same behavior\\")
              field1_NOT_CONTAINS: String @deprecated(reason: \\"Negation filters will be deprecated, use the NOT operator to achieve the same behavior\\")
              field1_NOT_ENDS_WITH: String @deprecated(reason: \\"Negation filters will be deprecated, use the NOT operator to achieve the same behavior\\")
              field1_NOT_IN: [String!] @deprecated(reason: \\"Negation filters will be deprecated, use the NOT operator to achieve the same behavior\\")
              field1_NOT_STARTS_WITH: String @deprecated(reason: \\"Negation filters will be deprecated, use the NOT operator to achieve the same behavior\\")
              field1_STARTS_WITH: String
              interface2Connection: Interface1Interface2ConnectionWhere @deprecated(reason: \\"Use \`interface2Connection_SOME\` instead.\\")
              \\"\\"\\"
              Return Interface1s where all of the related Interface1Interface2Connections match this filter
              \\"\\"\\"
              interface2Connection_ALL: Interface1Interface2ConnectionWhere
              \\"\\"\\"
              Return Interface1s where none of the related Interface1Interface2Connections match this filter
              \\"\\"\\"
              interface2Connection_NONE: Interface1Interface2ConnectionWhere
              interface2Connection_NOT: Interface1Interface2ConnectionWhere @deprecated(reason: \\"Use \`interface2Connection_NONE\` instead.\\")
              \\"\\"\\"
              Return Interface1s where one of the related Interface1Interface2Connections match this filter
              \\"\\"\\"
              interface2Connection_SINGLE: Interface1Interface2ConnectionWhere
              \\"\\"\\"
              Return Interface1s where some of the related Interface1Interface2Connections match this filter
              \\"\\"\\"
              interface2Connection_SOME: Interface1Interface2ConnectionWhere
              typename_IN: [Interface1Implementation!]
            }

            interface Interface2 {
              field2: String
            }

            type Interface2AggregateSelection {
              count: Int!
              field2: StringAggregateSelectionNullable!
            }

            input Interface2ConnectWhere {
              node: Interface2Where!
            }

            input Interface2CreateInput {
              Type1Interface2: Type1Interface2CreateInput
              Type2Interface2: Type2Interface2CreateInput
            }

            enum Interface2Implementation {
              Type1Interface2
              Type2Interface2
            }

            input Interface2Options {
              limit: Int
              offset: Int
              \\"\\"\\"
              Specify one or more Interface2Sort objects to sort Interface2s by. The sorts will be applied in the order in which they are arranged in the array.
              \\"\\"\\"
              sort: [Interface2Sort]
            }

            \\"\\"\\"
            Fields to sort Interface2s by. The order in which sorts are applied is not guaranteed when specifying many fields in one Interface2Sort object.
            \\"\\"\\"
            input Interface2Sort {
              field2: SortDirection
            }

            input Interface2UpdateInput {
              field2: String
            }

            input Interface2Where {
              AND: [Interface2Where!]
              NOT: Interface2Where
              OR: [Interface2Where!]
              field2: String
              field2_CONTAINS: String
              field2_ENDS_WITH: String
              field2_IN: [String]
              field2_NOT: String @deprecated(reason: \\"Negation filters will be deprecated, use the NOT operator to achieve the same behavior\\")
              field2_NOT_CONTAINS: String @deprecated(reason: \\"Negation filters will be deprecated, use the NOT operator to achieve the same behavior\\")
              field2_NOT_ENDS_WITH: String @deprecated(reason: \\"Negation filters will be deprecated, use the NOT operator to achieve the same behavior\\")
              field2_NOT_IN: [String] @deprecated(reason: \\"Negation filters will be deprecated, use the NOT operator to achieve the same behavior\\")
              field2_NOT_STARTS_WITH: String @deprecated(reason: \\"Negation filters will be deprecated, use the NOT operator to achieve the same behavior\\")
              field2_STARTS_WITH: String
              typename_IN: [Interface2Implementation!]
            }

            type Mutation {
              createType1Interface1s(input: [Type1Interface1CreateInput!]!): CreateType1Interface1sMutationResponse!
              createType1Interface2s(input: [Type1Interface2CreateInput!]!): CreateType1Interface2sMutationResponse!
              createType1s(input: [Type1CreateInput!]!): CreateType1sMutationResponse!
              createType2Interface1s(input: [Type2Interface1CreateInput!]!): CreateType2Interface1sMutationResponse!
              createType2Interface2s(input: [Type2Interface2CreateInput!]!): CreateType2Interface2sMutationResponse!
              deleteType1Interface1s(delete: Type1Interface1DeleteInput, where: Type1Interface1Where): DeleteInfo!
              deleteType1Interface2s(where: Type1Interface2Where): DeleteInfo!
              deleteType1s(delete: Type1DeleteInput, where: Type1Where): DeleteInfo!
              deleteType2Interface1s(delete: Type2Interface1DeleteInput, where: Type2Interface1Where): DeleteInfo!
              deleteType2Interface2s(where: Type2Interface2Where): DeleteInfo!
              updateType1Interface1s(connect: Type1Interface1ConnectInput, create: Type1Interface1RelationInput, delete: Type1Interface1DeleteInput, disconnect: Type1Interface1DisconnectInput, update: Type1Interface1UpdateInput, where: Type1Interface1Where): UpdateType1Interface1sMutationResponse!
              updateType1Interface2s(update: Type1Interface2UpdateInput, where: Type1Interface2Where): UpdateType1Interface2sMutationResponse!
              updateType1s(connect: Type1ConnectInput, create: Type1RelationInput, delete: Type1DeleteInput, disconnect: Type1DisconnectInput, update: Type1UpdateInput, where: Type1Where): UpdateType1sMutationResponse!
              updateType2Interface1s(connect: Type2Interface1ConnectInput, create: Type2Interface1RelationInput, delete: Type2Interface1DeleteInput, disconnect: Type2Interface1DisconnectInput, update: Type2Interface1UpdateInput, where: Type2Interface1Where): UpdateType2Interface1sMutationResponse!
              updateType2Interface2s(update: Type2Interface2UpdateInput, where: Type2Interface2Where): UpdateType2Interface2sMutationResponse!
            }

            \\"\\"\\"Pagination information (Relay)\\"\\"\\"
            type PageInfo {
              endCursor: String
              hasNextPage: Boolean!
              hasPreviousPage: Boolean!
              startCursor: String
            }

            type Query {
              interface1s(options: Interface1Options, where: Interface1Where): [Interface1!]!
              interface1sAggregate(where: Interface1Where): Interface1AggregateSelection!
              interface2s(options: Interface2Options, where: Interface2Where): [Interface2!]!
              interface2sAggregate(where: Interface2Where): Interface2AggregateSelection!
              type1Interface1s(options: Type1Interface1Options, where: Type1Interface1Where): [Type1Interface1!]!
              type1Interface1sAggregate(where: Type1Interface1Where): Type1Interface1AggregateSelection!
              type1Interface1sConnection(after: String, first: Int, sort: [Type1Interface1Sort], where: Type1Interface1Where): Type1Interface1sConnection!
              type1Interface2s(options: Type1Interface2Options, where: Type1Interface2Where): [Type1Interface2!]!
              type1Interface2sAggregate(where: Type1Interface2Where): Type1Interface2AggregateSelection!
              type1Interface2sConnection(after: String, first: Int, sort: [Type1Interface2Sort], where: Type1Interface2Where): Type1Interface2sConnection!
              type1s(options: Type1Options, where: Type1Where): [Type1!]!
              type1sAggregate(where: Type1Where): Type1AggregateSelection!
              type1sConnection(after: String, first: Int, sort: [Type1Sort], where: Type1Where): Type1sConnection!
              type2Interface1s(options: Type2Interface1Options, where: Type2Interface1Where): [Type2Interface1!]!
              type2Interface1sAggregate(where: Type2Interface1Where): Type2Interface1AggregateSelection!
              type2Interface1sConnection(after: String, first: Int, sort: [Type2Interface1Sort], where: Type2Interface1Where): Type2Interface1sConnection!
              type2Interface2s(options: Type2Interface2Options, where: Type2Interface2Where): [Type2Interface2!]!
              type2Interface2sAggregate(where: Type2Interface2Where): Type2Interface2AggregateSelection!
              type2Interface2sConnection(after: String, first: Int, sort: [Type2Interface2Sort], where: Type2Interface2Where): Type2Interface2sConnection!
            }

            \\"\\"\\"An enum for sorting in either ascending or descending order.\\"\\"\\"
            enum SortDirection {
              \\"\\"\\"Sort by field values in ascending order.\\"\\"\\"
              ASC
              \\"\\"\\"Sort by field values in descending order.\\"\\"\\"
              DESC
            }

            type StringAggregateSelectionNonNullable {
              longest: String!
              shortest: String!
            }

            type StringAggregateSelectionNullable {
              longest: String
              shortest: String
            }

            type Type1 {
              field1: String!
              interface1(directed: Boolean = true, options: Interface1Options, where: Interface1Where): [Interface1!]!
              interface1Aggregate(directed: Boolean = true, where: Interface1Where): Type1Interface1Interface1AggregationSelection
              interface1Connection(after: String, directed: Boolean = true, first: Int, sort: [Type1Interface1ConnectionSort!], where: Type1Interface1ConnectionWhere): Type1Interface1Connection!
            }

            type Type1AggregateSelection {
              count: Int!
              field1: StringAggregateSelectionNonNullable!
            }

            input Type1ConnectInput {
              interface1: [Type1Interface1ConnectFieldInput!]
            }

            input Type1CreateInput {
              field1: String!
              interface1: Type1Interface1FieldInput
            }

            input Type1DeleteInput {
              interface1: [Type1Interface1DeleteFieldInput!]
            }

            input Type1DisconnectInput {
              interface1: [Type1Interface1DisconnectFieldInput!]
            }

            type Type1Edge {
              cursor: String!
              node: Type1!
            }

            type Type1Interface1 implements Interface1 {
              field1: String!
              interface2(directed: Boolean = true, options: Interface2Options, where: Interface2Where): [Interface2!]!
              interface2Aggregate(directed: Boolean = true, where: Interface2Where): Type1Interface1Interface2Interface2AggregationSelection
              interface2Connection(after: String, directed: Boolean = true, first: Int, sort: [Interface1Interface2ConnectionSort!], where: Interface1Interface2ConnectionWhere): Interface1Interface2Connection!
            }

            type Type1Interface1AggregateSelection {
              count: Int!
              field1: StringAggregateSelectionNonNullable!
            }

            input Type1Interface1ConnectFieldInput {
              connect: Interface1ConnectInput
              where: Interface1ConnectWhere
            }

            input Type1Interface1ConnectInput {
              interface2: [Type1Interface1Interface2ConnectFieldInput!]
            }

            type Type1Interface1Connection {
              edges: [Type1Interface1Relationship!]!
              pageInfo: PageInfo!
              totalCount: Int!
            }

            input Type1Interface1ConnectionSort {
              node: Interface1Sort
            }

            input Type1Interface1ConnectionWhere {
              AND: [Type1Interface1ConnectionWhere!]
              NOT: Type1Interface1ConnectionWhere
              OR: [Type1Interface1ConnectionWhere!]
              node: Interface1Where
              node_NOT: Interface1Where @deprecated(reason: \\"Negation filters will be deprecated, use the NOT operator to achieve the same behavior\\")
            }

            input Type1Interface1CreateFieldInput {
              node: Interface1CreateInput!
            }

            input Type1Interface1CreateInput {
              field1: String!
              interface2: Type1Interface1Interface2FieldInput
            }

            input Type1Interface1DeleteFieldInput {
              delete: Interface1DeleteInput
              where: Type1Interface1ConnectionWhere
            }

            input Type1Interface1DeleteInput {
              interface2: [Type1Interface1Interface2DeleteFieldInput!]
            }

            input Type1Interface1DisconnectFieldInput {
              disconnect: Interface1DisconnectInput
              where: Type1Interface1ConnectionWhere
            }

            input Type1Interface1DisconnectInput {
              interface2: [Type1Interface1Interface2DisconnectFieldInput!]
            }

            type Type1Interface1Edge {
              cursor: String!
              node: Type1Interface1!
            }

            input Type1Interface1FieldInput {
              connect: [Type1Interface1ConnectFieldInput!]
              create: [Type1Interface1CreateFieldInput!]
            }

            type Type1Interface1Interface1AggregationSelection {
              count: Int!
              node: Type1Interface1Interface1NodeAggregateSelection
            }

            type Type1Interface1Interface1NodeAggregateSelection {
              field1: StringAggregateSelectionNonNullable!
            }

            input Type1Interface1Interface2ConnectFieldInput {
              where: Interface2ConnectWhere
            }

            input Type1Interface1Interface2CreateFieldInput {
              node: Interface2CreateInput!
            }

            input Type1Interface1Interface2DeleteFieldInput {
              where: Interface1Interface2ConnectionWhere
            }

            input Type1Interface1Interface2DisconnectFieldInput {
              where: Interface1Interface2ConnectionWhere
            }

            input Type1Interface1Interface2FieldInput {
              connect: [Type1Interface1Interface2ConnectFieldInput!]
              create: [Type1Interface1Interface2CreateFieldInput!]
            }

            type Type1Interface1Interface2Interface2AggregationSelection {
              count: Int!
              node: Type1Interface1Interface2Interface2NodeAggregateSelection
            }

            type Type1Interface1Interface2Interface2NodeAggregateSelection {
              field2: StringAggregateSelectionNullable!
            }

            input Type1Interface1Interface2UpdateConnectionInput {
              node: Interface2UpdateInput
            }

            input Type1Interface1Interface2UpdateFieldInput {
              connect: [Type1Interface1Interface2ConnectFieldInput!]
              create: [Type1Interface1Interface2CreateFieldInput!]
              delete: [Type1Interface1Interface2DeleteFieldInput!]
              disconnect: [Type1Interface1Interface2DisconnectFieldInput!]
              update: Type1Interface1Interface2UpdateConnectionInput
              where: Interface1Interface2ConnectionWhere
            }

            input Type1Interface1Options {
              limit: Int
              offset: Int
              \\"\\"\\"
              Specify one or more Type1Interface1Sort objects to sort Type1Interface1s by. The sorts will be applied in the order in which they are arranged in the array.
              \\"\\"\\"
              sort: [Type1Interface1Sort!]
            }

            input Type1Interface1RelationInput {
              interface2: [Type1Interface1Interface2CreateFieldInput!]
            }

            type Type1Interface1Relationship {
              cursor: String!
              node: Interface1!
            }

            \\"\\"\\"
            Fields to sort Type1Interface1s by. The order in which sorts are applied is not guaranteed when specifying many fields in one Type1Interface1Sort object.
            \\"\\"\\"
            input Type1Interface1Sort {
              field1: SortDirection
            }

            input Type1Interface1UpdateConnectionInput {
              node: Interface1UpdateInput
            }

            input Type1Interface1UpdateFieldInput {
              connect: [Type1Interface1ConnectFieldInput!]
              create: [Type1Interface1CreateFieldInput!]
              delete: [Type1Interface1DeleteFieldInput!]
              disconnect: [Type1Interface1DisconnectFieldInput!]
              update: Type1Interface1UpdateConnectionInput
              where: Type1Interface1ConnectionWhere
            }

            input Type1Interface1UpdateInput {
              field1: String
              interface2: [Type1Interface1Interface2UpdateFieldInput!]
            }

            input Type1Interface1Where {
              AND: [Type1Interface1Where!]
              NOT: Type1Interface1Where
              OR: [Type1Interface1Where!]
              field1: String
              field1_CONTAINS: String
              field1_ENDS_WITH: String
              field1_IN: [String!]
              field1_NOT: String @deprecated(reason: \\"Negation filters will be deprecated, use the NOT operator to achieve the same behavior\\")
              field1_NOT_CONTAINS: String @deprecated(reason: \\"Negation filters will be deprecated, use the NOT operator to achieve the same behavior\\")
              field1_NOT_ENDS_WITH: String @deprecated(reason: \\"Negation filters will be deprecated, use the NOT operator to achieve the same behavior\\")
              field1_NOT_IN: [String!] @deprecated(reason: \\"Negation filters will be deprecated, use the NOT operator to achieve the same behavior\\")
              field1_NOT_STARTS_WITH: String @deprecated(reason: \\"Negation filters will be deprecated, use the NOT operator to achieve the same behavior\\")
              field1_STARTS_WITH: String
              interface2Connection: Interface1Interface2ConnectionWhere @deprecated(reason: \\"Use \`interface2Connection_SOME\` instead.\\")
              \\"\\"\\"
              Return Type1Interface1s where all of the related Interface1Interface2Connections match this filter
              \\"\\"\\"
              interface2Connection_ALL: Interface1Interface2ConnectionWhere
              \\"\\"\\"
              Return Type1Interface1s where none of the related Interface1Interface2Connections match this filter
              \\"\\"\\"
              interface2Connection_NONE: Interface1Interface2ConnectionWhere
              interface2Connection_NOT: Interface1Interface2ConnectionWhere @deprecated(reason: \\"Use \`interface2Connection_NONE\` instead.\\")
              \\"\\"\\"
              Return Type1Interface1s where one of the related Interface1Interface2Connections match this filter
              \\"\\"\\"
              interface2Connection_SINGLE: Interface1Interface2ConnectionWhere
              \\"\\"\\"
              Return Type1Interface1s where some of the related Interface1Interface2Connections match this filter
              \\"\\"\\"
              interface2Connection_SOME: Interface1Interface2ConnectionWhere
            }

            type Type1Interface1sConnection {
              edges: [Type1Interface1Edge!]!
              pageInfo: PageInfo!
              totalCount: Int!
            }

            type Type1Interface2 implements Interface2 {
              field2: String!
            }

            type Type1Interface2AggregateSelection {
              count: Int!
              field2: StringAggregateSelectionNonNullable!
            }

            input Type1Interface2CreateInput {
              field2: String!
            }

            type Type1Interface2Edge {
              cursor: String!
              node: Type1Interface2!
            }

            input Type1Interface2Options {
              limit: Int
              offset: Int
              \\"\\"\\"
              Specify one or more Type1Interface2Sort objects to sort Type1Interface2s by. The sorts will be applied in the order in which they are arranged in the array.
              \\"\\"\\"
              sort: [Type1Interface2Sort!]
            }

            \\"\\"\\"
            Fields to sort Type1Interface2s by. The order in which sorts are applied is not guaranteed when specifying many fields in one Type1Interface2Sort object.
            \\"\\"\\"
            input Type1Interface2Sort {
              field2: SortDirection
            }

            input Type1Interface2UpdateInput {
              field2: String
            }

            input Type1Interface2Where {
              AND: [Type1Interface2Where!]
              NOT: Type1Interface2Where
              OR: [Type1Interface2Where!]
              field2: String
              field2_CONTAINS: String
              field2_ENDS_WITH: String
              field2_IN: [String!]
              field2_NOT: String @deprecated(reason: \\"Negation filters will be deprecated, use the NOT operator to achieve the same behavior\\")
              field2_NOT_CONTAINS: String @deprecated(reason: \\"Negation filters will be deprecated, use the NOT operator to achieve the same behavior\\")
              field2_NOT_ENDS_WITH: String @deprecated(reason: \\"Negation filters will be deprecated, use the NOT operator to achieve the same behavior\\")
              field2_NOT_IN: [String!] @deprecated(reason: \\"Negation filters will be deprecated, use the NOT operator to achieve the same behavior\\")
              field2_NOT_STARTS_WITH: String @deprecated(reason: \\"Negation filters will be deprecated, use the NOT operator to achieve the same behavior\\")
              field2_STARTS_WITH: String
            }

            type Type1Interface2sConnection {
              edges: [Type1Interface2Edge!]!
              pageInfo: PageInfo!
              totalCount: Int!
            }

            input Type1Options {
              limit: Int
              offset: Int
              \\"\\"\\"
              Specify one or more Type1Sort objects to sort Type1s by. The sorts will be applied in the order in which they are arranged in the array.
              \\"\\"\\"
              sort: [Type1Sort!]
            }

            input Type1RelationInput {
              interface1: [Type1Interface1CreateFieldInput!]
            }

            \\"\\"\\"
            Fields to sort Type1s by. The order in which sorts are applied is not guaranteed when specifying many fields in one Type1Sort object.
            \\"\\"\\"
            input Type1Sort {
              field1: SortDirection
            }

            input Type1UpdateInput {
              field1: String
              interface1: [Type1Interface1UpdateFieldInput!]
            }

            input Type1Where {
              AND: [Type1Where!]
              NOT: Type1Where
              OR: [Type1Where!]
              field1: String
              field1_CONTAINS: String
              field1_ENDS_WITH: String
              field1_IN: [String!]
              field1_NOT: String @deprecated(reason: \\"Negation filters will be deprecated, use the NOT operator to achieve the same behavior\\")
              field1_NOT_CONTAINS: String @deprecated(reason: \\"Negation filters will be deprecated, use the NOT operator to achieve the same behavior\\")
              field1_NOT_ENDS_WITH: String @deprecated(reason: \\"Negation filters will be deprecated, use the NOT operator to achieve the same behavior\\")
              field1_NOT_IN: [String!] @deprecated(reason: \\"Negation filters will be deprecated, use the NOT operator to achieve the same behavior\\")
              field1_NOT_STARTS_WITH: String @deprecated(reason: \\"Negation filters will be deprecated, use the NOT operator to achieve the same behavior\\")
              field1_STARTS_WITH: String
              interface1Connection: Type1Interface1ConnectionWhere @deprecated(reason: \\"Use \`interface1Connection_SOME\` instead.\\")
              \\"\\"\\"
              Return Type1s where all of the related Type1Interface1Connections match this filter
              \\"\\"\\"
              interface1Connection_ALL: Type1Interface1ConnectionWhere
              \\"\\"\\"
              Return Type1s where none of the related Type1Interface1Connections match this filter
              \\"\\"\\"
              interface1Connection_NONE: Type1Interface1ConnectionWhere
              interface1Connection_NOT: Type1Interface1ConnectionWhere @deprecated(reason: \\"Use \`interface1Connection_NONE\` instead.\\")
              \\"\\"\\"
              Return Type1s where one of the related Type1Interface1Connections match this filter
              \\"\\"\\"
              interface1Connection_SINGLE: Type1Interface1ConnectionWhere
              \\"\\"\\"
              Return Type1s where some of the related Type1Interface1Connections match this filter
              \\"\\"\\"
              interface1Connection_SOME: Type1Interface1ConnectionWhere
            }

            type Type1sConnection {
              edges: [Type1Edge!]!
              pageInfo: PageInfo!
              totalCount: Int!
            }

            type Type2Interface1 implements Interface1 {
              field1: String!
              interface2(directed: Boolean = true, options: Interface2Options, where: Interface2Where): [Interface2!]!
              interface2Aggregate(directed: Boolean = true, where: Interface2Where): Type2Interface1Interface2Interface2AggregationSelection
              interface2Connection(after: String, directed: Boolean = true, first: Int, sort: [Interface1Interface2ConnectionSort!], where: Interface1Interface2ConnectionWhere): Interface1Interface2Connection!
            }

            type Type2Interface1AggregateSelection {
              count: Int!
              field1: StringAggregateSelectionNonNullable!
            }

            input Type2Interface1ConnectInput {
              interface2: [Type2Interface1Interface2ConnectFieldInput!]
            }

            input Type2Interface1CreateInput {
              field1: String!
              interface2: Type2Interface1Interface2FieldInput
            }

            input Type2Interface1DeleteInput {
              interface2: [Type2Interface1Interface2DeleteFieldInput!]
            }

            input Type2Interface1DisconnectInput {
              interface2: [Type2Interface1Interface2DisconnectFieldInput!]
            }

            type Type2Interface1Edge {
              cursor: String!
              node: Type2Interface1!
            }

            input Type2Interface1Interface2ConnectFieldInput {
              where: Interface2ConnectWhere
            }

            input Type2Interface1Interface2CreateFieldInput {
              node: Interface2CreateInput!
            }

            input Type2Interface1Interface2DeleteFieldInput {
              where: Interface1Interface2ConnectionWhere
            }

            input Type2Interface1Interface2DisconnectFieldInput {
              where: Interface1Interface2ConnectionWhere
            }

            input Type2Interface1Interface2FieldInput {
              connect: [Type2Interface1Interface2ConnectFieldInput!]
              create: [Type2Interface1Interface2CreateFieldInput!]
            }

            type Type2Interface1Interface2Interface2AggregationSelection {
              count: Int!
              node: Type2Interface1Interface2Interface2NodeAggregateSelection
            }

            type Type2Interface1Interface2Interface2NodeAggregateSelection {
              field2: StringAggregateSelectionNullable!
            }

            input Type2Interface1Interface2UpdateConnectionInput {
              node: Interface2UpdateInput
            }

            input Type2Interface1Interface2UpdateFieldInput {
              connect: [Type2Interface1Interface2ConnectFieldInput!]
              create: [Type2Interface1Interface2CreateFieldInput!]
              delete: [Type2Interface1Interface2DeleteFieldInput!]
              disconnect: [Type2Interface1Interface2DisconnectFieldInput!]
              update: Type2Interface1Interface2UpdateConnectionInput
              where: Interface1Interface2ConnectionWhere
            }

            input Type2Interface1Options {
              limit: Int
              offset: Int
              \\"\\"\\"
              Specify one or more Type2Interface1Sort objects to sort Type2Interface1s by. The sorts will be applied in the order in which they are arranged in the array.
              \\"\\"\\"
              sort: [Type2Interface1Sort!]
            }

            input Type2Interface1RelationInput {
              interface2: [Type2Interface1Interface2CreateFieldInput!]
            }

            \\"\\"\\"
            Fields to sort Type2Interface1s by. The order in which sorts are applied is not guaranteed when specifying many fields in one Type2Interface1Sort object.
            \\"\\"\\"
            input Type2Interface1Sort {
              field1: SortDirection
            }

            input Type2Interface1UpdateInput {
              field1: String
              interface2: [Type2Interface1Interface2UpdateFieldInput!]
            }

            input Type2Interface1Where {
              AND: [Type2Interface1Where!]
              NOT: Type2Interface1Where
              OR: [Type2Interface1Where!]
              field1: String
              field1_CONTAINS: String
              field1_ENDS_WITH: String
              field1_IN: [String!]
              field1_NOT: String @deprecated(reason: \\"Negation filters will be deprecated, use the NOT operator to achieve the same behavior\\")
              field1_NOT_CONTAINS: String @deprecated(reason: \\"Negation filters will be deprecated, use the NOT operator to achieve the same behavior\\")
              field1_NOT_ENDS_WITH: String @deprecated(reason: \\"Negation filters will be deprecated, use the NOT operator to achieve the same behavior\\")
              field1_NOT_IN: [String!] @deprecated(reason: \\"Negation filters will be deprecated, use the NOT operator to achieve the same behavior\\")
              field1_NOT_STARTS_WITH: String @deprecated(reason: \\"Negation filters will be deprecated, use the NOT operator to achieve the same behavior\\")
              field1_STARTS_WITH: String
              interface2Connection: Interface1Interface2ConnectionWhere @deprecated(reason: \\"Use \`interface2Connection_SOME\` instead.\\")
              \\"\\"\\"
              Return Type2Interface1s where all of the related Interface1Interface2Connections match this filter
              \\"\\"\\"
              interface2Connection_ALL: Interface1Interface2ConnectionWhere
              \\"\\"\\"
              Return Type2Interface1s where none of the related Interface1Interface2Connections match this filter
              \\"\\"\\"
              interface2Connection_NONE: Interface1Interface2ConnectionWhere
              interface2Connection_NOT: Interface1Interface2ConnectionWhere @deprecated(reason: \\"Use \`interface2Connection_NONE\` instead.\\")
              \\"\\"\\"
              Return Type2Interface1s where one of the related Interface1Interface2Connections match this filter
              \\"\\"\\"
              interface2Connection_SINGLE: Interface1Interface2ConnectionWhere
              \\"\\"\\"
              Return Type2Interface1s where some of the related Interface1Interface2Connections match this filter
              \\"\\"\\"
              interface2Connection_SOME: Interface1Interface2ConnectionWhere
            }

            type Type2Interface1sConnection {
              edges: [Type2Interface1Edge!]!
              pageInfo: PageInfo!
              totalCount: Int!
            }

            type Type2Interface2 implements Interface2 {
              field2: String!
            }

            type Type2Interface2AggregateSelection {
              count: Int!
              field2: StringAggregateSelectionNonNullable!
            }

            input Type2Interface2CreateInput {
              field2: String!
            }

            type Type2Interface2Edge {
              cursor: String!
              node: Type2Interface2!
            }

            input Type2Interface2Options {
              limit: Int
              offset: Int
              \\"\\"\\"
              Specify one or more Type2Interface2Sort objects to sort Type2Interface2s by. The sorts will be applied in the order in which they are arranged in the array.
              \\"\\"\\"
              sort: [Type2Interface2Sort!]
            }

            \\"\\"\\"
            Fields to sort Type2Interface2s by. The order in which sorts are applied is not guaranteed when specifying many fields in one Type2Interface2Sort object.
            \\"\\"\\"
            input Type2Interface2Sort {
              field2: SortDirection
            }

            input Type2Interface2UpdateInput {
              field2: String
            }

            input Type2Interface2Where {
              AND: [Type2Interface2Where!]
              NOT: Type2Interface2Where
              OR: [Type2Interface2Where!]
              field2: String
              field2_CONTAINS: String
              field2_ENDS_WITH: String
              field2_IN: [String!]
              field2_NOT: String @deprecated(reason: \\"Negation filters will be deprecated, use the NOT operator to achieve the same behavior\\")
              field2_NOT_CONTAINS: String @deprecated(reason: \\"Negation filters will be deprecated, use the NOT operator to achieve the same behavior\\")
              field2_NOT_ENDS_WITH: String @deprecated(reason: \\"Negation filters will be deprecated, use the NOT operator to achieve the same behavior\\")
              field2_NOT_IN: [String!] @deprecated(reason: \\"Negation filters will be deprecated, use the NOT operator to achieve the same behavior\\")
              field2_NOT_STARTS_WITH: String @deprecated(reason: \\"Negation filters will be deprecated, use the NOT operator to achieve the same behavior\\")
              field2_STARTS_WITH: String
            }

            type Type2Interface2sConnection {
              edges: [Type2Interface2Edge!]!
              pageInfo: PageInfo!
              totalCount: Int!
            }

            \\"\\"\\"
            Information about the number of nodes and relationships created and deleted during an update mutation
            \\"\\"\\"
            type UpdateInfo {
              bookmark: String @deprecated(reason: \\"This field has been deprecated because bookmarks are now handled by the driver.\\")
              nodesCreated: Int!
              nodesDeleted: Int!
              relationshipsCreated: Int!
              relationshipsDeleted: Int!
            }

            type UpdateType1Interface1sMutationResponse {
              info: UpdateInfo!
              type1Interface1s: [Type1Interface1!]!
            }

            type UpdateType1Interface2sMutationResponse {
              info: UpdateInfo!
              type1Interface2s: [Type1Interface2!]!
            }

            type UpdateType1sMutationResponse {
              info: UpdateInfo!
              type1s: [Type1!]!
            }

            type UpdateType2Interface1sMutationResponse {
              info: UpdateInfo!
              type2Interface1s: [Type2Interface1!]!
            }

            type UpdateType2Interface2sMutationResponse {
              info: UpdateInfo!
              type2Interface2s: [Type2Interface2!]!
            }"
        `);

        // expect(() => {
        //     // eslint-disable-next-line @typescript-eslint/no-unused-vars
        //     const neoSchema = new Neo4jGraphQL({ typeDefs });
        // }).toThrowError("Nested interface relationship fields are not supported: Interface1.interface2");
    });

    test("Interface Relationships - nested interface relationships - with same properties", async () => {
        const typeDefs = gql`
            interface Interface1 {
                field1: String!
                interface2: [Interface2!]! @declareRelationship
            }

            interface Interface2 {
                field2: String
            }

            type Type1Interface1 implements Interface1 {
                field1: String!
                interface2: [Interface2!]! @relationship(type: "INTERFACE_TWO", direction: OUT, properties: "Props")
            }

            type Type2Interface1 implements Interface1 {
                field1: String!
                interface2: [Interface2!]! @relationship(type: "INTERFACE_TWO", direction: OUT, properties: "Props")
            }

            type Type1Interface2 implements Interface2 {
                field2: String!
            }

            type Type2Interface2 implements Interface2 {
                field2: String!
            }

            type Type1 {
                field1: String!
                interface1: [Interface1!]! @relationship(type: "INTERFACE_ONE", direction: OUT)
            }

            type Props @relationshipProperties {
                propsField: Int!
            }
        `;

        const neoSchema = new Neo4jGraphQL({ typeDefs, experimental: true });
        const printedSchema = printSchemaWithDirectives(lexicographicSortSchema(await neoSchema.getSchema()));

        expect(printedSchema).toMatchInlineSnapshot(`
            "schema {
              query: Query
              mutation: Mutation
            }

            \\"\\"\\"
            Information about the number of nodes and relationships created during a create mutation
            \\"\\"\\"
            type CreateInfo {
              bookmark: String @deprecated(reason: \\"This field has been deprecated because bookmarks are now handled by the driver.\\")
              nodesCreated: Int!
              relationshipsCreated: Int!
            }

            type CreateType1Interface1sMutationResponse {
              info: CreateInfo!
              type1Interface1s: [Type1Interface1!]!
            }

            type CreateType1Interface2sMutationResponse {
              info: CreateInfo!
              type1Interface2s: [Type1Interface2!]!
            }

            type CreateType1sMutationResponse {
              info: CreateInfo!
              type1s: [Type1!]!
            }

            type CreateType2Interface1sMutationResponse {
              info: CreateInfo!
              type2Interface1s: [Type2Interface1!]!
            }

            type CreateType2Interface2sMutationResponse {
              info: CreateInfo!
              type2Interface2s: [Type2Interface2!]!
            }

            \\"\\"\\"
            Information about the number of nodes and relationships deleted during a delete mutation
            \\"\\"\\"
            type DeleteInfo {
              bookmark: String @deprecated(reason: \\"This field has been deprecated because bookmarks are now handled by the driver.\\")
              nodesDeleted: Int!
              relationshipsDeleted: Int!
            }

            type IntAggregateSelectionNonNullable {
              average: Float!
              max: Int!
              min: Int!
              sum: Int!
            }

            interface Interface1 {
              field1: String!
              interface2(options: Interface2Options, where: Interface2Where): [Interface2!]!
              interface2Connection(after: String, first: Int, sort: [Interface1Interface2ConnectionSort!], where: Interface1Interface2ConnectionWhere): Interface1Interface2Connection!
            }

            type Interface1AggregateSelection {
              count: Int!
              field1: StringAggregateSelectionNonNullable!
            }

            input Interface1ConnectInput {
              interface2: [Interface1Interface2ConnectFieldInput!]
            }

            input Interface1ConnectWhere {
              node: Interface1Where!
            }

            input Interface1CreateInput {
              Type1Interface1: Type1Interface1CreateInput
              Type2Interface1: Type2Interface1CreateInput
            }

            input Interface1DeleteInput {
              interface2: [Interface1Interface2DeleteFieldInput!]
            }

            input Interface1DisconnectInput {
              interface2: [Interface1Interface2DisconnectFieldInput!]
            }

            enum Interface1Implementation {
              Type1Interface1
              Type2Interface1
            }

            input Interface1Interface2ConnectFieldInput {
              edge: Interface1Interface2EdgeCreateInput!
              where: Interface2ConnectWhere
            }

            type Interface1Interface2Connection {
              edges: [Interface1Interface2Relationship!]!
              pageInfo: PageInfo!
              totalCount: Int!
            }

            input Interface1Interface2ConnectionSort {
              edge: Interface1Interface2EdgeSort
              node: Interface2Sort
            }

            input Interface1Interface2ConnectionWhere {
              AND: [Interface1Interface2ConnectionWhere!]
              NOT: Interface1Interface2ConnectionWhere
              OR: [Interface1Interface2ConnectionWhere!]
              edge: Interface1Interface2EdgeWhere
              edge_NOT: Interface1Interface2EdgeWhere @deprecated(reason: \\"Negation filters will be deprecated, use the NOT operator to achieve the same behavior\\")
              node: Interface2Where
              node_NOT: Interface2Where @deprecated(reason: \\"Negation filters will be deprecated, use the NOT operator to achieve the same behavior\\")
            }

            input Interface1Interface2CreateFieldInput {
              edge: Interface1Interface2EdgeCreateInput!
              node: Interface2CreateInput!
            }

            input Interface1Interface2DeleteFieldInput {
              where: Interface1Interface2ConnectionWhere
            }

            input Interface1Interface2DisconnectFieldInput {
              where: Interface1Interface2ConnectionWhere
            }

            input Interface1Interface2EdgeCreateInput {
              \\"\\"\\"
              Relationship properties when source node is of type:
              * Type1Interface1
              * Type2Interface1
              \\"\\"\\"
              Props: PropsCreateInput!
            }

            input Interface1Interface2EdgeSort {
              \\"\\"\\"
              Relationship properties when source node is of type:
              * Type1Interface1
              * Type2Interface1
              \\"\\"\\"
              Props: PropsSort
            }

            input Interface1Interface2EdgeUpdateInput {
              \\"\\"\\"
              Relationship properties when source node is of type:
              * Type1Interface1
              * Type2Interface1
              \\"\\"\\"
              Props: PropsUpdateInput
            }

            input Interface1Interface2EdgeWhere {
              \\"\\"\\"
              Relationship properties when source node is of type:
              * Type1Interface1
              * Type2Interface1
              \\"\\"\\"
              Props: PropsWhere
            }

            type Interface1Interface2Relationship {
              cursor: String!
              node: Interface2!
              properties: Interface1Interface2RelationshipProperties!
            }

            union Interface1Interface2RelationshipProperties = Props

            input Interface1Interface2UpdateConnectionInput {
              edge: Interface1Interface2EdgeUpdateInput
              node: Interface2UpdateInput
            }

            input Interface1Interface2UpdateFieldInput {
              connect: [Interface1Interface2ConnectFieldInput!]
              create: [Interface1Interface2CreateFieldInput!]
              delete: [Interface1Interface2DeleteFieldInput!]
              disconnect: [Interface1Interface2DisconnectFieldInput!]
              update: Interface1Interface2UpdateConnectionInput
              where: Interface1Interface2ConnectionWhere
            }

            input Interface1Options {
              limit: Int
              offset: Int
              \\"\\"\\"
              Specify one or more Interface1Sort objects to sort Interface1s by. The sorts will be applied in the order in which they are arranged in the array.
              \\"\\"\\"
              sort: [Interface1Sort]
            }

            \\"\\"\\"
            Fields to sort Interface1s by. The order in which sorts are applied is not guaranteed when specifying many fields in one Interface1Sort object.
            \\"\\"\\"
            input Interface1Sort {
              field1: SortDirection
            }

            input Interface1UpdateInput {
              field1: String
              interface2: [Interface1Interface2UpdateFieldInput!]
            }

            input Interface1Where {
              AND: [Interface1Where!]
              NOT: Interface1Where
              OR: [Interface1Where!]
              field1: String
              field1_CONTAINS: String
              field1_ENDS_WITH: String
              field1_IN: [String!]
              field1_NOT: String @deprecated(reason: \\"Negation filters will be deprecated, use the NOT operator to achieve the same behavior\\")
              field1_NOT_CONTAINS: String @deprecated(reason: \\"Negation filters will be deprecated, use the NOT operator to achieve the same behavior\\")
              field1_NOT_ENDS_WITH: String @deprecated(reason: \\"Negation filters will be deprecated, use the NOT operator to achieve the same behavior\\")
              field1_NOT_IN: [String!] @deprecated(reason: \\"Negation filters will be deprecated, use the NOT operator to achieve the same behavior\\")
              field1_NOT_STARTS_WITH: String @deprecated(reason: \\"Negation filters will be deprecated, use the NOT operator to achieve the same behavior\\")
              field1_STARTS_WITH: String
              interface2Connection: Interface1Interface2ConnectionWhere @deprecated(reason: \\"Use \`interface2Connection_SOME\` instead.\\")
              \\"\\"\\"
              Return Interface1s where all of the related Interface1Interface2Connections match this filter
              \\"\\"\\"
              interface2Connection_ALL: Interface1Interface2ConnectionWhere
              \\"\\"\\"
              Return Interface1s where none of the related Interface1Interface2Connections match this filter
              \\"\\"\\"
              interface2Connection_NONE: Interface1Interface2ConnectionWhere
              interface2Connection_NOT: Interface1Interface2ConnectionWhere @deprecated(reason: \\"Use \`interface2Connection_NONE\` instead.\\")
              \\"\\"\\"
              Return Interface1s where one of the related Interface1Interface2Connections match this filter
              \\"\\"\\"
              interface2Connection_SINGLE: Interface1Interface2ConnectionWhere
              \\"\\"\\"
              Return Interface1s where some of the related Interface1Interface2Connections match this filter
              \\"\\"\\"
              interface2Connection_SOME: Interface1Interface2ConnectionWhere
              typename_IN: [Interface1Implementation!]
            }

            interface Interface2 {
              field2: String
            }

            type Interface2AggregateSelection {
              count: Int!
              field2: StringAggregateSelectionNullable!
            }

            input Interface2ConnectWhere {
              node: Interface2Where!
            }

            input Interface2CreateInput {
              Type1Interface2: Type1Interface2CreateInput
              Type2Interface2: Type2Interface2CreateInput
            }

            enum Interface2Implementation {
              Type1Interface2
              Type2Interface2
            }

            input Interface2Options {
              limit: Int
              offset: Int
              \\"\\"\\"
              Specify one or more Interface2Sort objects to sort Interface2s by. The sorts will be applied in the order in which they are arranged in the array.
              \\"\\"\\"
              sort: [Interface2Sort]
            }

            \\"\\"\\"
            Fields to sort Interface2s by. The order in which sorts are applied is not guaranteed when specifying many fields in one Interface2Sort object.
            \\"\\"\\"
            input Interface2Sort {
              field2: SortDirection
            }

            input Interface2UpdateInput {
              field2: String
            }

            input Interface2Where {
              AND: [Interface2Where!]
              NOT: Interface2Where
              OR: [Interface2Where!]
              field2: String
              field2_CONTAINS: String
              field2_ENDS_WITH: String
              field2_IN: [String]
              field2_NOT: String @deprecated(reason: \\"Negation filters will be deprecated, use the NOT operator to achieve the same behavior\\")
              field2_NOT_CONTAINS: String @deprecated(reason: \\"Negation filters will be deprecated, use the NOT operator to achieve the same behavior\\")
              field2_NOT_ENDS_WITH: String @deprecated(reason: \\"Negation filters will be deprecated, use the NOT operator to achieve the same behavior\\")
              field2_NOT_IN: [String] @deprecated(reason: \\"Negation filters will be deprecated, use the NOT operator to achieve the same behavior\\")
              field2_NOT_STARTS_WITH: String @deprecated(reason: \\"Negation filters will be deprecated, use the NOT operator to achieve the same behavior\\")
              field2_STARTS_WITH: String
              typename_IN: [Interface2Implementation!]
            }

            type Mutation {
              createType1Interface1s(input: [Type1Interface1CreateInput!]!): CreateType1Interface1sMutationResponse!
              createType1Interface2s(input: [Type1Interface2CreateInput!]!): CreateType1Interface2sMutationResponse!
              createType1s(input: [Type1CreateInput!]!): CreateType1sMutationResponse!
              createType2Interface1s(input: [Type2Interface1CreateInput!]!): CreateType2Interface1sMutationResponse!
              createType2Interface2s(input: [Type2Interface2CreateInput!]!): CreateType2Interface2sMutationResponse!
              deleteType1Interface1s(delete: Type1Interface1DeleteInput, where: Type1Interface1Where): DeleteInfo!
              deleteType1Interface2s(where: Type1Interface2Where): DeleteInfo!
              deleteType1s(delete: Type1DeleteInput, where: Type1Where): DeleteInfo!
              deleteType2Interface1s(delete: Type2Interface1DeleteInput, where: Type2Interface1Where): DeleteInfo!
              deleteType2Interface2s(where: Type2Interface2Where): DeleteInfo!
              updateType1Interface1s(connect: Type1Interface1ConnectInput, create: Type1Interface1RelationInput, delete: Type1Interface1DeleteInput, disconnect: Type1Interface1DisconnectInput, update: Type1Interface1UpdateInput, where: Type1Interface1Where): UpdateType1Interface1sMutationResponse!
              updateType1Interface2s(update: Type1Interface2UpdateInput, where: Type1Interface2Where): UpdateType1Interface2sMutationResponse!
              updateType1s(connect: Type1ConnectInput, create: Type1RelationInput, delete: Type1DeleteInput, disconnect: Type1DisconnectInput, update: Type1UpdateInput, where: Type1Where): UpdateType1sMutationResponse!
              updateType2Interface1s(connect: Type2Interface1ConnectInput, create: Type2Interface1RelationInput, delete: Type2Interface1DeleteInput, disconnect: Type2Interface1DisconnectInput, update: Type2Interface1UpdateInput, where: Type2Interface1Where): UpdateType2Interface1sMutationResponse!
              updateType2Interface2s(update: Type2Interface2UpdateInput, where: Type2Interface2Where): UpdateType2Interface2sMutationResponse!
            }

            \\"\\"\\"Pagination information (Relay)\\"\\"\\"
            type PageInfo {
              endCursor: String
              hasNextPage: Boolean!
              hasPreviousPage: Boolean!
              startCursor: String
            }

            \\"\\"\\"
            The edge properties for the following fields:
            * Type1Interface1.interface2
            * Type2Interface1.interface2
            \\"\\"\\"
            type Props {
              propsField: Int!
            }

            input PropsCreateInput {
              propsField: Int!
            }

            input PropsSort {
              propsField: SortDirection
            }

            input PropsUpdateInput {
              propsField: Int
              propsField_DECREMENT: Int
              propsField_INCREMENT: Int
            }

            input PropsWhere {
              AND: [PropsWhere!]
              NOT: PropsWhere
              OR: [PropsWhere!]
              propsField: Int
              propsField_GT: Int
              propsField_GTE: Int
              propsField_IN: [Int!]
              propsField_LT: Int
              propsField_LTE: Int
              propsField_NOT: Int @deprecated(reason: \\"Negation filters will be deprecated, use the NOT operator to achieve the same behavior\\")
              propsField_NOT_IN: [Int!] @deprecated(reason: \\"Negation filters will be deprecated, use the NOT operator to achieve the same behavior\\")
            }

            type Query {
              interface1s(options: Interface1Options, where: Interface1Where): [Interface1!]!
              interface1sAggregate(where: Interface1Where): Interface1AggregateSelection!
              interface2s(options: Interface2Options, where: Interface2Where): [Interface2!]!
              interface2sAggregate(where: Interface2Where): Interface2AggregateSelection!
              type1Interface1s(options: Type1Interface1Options, where: Type1Interface1Where): [Type1Interface1!]!
              type1Interface1sAggregate(where: Type1Interface1Where): Type1Interface1AggregateSelection!
              type1Interface1sConnection(after: String, first: Int, sort: [Type1Interface1Sort], where: Type1Interface1Where): Type1Interface1sConnection!
              type1Interface2s(options: Type1Interface2Options, where: Type1Interface2Where): [Type1Interface2!]!
              type1Interface2sAggregate(where: Type1Interface2Where): Type1Interface2AggregateSelection!
              type1Interface2sConnection(after: String, first: Int, sort: [Type1Interface2Sort], where: Type1Interface2Where): Type1Interface2sConnection!
              type1s(options: Type1Options, where: Type1Where): [Type1!]!
              type1sAggregate(where: Type1Where): Type1AggregateSelection!
              type1sConnection(after: String, first: Int, sort: [Type1Sort], where: Type1Where): Type1sConnection!
              type2Interface1s(options: Type2Interface1Options, where: Type2Interface1Where): [Type2Interface1!]!
              type2Interface1sAggregate(where: Type2Interface1Where): Type2Interface1AggregateSelection!
              type2Interface1sConnection(after: String, first: Int, sort: [Type2Interface1Sort], where: Type2Interface1Where): Type2Interface1sConnection!
              type2Interface2s(options: Type2Interface2Options, where: Type2Interface2Where): [Type2Interface2!]!
              type2Interface2sAggregate(where: Type2Interface2Where): Type2Interface2AggregateSelection!
              type2Interface2sConnection(after: String, first: Int, sort: [Type2Interface2Sort], where: Type2Interface2Where): Type2Interface2sConnection!
            }

            \\"\\"\\"An enum for sorting in either ascending or descending order.\\"\\"\\"
            enum SortDirection {
              \\"\\"\\"Sort by field values in ascending order.\\"\\"\\"
              ASC
              \\"\\"\\"Sort by field values in descending order.\\"\\"\\"
              DESC
            }

            type StringAggregateSelectionNonNullable {
              longest: String!
              shortest: String!
            }

            type StringAggregateSelectionNullable {
              longest: String
              shortest: String
            }

            type Type1 {
              field1: String!
              interface1(directed: Boolean = true, options: Interface1Options, where: Interface1Where): [Interface1!]!
              interface1Aggregate(directed: Boolean = true, where: Interface1Where): Type1Interface1Interface1AggregationSelection
              interface1Connection(after: String, directed: Boolean = true, first: Int, sort: [Type1Interface1ConnectionSort!], where: Type1Interface1ConnectionWhere): Type1Interface1Connection!
            }

            type Type1AggregateSelection {
              count: Int!
              field1: StringAggregateSelectionNonNullable!
            }

            input Type1ConnectInput {
              interface1: [Type1Interface1ConnectFieldInput!]
            }

            input Type1CreateInput {
              field1: String!
              interface1: Type1Interface1FieldInput
            }

            input Type1DeleteInput {
              interface1: [Type1Interface1DeleteFieldInput!]
            }

            input Type1DisconnectInput {
              interface1: [Type1Interface1DisconnectFieldInput!]
            }

            type Type1Edge {
              cursor: String!
              node: Type1!
            }

            type Type1Interface1 implements Interface1 {
              field1: String!
              interface2(directed: Boolean = true, options: Interface2Options, where: Interface2Where): [Interface2!]!
              interface2Aggregate(directed: Boolean = true, where: Interface2Where): Type1Interface1Interface2Interface2AggregationSelection
              interface2Connection(after: String, directed: Boolean = true, first: Int, sort: [Interface1Interface2ConnectionSort!], where: Interface1Interface2ConnectionWhere): Interface1Interface2Connection!
            }

            type Type1Interface1AggregateSelection {
              count: Int!
              field1: StringAggregateSelectionNonNullable!
            }

            input Type1Interface1ConnectFieldInput {
              connect: Interface1ConnectInput
              where: Interface1ConnectWhere
            }

            input Type1Interface1ConnectInput {
              interface2: [Type1Interface1Interface2ConnectFieldInput!]
            }

            type Type1Interface1Connection {
              edges: [Type1Interface1Relationship!]!
              pageInfo: PageInfo!
              totalCount: Int!
            }

            input Type1Interface1ConnectionSort {
              node: Interface1Sort
            }

            input Type1Interface1ConnectionWhere {
              AND: [Type1Interface1ConnectionWhere!]
              NOT: Type1Interface1ConnectionWhere
              OR: [Type1Interface1ConnectionWhere!]
              node: Interface1Where
              node_NOT: Interface1Where @deprecated(reason: \\"Negation filters will be deprecated, use the NOT operator to achieve the same behavior\\")
            }

            input Type1Interface1CreateFieldInput {
              node: Interface1CreateInput!
            }

            input Type1Interface1CreateInput {
              field1: String!
              interface2: Type1Interface1Interface2FieldInput
            }

            input Type1Interface1DeleteFieldInput {
              delete: Interface1DeleteInput
              where: Type1Interface1ConnectionWhere
            }

            input Type1Interface1DeleteInput {
              interface2: [Type1Interface1Interface2DeleteFieldInput!]
            }

            input Type1Interface1DisconnectFieldInput {
              disconnect: Interface1DisconnectInput
              where: Type1Interface1ConnectionWhere
            }

            input Type1Interface1DisconnectInput {
              interface2: [Type1Interface1Interface2DisconnectFieldInput!]
            }

            type Type1Interface1Edge {
              cursor: String!
              node: Type1Interface1!
            }

            input Type1Interface1FieldInput {
              connect: [Type1Interface1ConnectFieldInput!]
              create: [Type1Interface1CreateFieldInput!]
            }

            type Type1Interface1Interface1AggregationSelection {
              count: Int!
              node: Type1Interface1Interface1NodeAggregateSelection
            }

            type Type1Interface1Interface1NodeAggregateSelection {
              field1: StringAggregateSelectionNonNullable!
            }

            input Type1Interface1Interface2ConnectFieldInput {
              edge: PropsCreateInput!
              where: Interface2ConnectWhere
            }

            input Type1Interface1Interface2CreateFieldInput {
              edge: PropsCreateInput!
              node: Interface2CreateInput!
            }

            input Type1Interface1Interface2DeleteFieldInput {
              where: Interface1Interface2ConnectionWhere
            }

            input Type1Interface1Interface2DisconnectFieldInput {
              where: Interface1Interface2ConnectionWhere
            }

            input Type1Interface1Interface2FieldInput {
              connect: [Type1Interface1Interface2ConnectFieldInput!]
              create: [Type1Interface1Interface2CreateFieldInput!]
            }

            type Type1Interface1Interface2Interface2AggregationSelection {
              count: Int!
              edge: Type1Interface1Interface2Interface2EdgeAggregateSelection
              node: Type1Interface1Interface2Interface2NodeAggregateSelection
            }

            type Type1Interface1Interface2Interface2EdgeAggregateSelection {
              propsField: IntAggregateSelectionNonNullable!
            }

            type Type1Interface1Interface2Interface2NodeAggregateSelection {
              field2: StringAggregateSelectionNullable!
            }

            input Type1Interface1Interface2UpdateConnectionInput {
              edge: PropsUpdateInput
              node: Interface2UpdateInput
            }

            input Type1Interface1Interface2UpdateFieldInput {
              connect: [Type1Interface1Interface2ConnectFieldInput!]
              create: [Type1Interface1Interface2CreateFieldInput!]
              delete: [Type1Interface1Interface2DeleteFieldInput!]
              disconnect: [Type1Interface1Interface2DisconnectFieldInput!]
              update: Type1Interface1Interface2UpdateConnectionInput
              where: Interface1Interface2ConnectionWhere
            }

            input Type1Interface1Options {
              limit: Int
              offset: Int
              \\"\\"\\"
              Specify one or more Type1Interface1Sort objects to sort Type1Interface1s by. The sorts will be applied in the order in which they are arranged in the array.
              \\"\\"\\"
              sort: [Type1Interface1Sort!]
            }

            input Type1Interface1RelationInput {
              interface2: [Type1Interface1Interface2CreateFieldInput!]
            }

            type Type1Interface1Relationship {
              cursor: String!
              node: Interface1!
            }

            \\"\\"\\"
            Fields to sort Type1Interface1s by. The order in which sorts are applied is not guaranteed when specifying many fields in one Type1Interface1Sort object.
            \\"\\"\\"
            input Type1Interface1Sort {
              field1: SortDirection
            }

            input Type1Interface1UpdateConnectionInput {
              node: Interface1UpdateInput
            }

            input Type1Interface1UpdateFieldInput {
              connect: [Type1Interface1ConnectFieldInput!]
              create: [Type1Interface1CreateFieldInput!]
              delete: [Type1Interface1DeleteFieldInput!]
              disconnect: [Type1Interface1DisconnectFieldInput!]
              update: Type1Interface1UpdateConnectionInput
              where: Type1Interface1ConnectionWhere
            }

            input Type1Interface1UpdateInput {
              field1: String
              interface2: [Type1Interface1Interface2UpdateFieldInput!]
            }

            input Type1Interface1Where {
              AND: [Type1Interface1Where!]
              NOT: Type1Interface1Where
              OR: [Type1Interface1Where!]
              field1: String
              field1_CONTAINS: String
              field1_ENDS_WITH: String
              field1_IN: [String!]
              field1_NOT: String @deprecated(reason: \\"Negation filters will be deprecated, use the NOT operator to achieve the same behavior\\")
              field1_NOT_CONTAINS: String @deprecated(reason: \\"Negation filters will be deprecated, use the NOT operator to achieve the same behavior\\")
              field1_NOT_ENDS_WITH: String @deprecated(reason: \\"Negation filters will be deprecated, use the NOT operator to achieve the same behavior\\")
              field1_NOT_IN: [String!] @deprecated(reason: \\"Negation filters will be deprecated, use the NOT operator to achieve the same behavior\\")
              field1_NOT_STARTS_WITH: String @deprecated(reason: \\"Negation filters will be deprecated, use the NOT operator to achieve the same behavior\\")
              field1_STARTS_WITH: String
              interface2Connection: Interface1Interface2ConnectionWhere @deprecated(reason: \\"Use \`interface2Connection_SOME\` instead.\\")
              \\"\\"\\"
              Return Type1Interface1s where all of the related Interface1Interface2Connections match this filter
              \\"\\"\\"
              interface2Connection_ALL: Interface1Interface2ConnectionWhere
              \\"\\"\\"
              Return Type1Interface1s where none of the related Interface1Interface2Connections match this filter
              \\"\\"\\"
              interface2Connection_NONE: Interface1Interface2ConnectionWhere
              interface2Connection_NOT: Interface1Interface2ConnectionWhere @deprecated(reason: \\"Use \`interface2Connection_NONE\` instead.\\")
              \\"\\"\\"
              Return Type1Interface1s where one of the related Interface1Interface2Connections match this filter
              \\"\\"\\"
              interface2Connection_SINGLE: Interface1Interface2ConnectionWhere
              \\"\\"\\"
              Return Type1Interface1s where some of the related Interface1Interface2Connections match this filter
              \\"\\"\\"
              interface2Connection_SOME: Interface1Interface2ConnectionWhere
            }

            type Type1Interface1sConnection {
              edges: [Type1Interface1Edge!]!
              pageInfo: PageInfo!
              totalCount: Int!
            }

            type Type1Interface2 implements Interface2 {
              field2: String!
            }

            type Type1Interface2AggregateSelection {
              count: Int!
              field2: StringAggregateSelectionNonNullable!
            }

            input Type1Interface2CreateInput {
              field2: String!
            }

            type Type1Interface2Edge {
              cursor: String!
              node: Type1Interface2!
            }

            input Type1Interface2Options {
              limit: Int
              offset: Int
              \\"\\"\\"
              Specify one or more Type1Interface2Sort objects to sort Type1Interface2s by. The sorts will be applied in the order in which they are arranged in the array.
              \\"\\"\\"
              sort: [Type1Interface2Sort!]
            }

            \\"\\"\\"
            Fields to sort Type1Interface2s by. The order in which sorts are applied is not guaranteed when specifying many fields in one Type1Interface2Sort object.
            \\"\\"\\"
            input Type1Interface2Sort {
              field2: SortDirection
            }

            input Type1Interface2UpdateInput {
              field2: String
            }

            input Type1Interface2Where {
              AND: [Type1Interface2Where!]
              NOT: Type1Interface2Where
              OR: [Type1Interface2Where!]
              field2: String
              field2_CONTAINS: String
              field2_ENDS_WITH: String
              field2_IN: [String!]
              field2_NOT: String @deprecated(reason: \\"Negation filters will be deprecated, use the NOT operator to achieve the same behavior\\")
              field2_NOT_CONTAINS: String @deprecated(reason: \\"Negation filters will be deprecated, use the NOT operator to achieve the same behavior\\")
              field2_NOT_ENDS_WITH: String @deprecated(reason: \\"Negation filters will be deprecated, use the NOT operator to achieve the same behavior\\")
              field2_NOT_IN: [String!] @deprecated(reason: \\"Negation filters will be deprecated, use the NOT operator to achieve the same behavior\\")
              field2_NOT_STARTS_WITH: String @deprecated(reason: \\"Negation filters will be deprecated, use the NOT operator to achieve the same behavior\\")
              field2_STARTS_WITH: String
            }

            type Type1Interface2sConnection {
              edges: [Type1Interface2Edge!]!
              pageInfo: PageInfo!
              totalCount: Int!
            }

            input Type1Options {
              limit: Int
              offset: Int
              \\"\\"\\"
              Specify one or more Type1Sort objects to sort Type1s by. The sorts will be applied in the order in which they are arranged in the array.
              \\"\\"\\"
              sort: [Type1Sort!]
            }

            input Type1RelationInput {
              interface1: [Type1Interface1CreateFieldInput!]
            }

            \\"\\"\\"
            Fields to sort Type1s by. The order in which sorts are applied is not guaranteed when specifying many fields in one Type1Sort object.
            \\"\\"\\"
            input Type1Sort {
              field1: SortDirection
            }

            input Type1UpdateInput {
              field1: String
              interface1: [Type1Interface1UpdateFieldInput!]
            }

            input Type1Where {
              AND: [Type1Where!]
              NOT: Type1Where
              OR: [Type1Where!]
              field1: String
              field1_CONTAINS: String
              field1_ENDS_WITH: String
              field1_IN: [String!]
              field1_NOT: String @deprecated(reason: \\"Negation filters will be deprecated, use the NOT operator to achieve the same behavior\\")
              field1_NOT_CONTAINS: String @deprecated(reason: \\"Negation filters will be deprecated, use the NOT operator to achieve the same behavior\\")
              field1_NOT_ENDS_WITH: String @deprecated(reason: \\"Negation filters will be deprecated, use the NOT operator to achieve the same behavior\\")
              field1_NOT_IN: [String!] @deprecated(reason: \\"Negation filters will be deprecated, use the NOT operator to achieve the same behavior\\")
              field1_NOT_STARTS_WITH: String @deprecated(reason: \\"Negation filters will be deprecated, use the NOT operator to achieve the same behavior\\")
              field1_STARTS_WITH: String
              interface1Connection: Type1Interface1ConnectionWhere @deprecated(reason: \\"Use \`interface1Connection_SOME\` instead.\\")
              \\"\\"\\"
              Return Type1s where all of the related Type1Interface1Connections match this filter
              \\"\\"\\"
              interface1Connection_ALL: Type1Interface1ConnectionWhere
              \\"\\"\\"
              Return Type1s where none of the related Type1Interface1Connections match this filter
              \\"\\"\\"
              interface1Connection_NONE: Type1Interface1ConnectionWhere
              interface1Connection_NOT: Type1Interface1ConnectionWhere @deprecated(reason: \\"Use \`interface1Connection_NONE\` instead.\\")
              \\"\\"\\"
              Return Type1s where one of the related Type1Interface1Connections match this filter
              \\"\\"\\"
              interface1Connection_SINGLE: Type1Interface1ConnectionWhere
              \\"\\"\\"
              Return Type1s where some of the related Type1Interface1Connections match this filter
              \\"\\"\\"
              interface1Connection_SOME: Type1Interface1ConnectionWhere
            }

            type Type1sConnection {
              edges: [Type1Edge!]!
              pageInfo: PageInfo!
              totalCount: Int!
            }

            type Type2Interface1 implements Interface1 {
              field1: String!
              interface2(directed: Boolean = true, options: Interface2Options, where: Interface2Where): [Interface2!]!
              interface2Aggregate(directed: Boolean = true, where: Interface2Where): Type2Interface1Interface2Interface2AggregationSelection
              interface2Connection(after: String, directed: Boolean = true, first: Int, sort: [Interface1Interface2ConnectionSort!], where: Interface1Interface2ConnectionWhere): Interface1Interface2Connection!
            }

            type Type2Interface1AggregateSelection {
              count: Int!
              field1: StringAggregateSelectionNonNullable!
            }

            input Type2Interface1ConnectInput {
              interface2: [Type2Interface1Interface2ConnectFieldInput!]
            }

            input Type2Interface1CreateInput {
              field1: String!
              interface2: Type2Interface1Interface2FieldInput
            }

            input Type2Interface1DeleteInput {
              interface2: [Type2Interface1Interface2DeleteFieldInput!]
            }

            input Type2Interface1DisconnectInput {
              interface2: [Type2Interface1Interface2DisconnectFieldInput!]
            }

            type Type2Interface1Edge {
              cursor: String!
              node: Type2Interface1!
            }

            input Type2Interface1Interface2ConnectFieldInput {
              edge: PropsCreateInput!
              where: Interface2ConnectWhere
            }

            input Type2Interface1Interface2CreateFieldInput {
              edge: PropsCreateInput!
              node: Interface2CreateInput!
            }

            input Type2Interface1Interface2DeleteFieldInput {
              where: Interface1Interface2ConnectionWhere
            }

            input Type2Interface1Interface2DisconnectFieldInput {
              where: Interface1Interface2ConnectionWhere
            }

            input Type2Interface1Interface2FieldInput {
              connect: [Type2Interface1Interface2ConnectFieldInput!]
              create: [Type2Interface1Interface2CreateFieldInput!]
            }

            type Type2Interface1Interface2Interface2AggregationSelection {
              count: Int!
              edge: Type2Interface1Interface2Interface2EdgeAggregateSelection
              node: Type2Interface1Interface2Interface2NodeAggregateSelection
            }

            type Type2Interface1Interface2Interface2EdgeAggregateSelection {
              propsField: IntAggregateSelectionNonNullable!
            }

            type Type2Interface1Interface2Interface2NodeAggregateSelection {
              field2: StringAggregateSelectionNullable!
            }

            input Type2Interface1Interface2UpdateConnectionInput {
              edge: PropsUpdateInput
              node: Interface2UpdateInput
            }

            input Type2Interface1Interface2UpdateFieldInput {
              connect: [Type2Interface1Interface2ConnectFieldInput!]
              create: [Type2Interface1Interface2CreateFieldInput!]
              delete: [Type2Interface1Interface2DeleteFieldInput!]
              disconnect: [Type2Interface1Interface2DisconnectFieldInput!]
              update: Type2Interface1Interface2UpdateConnectionInput
              where: Interface1Interface2ConnectionWhere
            }

            input Type2Interface1Options {
              limit: Int
              offset: Int
              \\"\\"\\"
              Specify one or more Type2Interface1Sort objects to sort Type2Interface1s by. The sorts will be applied in the order in which they are arranged in the array.
              \\"\\"\\"
              sort: [Type2Interface1Sort!]
            }

            input Type2Interface1RelationInput {
              interface2: [Type2Interface1Interface2CreateFieldInput!]
            }

            \\"\\"\\"
            Fields to sort Type2Interface1s by. The order in which sorts are applied is not guaranteed when specifying many fields in one Type2Interface1Sort object.
            \\"\\"\\"
            input Type2Interface1Sort {
              field1: SortDirection
            }

            input Type2Interface1UpdateInput {
              field1: String
              interface2: [Type2Interface1Interface2UpdateFieldInput!]
            }

            input Type2Interface1Where {
              AND: [Type2Interface1Where!]
              NOT: Type2Interface1Where
              OR: [Type2Interface1Where!]
              field1: String
              field1_CONTAINS: String
              field1_ENDS_WITH: String
              field1_IN: [String!]
              field1_NOT: String @deprecated(reason: \\"Negation filters will be deprecated, use the NOT operator to achieve the same behavior\\")
              field1_NOT_CONTAINS: String @deprecated(reason: \\"Negation filters will be deprecated, use the NOT operator to achieve the same behavior\\")
              field1_NOT_ENDS_WITH: String @deprecated(reason: \\"Negation filters will be deprecated, use the NOT operator to achieve the same behavior\\")
              field1_NOT_IN: [String!] @deprecated(reason: \\"Negation filters will be deprecated, use the NOT operator to achieve the same behavior\\")
              field1_NOT_STARTS_WITH: String @deprecated(reason: \\"Negation filters will be deprecated, use the NOT operator to achieve the same behavior\\")
              field1_STARTS_WITH: String
              interface2Connection: Interface1Interface2ConnectionWhere @deprecated(reason: \\"Use \`interface2Connection_SOME\` instead.\\")
              \\"\\"\\"
              Return Type2Interface1s where all of the related Interface1Interface2Connections match this filter
              \\"\\"\\"
              interface2Connection_ALL: Interface1Interface2ConnectionWhere
              \\"\\"\\"
              Return Type2Interface1s where none of the related Interface1Interface2Connections match this filter
              \\"\\"\\"
              interface2Connection_NONE: Interface1Interface2ConnectionWhere
              interface2Connection_NOT: Interface1Interface2ConnectionWhere @deprecated(reason: \\"Use \`interface2Connection_NONE\` instead.\\")
              \\"\\"\\"
              Return Type2Interface1s where one of the related Interface1Interface2Connections match this filter
              \\"\\"\\"
              interface2Connection_SINGLE: Interface1Interface2ConnectionWhere
              \\"\\"\\"
              Return Type2Interface1s where some of the related Interface1Interface2Connections match this filter
              \\"\\"\\"
              interface2Connection_SOME: Interface1Interface2ConnectionWhere
            }

            type Type2Interface1sConnection {
              edges: [Type2Interface1Edge!]!
              pageInfo: PageInfo!
              totalCount: Int!
            }

            type Type2Interface2 implements Interface2 {
              field2: String!
            }

            type Type2Interface2AggregateSelection {
              count: Int!
              field2: StringAggregateSelectionNonNullable!
            }

            input Type2Interface2CreateInput {
              field2: String!
            }

            type Type2Interface2Edge {
              cursor: String!
              node: Type2Interface2!
            }

            input Type2Interface2Options {
              limit: Int
              offset: Int
              \\"\\"\\"
              Specify one or more Type2Interface2Sort objects to sort Type2Interface2s by. The sorts will be applied in the order in which they are arranged in the array.
              \\"\\"\\"
              sort: [Type2Interface2Sort!]
            }

            \\"\\"\\"
            Fields to sort Type2Interface2s by. The order in which sorts are applied is not guaranteed when specifying many fields in one Type2Interface2Sort object.
            \\"\\"\\"
            input Type2Interface2Sort {
              field2: SortDirection
            }

            input Type2Interface2UpdateInput {
              field2: String
            }

            input Type2Interface2Where {
              AND: [Type2Interface2Where!]
              NOT: Type2Interface2Where
              OR: [Type2Interface2Where!]
              field2: String
              field2_CONTAINS: String
              field2_ENDS_WITH: String
              field2_IN: [String!]
              field2_NOT: String @deprecated(reason: \\"Negation filters will be deprecated, use the NOT operator to achieve the same behavior\\")
              field2_NOT_CONTAINS: String @deprecated(reason: \\"Negation filters will be deprecated, use the NOT operator to achieve the same behavior\\")
              field2_NOT_ENDS_WITH: String @deprecated(reason: \\"Negation filters will be deprecated, use the NOT operator to achieve the same behavior\\")
              field2_NOT_IN: [String!] @deprecated(reason: \\"Negation filters will be deprecated, use the NOT operator to achieve the same behavior\\")
              field2_NOT_STARTS_WITH: String @deprecated(reason: \\"Negation filters will be deprecated, use the NOT operator to achieve the same behavior\\")
              field2_STARTS_WITH: String
            }

            type Type2Interface2sConnection {
              edges: [Type2Interface2Edge!]!
              pageInfo: PageInfo!
              totalCount: Int!
            }

            \\"\\"\\"
            Information about the number of nodes and relationships created and deleted during an update mutation
            \\"\\"\\"
            type UpdateInfo {
              bookmark: String @deprecated(reason: \\"This field has been deprecated because bookmarks are now handled by the driver.\\")
              nodesCreated: Int!
              nodesDeleted: Int!
              relationshipsCreated: Int!
              relationshipsDeleted: Int!
            }

            type UpdateType1Interface1sMutationResponse {
              info: UpdateInfo!
              type1Interface1s: [Type1Interface1!]!
            }

            type UpdateType1Interface2sMutationResponse {
              info: UpdateInfo!
              type1Interface2s: [Type1Interface2!]!
            }

            type UpdateType1sMutationResponse {
              info: UpdateInfo!
              type1s: [Type1!]!
            }

            type UpdateType2Interface1sMutationResponse {
              info: UpdateInfo!
              type2Interface1s: [Type2Interface1!]!
            }

            type UpdateType2Interface2sMutationResponse {
              info: UpdateInfo!
              type2Interface2s: [Type2Interface2!]!
            }"
        `);

        // expect(() => {
        //     // eslint-disable-next-line @typescript-eslint/no-unused-vars
        //     const neoSchema = new Neo4jGraphQL({ typeDefs, experimental: true });
        // }).toThrowError("Nested interface relationship fields are not supported: Interface1.interface2");
    });

    test("Interface Relationships - nested interface relationships - different relationship implementations", async () => {
        const typeDefs = gql`
            interface Interface1 {
                field1: String!
                interface2: [Interface2!]! @declareRelationship
            }

            interface Interface2 {
                field2: String
            }

            type Type1Interface1 implements Interface1 {
                field1: String!
                interface2: [Interface2!]!
                    @relationship(type: "INTERFACE_TWO", direction: OUT, properties: "Type1Props")
            }

            type Type2Interface1 implements Interface1 {
                field1: String!
                interface2: [Interface2!]!
                    @relationship(type: "INTERFACE_TWO", direction: OUT, properties: "Type2Props")
            }

            type Type1Interface2 implements Interface2 {
                field2: String!
            }

            type Type2Interface2 implements Interface2 {
                field2: String!
            }

            type Type1 {
                field1: String!
                interface1: [Interface1!]! @relationship(type: "INTERFACE_ONE", direction: OUT)
            }

            type Type1Props @relationshipProperties {
                type1Field: Int!
            }

            type Type2Props @relationshipProperties {
                type2Field: Int!
            }
        `;

        const neoSchema = new Neo4jGraphQL({ typeDefs, experimental: true });
        const printedSchema = printSchemaWithDirectives(lexicographicSortSchema(await neoSchema.getSchema()));

        expect(printedSchema).toMatchInlineSnapshot(`
            "schema {
              query: Query
              mutation: Mutation
            }

            \\"\\"\\"
            Information about the number of nodes and relationships created during a create mutation
            \\"\\"\\"
            type CreateInfo {
              bookmark: String @deprecated(reason: \\"This field has been deprecated because bookmarks are now handled by the driver.\\")
              nodesCreated: Int!
              relationshipsCreated: Int!
            }

            type CreateType1Interface1sMutationResponse {
              info: CreateInfo!
              type1Interface1s: [Type1Interface1!]!
            }

            type CreateType1Interface2sMutationResponse {
              info: CreateInfo!
              type1Interface2s: [Type1Interface2!]!
            }

            type CreateType1sMutationResponse {
              info: CreateInfo!
              type1s: [Type1!]!
            }

            type CreateType2Interface1sMutationResponse {
              info: CreateInfo!
              type2Interface1s: [Type2Interface1!]!
            }

            type CreateType2Interface2sMutationResponse {
              info: CreateInfo!
              type2Interface2s: [Type2Interface2!]!
            }

            \\"\\"\\"
            Information about the number of nodes and relationships deleted during a delete mutation
            \\"\\"\\"
            type DeleteInfo {
              bookmark: String @deprecated(reason: \\"This field has been deprecated because bookmarks are now handled by the driver.\\")
              nodesDeleted: Int!
              relationshipsDeleted: Int!
            }

            type IntAggregateSelectionNonNullable {
              average: Float!
              max: Int!
              min: Int!
              sum: Int!
            }

            interface Interface1 {
              field1: String!
              interface2(options: Interface2Options, where: Interface2Where): [Interface2!]!
              interface2Connection(after: String, first: Int, sort: [Interface1Interface2ConnectionSort!], where: Interface1Interface2ConnectionWhere): Interface1Interface2Connection!
            }

            type Interface1AggregateSelection {
              count: Int!
              field1: StringAggregateSelectionNonNullable!
            }

            input Interface1ConnectInput {
              interface2: [Interface1Interface2ConnectFieldInput!]
            }

            input Interface1ConnectWhere {
              node: Interface1Where!
            }

            input Interface1CreateInput {
              Type1Interface1: Type1Interface1CreateInput
              Type2Interface1: Type2Interface1CreateInput
            }

            input Interface1DeleteInput {
              interface2: [Interface1Interface2DeleteFieldInput!]
            }

            input Interface1DisconnectInput {
              interface2: [Interface1Interface2DisconnectFieldInput!]
            }

            enum Interface1Implementation {
              Type1Interface1
              Type2Interface1
            }

            input Interface1Interface2ConnectFieldInput {
              edge: Interface1Interface2EdgeCreateInput!
              where: Interface2ConnectWhere
            }

            type Interface1Interface2Connection {
              edges: [Interface1Interface2Relationship!]!
              pageInfo: PageInfo!
              totalCount: Int!
            }

            input Interface1Interface2ConnectionSort {
              edge: Interface1Interface2EdgeSort
              node: Interface2Sort
            }

            input Interface1Interface2ConnectionWhere {
              AND: [Interface1Interface2ConnectionWhere!]
              NOT: Interface1Interface2ConnectionWhere
              OR: [Interface1Interface2ConnectionWhere!]
              edge: Interface1Interface2EdgeWhere
              edge_NOT: Interface1Interface2EdgeWhere @deprecated(reason: \\"Negation filters will be deprecated, use the NOT operator to achieve the same behavior\\")
              node: Interface2Where
              node_NOT: Interface2Where @deprecated(reason: \\"Negation filters will be deprecated, use the NOT operator to achieve the same behavior\\")
            }

            input Interface1Interface2CreateFieldInput {
              edge: Interface1Interface2EdgeCreateInput!
              node: Interface2CreateInput!
            }

            input Interface1Interface2DeleteFieldInput {
              where: Interface1Interface2ConnectionWhere
            }

            input Interface1Interface2DisconnectFieldInput {
              where: Interface1Interface2ConnectionWhere
            }

            input Interface1Interface2EdgeCreateInput {
              \\"\\"\\"
              Relationship properties when source node is of type:
              * Type1Interface1
              \\"\\"\\"
              Type1Props: Type1PropsCreateInput!
              \\"\\"\\"
              Relationship properties when source node is of type:
              * Type2Interface1
              \\"\\"\\"
              Type2Props: Type2PropsCreateInput!
            }

            input Interface1Interface2EdgeSort {
              \\"\\"\\"
              Relationship properties when source node is of type:
              * Type1Interface1
              \\"\\"\\"
              Type1Props: Type1PropsSort
              \\"\\"\\"
              Relationship properties when source node is of type:
              * Type2Interface1
              \\"\\"\\"
              Type2Props: Type2PropsSort
            }

            input Interface1Interface2EdgeUpdateInput {
              \\"\\"\\"
              Relationship properties when source node is of type:
              * Type1Interface1
              \\"\\"\\"
              Type1Props: Type1PropsUpdateInput
              \\"\\"\\"
              Relationship properties when source node is of type:
              * Type2Interface1
              \\"\\"\\"
              Type2Props: Type2PropsUpdateInput
            }

            input Interface1Interface2EdgeWhere {
              \\"\\"\\"
              Relationship properties when source node is of type:
              * Type1Interface1
              \\"\\"\\"
              Type1Props: Type1PropsWhere
              \\"\\"\\"
              Relationship properties when source node is of type:
              * Type2Interface1
              \\"\\"\\"
              Type2Props: Type2PropsWhere
            }

            type Interface1Interface2Relationship {
              cursor: String!
              node: Interface2!
              properties: Interface1Interface2RelationshipProperties!
            }

            union Interface1Interface2RelationshipProperties = Type1Props | Type2Props

            input Interface1Interface2UpdateConnectionInput {
              edge: Interface1Interface2EdgeUpdateInput
              node: Interface2UpdateInput
            }

            input Interface1Interface2UpdateFieldInput {
              connect: [Interface1Interface2ConnectFieldInput!]
              create: [Interface1Interface2CreateFieldInput!]
              delete: [Interface1Interface2DeleteFieldInput!]
              disconnect: [Interface1Interface2DisconnectFieldInput!]
              update: Interface1Interface2UpdateConnectionInput
              where: Interface1Interface2ConnectionWhere
            }

            input Interface1Options {
              limit: Int
              offset: Int
              \\"\\"\\"
              Specify one or more Interface1Sort objects to sort Interface1s by. The sorts will be applied in the order in which they are arranged in the array.
              \\"\\"\\"
              sort: [Interface1Sort]
            }

            \\"\\"\\"
            Fields to sort Interface1s by. The order in which sorts are applied is not guaranteed when specifying many fields in one Interface1Sort object.
            \\"\\"\\"
            input Interface1Sort {
              field1: SortDirection
            }

            input Interface1UpdateInput {
              field1: String
              interface2: [Interface1Interface2UpdateFieldInput!]
            }

            input Interface1Where {
              AND: [Interface1Where!]
              NOT: Interface1Where
              OR: [Interface1Where!]
              field1: String
              field1_CONTAINS: String
              field1_ENDS_WITH: String
              field1_IN: [String!]
              field1_NOT: String @deprecated(reason: \\"Negation filters will be deprecated, use the NOT operator to achieve the same behavior\\")
              field1_NOT_CONTAINS: String @deprecated(reason: \\"Negation filters will be deprecated, use the NOT operator to achieve the same behavior\\")
              field1_NOT_ENDS_WITH: String @deprecated(reason: \\"Negation filters will be deprecated, use the NOT operator to achieve the same behavior\\")
              field1_NOT_IN: [String!] @deprecated(reason: \\"Negation filters will be deprecated, use the NOT operator to achieve the same behavior\\")
              field1_NOT_STARTS_WITH: String @deprecated(reason: \\"Negation filters will be deprecated, use the NOT operator to achieve the same behavior\\")
              field1_STARTS_WITH: String
              interface2Connection: Interface1Interface2ConnectionWhere @deprecated(reason: \\"Use \`interface2Connection_SOME\` instead.\\")
              \\"\\"\\"
              Return Interface1s where all of the related Interface1Interface2Connections match this filter
              \\"\\"\\"
              interface2Connection_ALL: Interface1Interface2ConnectionWhere
              \\"\\"\\"
              Return Interface1s where none of the related Interface1Interface2Connections match this filter
              \\"\\"\\"
              interface2Connection_NONE: Interface1Interface2ConnectionWhere
              interface2Connection_NOT: Interface1Interface2ConnectionWhere @deprecated(reason: \\"Use \`interface2Connection_NONE\` instead.\\")
              \\"\\"\\"
              Return Interface1s where one of the related Interface1Interface2Connections match this filter
              \\"\\"\\"
              interface2Connection_SINGLE: Interface1Interface2ConnectionWhere
              \\"\\"\\"
              Return Interface1s where some of the related Interface1Interface2Connections match this filter
              \\"\\"\\"
              interface2Connection_SOME: Interface1Interface2ConnectionWhere
              typename_IN: [Interface1Implementation!]
            }

            interface Interface2 {
              field2: String
            }

            type Interface2AggregateSelection {
              count: Int!
              field2: StringAggregateSelectionNullable!
            }

            input Interface2ConnectWhere {
              node: Interface2Where!
            }

            input Interface2CreateInput {
              Type1Interface2: Type1Interface2CreateInput
              Type2Interface2: Type2Interface2CreateInput
            }

            enum Interface2Implementation {
              Type1Interface2
              Type2Interface2
            }

            input Interface2Options {
              limit: Int
              offset: Int
              \\"\\"\\"
              Specify one or more Interface2Sort objects to sort Interface2s by. The sorts will be applied in the order in which they are arranged in the array.
              \\"\\"\\"
              sort: [Interface2Sort]
            }

            \\"\\"\\"
            Fields to sort Interface2s by. The order in which sorts are applied is not guaranteed when specifying many fields in one Interface2Sort object.
            \\"\\"\\"
            input Interface2Sort {
              field2: SortDirection
            }

            input Interface2UpdateInput {
              field2: String
            }

            input Interface2Where {
              AND: [Interface2Where!]
              NOT: Interface2Where
              OR: [Interface2Where!]
              field2: String
              field2_CONTAINS: String
              field2_ENDS_WITH: String
              field2_IN: [String]
              field2_NOT: String @deprecated(reason: \\"Negation filters will be deprecated, use the NOT operator to achieve the same behavior\\")
              field2_NOT_CONTAINS: String @deprecated(reason: \\"Negation filters will be deprecated, use the NOT operator to achieve the same behavior\\")
              field2_NOT_ENDS_WITH: String @deprecated(reason: \\"Negation filters will be deprecated, use the NOT operator to achieve the same behavior\\")
              field2_NOT_IN: [String] @deprecated(reason: \\"Negation filters will be deprecated, use the NOT operator to achieve the same behavior\\")
              field2_NOT_STARTS_WITH: String @deprecated(reason: \\"Negation filters will be deprecated, use the NOT operator to achieve the same behavior\\")
              field2_STARTS_WITH: String
              typename_IN: [Interface2Implementation!]
            }

            type Mutation {
              createType1Interface1s(input: [Type1Interface1CreateInput!]!): CreateType1Interface1sMutationResponse!
              createType1Interface2s(input: [Type1Interface2CreateInput!]!): CreateType1Interface2sMutationResponse!
              createType1s(input: [Type1CreateInput!]!): CreateType1sMutationResponse!
              createType2Interface1s(input: [Type2Interface1CreateInput!]!): CreateType2Interface1sMutationResponse!
              createType2Interface2s(input: [Type2Interface2CreateInput!]!): CreateType2Interface2sMutationResponse!
              deleteType1Interface1s(delete: Type1Interface1DeleteInput, where: Type1Interface1Where): DeleteInfo!
              deleteType1Interface2s(where: Type1Interface2Where): DeleteInfo!
              deleteType1s(delete: Type1DeleteInput, where: Type1Where): DeleteInfo!
              deleteType2Interface1s(delete: Type2Interface1DeleteInput, where: Type2Interface1Where): DeleteInfo!
              deleteType2Interface2s(where: Type2Interface2Where): DeleteInfo!
              updateType1Interface1s(connect: Type1Interface1ConnectInput, create: Type1Interface1RelationInput, delete: Type1Interface1DeleteInput, disconnect: Type1Interface1DisconnectInput, update: Type1Interface1UpdateInput, where: Type1Interface1Where): UpdateType1Interface1sMutationResponse!
              updateType1Interface2s(update: Type1Interface2UpdateInput, where: Type1Interface2Where): UpdateType1Interface2sMutationResponse!
              updateType1s(connect: Type1ConnectInput, create: Type1RelationInput, delete: Type1DeleteInput, disconnect: Type1DisconnectInput, update: Type1UpdateInput, where: Type1Where): UpdateType1sMutationResponse!
              updateType2Interface1s(connect: Type2Interface1ConnectInput, create: Type2Interface1RelationInput, delete: Type2Interface1DeleteInput, disconnect: Type2Interface1DisconnectInput, update: Type2Interface1UpdateInput, where: Type2Interface1Where): UpdateType2Interface1sMutationResponse!
              updateType2Interface2s(update: Type2Interface2UpdateInput, where: Type2Interface2Where): UpdateType2Interface2sMutationResponse!
            }

            \\"\\"\\"Pagination information (Relay)\\"\\"\\"
            type PageInfo {
              endCursor: String
              hasNextPage: Boolean!
              hasPreviousPage: Boolean!
              startCursor: String
            }

            type Query {
              interface1s(options: Interface1Options, where: Interface1Where): [Interface1!]!
              interface1sAggregate(where: Interface1Where): Interface1AggregateSelection!
              interface2s(options: Interface2Options, where: Interface2Where): [Interface2!]!
              interface2sAggregate(where: Interface2Where): Interface2AggregateSelection!
              type1Interface1s(options: Type1Interface1Options, where: Type1Interface1Where): [Type1Interface1!]!
              type1Interface1sAggregate(where: Type1Interface1Where): Type1Interface1AggregateSelection!
              type1Interface1sConnection(after: String, first: Int, sort: [Type1Interface1Sort], where: Type1Interface1Where): Type1Interface1sConnection!
              type1Interface2s(options: Type1Interface2Options, where: Type1Interface2Where): [Type1Interface2!]!
              type1Interface2sAggregate(where: Type1Interface2Where): Type1Interface2AggregateSelection!
              type1Interface2sConnection(after: String, first: Int, sort: [Type1Interface2Sort], where: Type1Interface2Where): Type1Interface2sConnection!
              type1s(options: Type1Options, where: Type1Where): [Type1!]!
              type1sAggregate(where: Type1Where): Type1AggregateSelection!
              type1sConnection(after: String, first: Int, sort: [Type1Sort], where: Type1Where): Type1sConnection!
              type2Interface1s(options: Type2Interface1Options, where: Type2Interface1Where): [Type2Interface1!]!
              type2Interface1sAggregate(where: Type2Interface1Where): Type2Interface1AggregateSelection!
              type2Interface1sConnection(after: String, first: Int, sort: [Type2Interface1Sort], where: Type2Interface1Where): Type2Interface1sConnection!
              type2Interface2s(options: Type2Interface2Options, where: Type2Interface2Where): [Type2Interface2!]!
              type2Interface2sAggregate(where: Type2Interface2Where): Type2Interface2AggregateSelection!
              type2Interface2sConnection(after: String, first: Int, sort: [Type2Interface2Sort], where: Type2Interface2Where): Type2Interface2sConnection!
            }

            \\"\\"\\"An enum for sorting in either ascending or descending order.\\"\\"\\"
            enum SortDirection {
              \\"\\"\\"Sort by field values in ascending order.\\"\\"\\"
              ASC
              \\"\\"\\"Sort by field values in descending order.\\"\\"\\"
              DESC
            }

            type StringAggregateSelectionNonNullable {
              longest: String!
              shortest: String!
            }

            type StringAggregateSelectionNullable {
              longest: String
              shortest: String
            }

            type Type1 {
              field1: String!
              interface1(directed: Boolean = true, options: Interface1Options, where: Interface1Where): [Interface1!]!
              interface1Aggregate(directed: Boolean = true, where: Interface1Where): Type1Interface1Interface1AggregationSelection
              interface1Connection(after: String, directed: Boolean = true, first: Int, sort: [Type1Interface1ConnectionSort!], where: Type1Interface1ConnectionWhere): Type1Interface1Connection!
            }

            type Type1AggregateSelection {
              count: Int!
              field1: StringAggregateSelectionNonNullable!
            }

            input Type1ConnectInput {
              interface1: [Type1Interface1ConnectFieldInput!]
            }

            input Type1CreateInput {
              field1: String!
              interface1: Type1Interface1FieldInput
            }

            input Type1DeleteInput {
              interface1: [Type1Interface1DeleteFieldInput!]
            }

            input Type1DisconnectInput {
              interface1: [Type1Interface1DisconnectFieldInput!]
            }

            type Type1Edge {
              cursor: String!
              node: Type1!
            }

            type Type1Interface1 implements Interface1 {
              field1: String!
              interface2(directed: Boolean = true, options: Interface2Options, where: Interface2Where): [Interface2!]!
              interface2Aggregate(directed: Boolean = true, where: Interface2Where): Type1Interface1Interface2Interface2AggregationSelection
              interface2Connection(after: String, directed: Boolean = true, first: Int, sort: [Interface1Interface2ConnectionSort!], where: Interface1Interface2ConnectionWhere): Interface1Interface2Connection!
            }

            type Type1Interface1AggregateSelection {
              count: Int!
              field1: StringAggregateSelectionNonNullable!
            }

            input Type1Interface1ConnectFieldInput {
              connect: Interface1ConnectInput
              where: Interface1ConnectWhere
            }

            input Type1Interface1ConnectInput {
              interface2: [Type1Interface1Interface2ConnectFieldInput!]
            }

            type Type1Interface1Connection {
              edges: [Type1Interface1Relationship!]!
              pageInfo: PageInfo!
              totalCount: Int!
            }

            input Type1Interface1ConnectionSort {
              node: Interface1Sort
            }

            input Type1Interface1ConnectionWhere {
              AND: [Type1Interface1ConnectionWhere!]
              NOT: Type1Interface1ConnectionWhere
              OR: [Type1Interface1ConnectionWhere!]
              node: Interface1Where
              node_NOT: Interface1Where @deprecated(reason: \\"Negation filters will be deprecated, use the NOT operator to achieve the same behavior\\")
            }

            input Type1Interface1CreateFieldInput {
              node: Interface1CreateInput!
            }

            input Type1Interface1CreateInput {
              field1: String!
              interface2: Type1Interface1Interface2FieldInput
            }

            input Type1Interface1DeleteFieldInput {
              delete: Interface1DeleteInput
              where: Type1Interface1ConnectionWhere
            }

            input Type1Interface1DeleteInput {
              interface2: [Type1Interface1Interface2DeleteFieldInput!]
            }

            input Type1Interface1DisconnectFieldInput {
              disconnect: Interface1DisconnectInput
              where: Type1Interface1ConnectionWhere
            }

            input Type1Interface1DisconnectInput {
              interface2: [Type1Interface1Interface2DisconnectFieldInput!]
            }

            type Type1Interface1Edge {
              cursor: String!
              node: Type1Interface1!
            }

            input Type1Interface1FieldInput {
              connect: [Type1Interface1ConnectFieldInput!]
              create: [Type1Interface1CreateFieldInput!]
            }

            type Type1Interface1Interface1AggregationSelection {
              count: Int!
              node: Type1Interface1Interface1NodeAggregateSelection
            }

            type Type1Interface1Interface1NodeAggregateSelection {
              field1: StringAggregateSelectionNonNullable!
            }

            input Type1Interface1Interface2ConnectFieldInput {
              edge: Type1PropsCreateInput!
              where: Interface2ConnectWhere
            }

            input Type1Interface1Interface2CreateFieldInput {
              edge: Type1PropsCreateInput!
              node: Interface2CreateInput!
            }

            input Type1Interface1Interface2DeleteFieldInput {
              where: Interface1Interface2ConnectionWhere
            }

            input Type1Interface1Interface2DisconnectFieldInput {
              where: Interface1Interface2ConnectionWhere
            }

            input Type1Interface1Interface2FieldInput {
              connect: [Type1Interface1Interface2ConnectFieldInput!]
              create: [Type1Interface1Interface2CreateFieldInput!]
            }

            type Type1Interface1Interface2Interface2AggregationSelection {
              count: Int!
              edge: Type1Interface1Interface2Interface2EdgeAggregateSelection
              node: Type1Interface1Interface2Interface2NodeAggregateSelection
            }

            type Type1Interface1Interface2Interface2EdgeAggregateSelection {
              type1Field: IntAggregateSelectionNonNullable!
            }

            type Type1Interface1Interface2Interface2NodeAggregateSelection {
              field2: StringAggregateSelectionNullable!
            }

            input Type1Interface1Interface2UpdateConnectionInput {
              edge: Type1PropsUpdateInput
              node: Interface2UpdateInput
            }

            input Type1Interface1Interface2UpdateFieldInput {
              connect: [Type1Interface1Interface2ConnectFieldInput!]
              create: [Type1Interface1Interface2CreateFieldInput!]
              delete: [Type1Interface1Interface2DeleteFieldInput!]
              disconnect: [Type1Interface1Interface2DisconnectFieldInput!]
              update: Type1Interface1Interface2UpdateConnectionInput
              where: Interface1Interface2ConnectionWhere
            }

            input Type1Interface1Options {
              limit: Int
              offset: Int
              \\"\\"\\"
              Specify one or more Type1Interface1Sort objects to sort Type1Interface1s by. The sorts will be applied in the order in which they are arranged in the array.
              \\"\\"\\"
              sort: [Type1Interface1Sort!]
            }

            input Type1Interface1RelationInput {
              interface2: [Type1Interface1Interface2CreateFieldInput!]
            }

            type Type1Interface1Relationship {
              cursor: String!
              node: Interface1!
            }

            \\"\\"\\"
            Fields to sort Type1Interface1s by. The order in which sorts are applied is not guaranteed when specifying many fields in one Type1Interface1Sort object.
            \\"\\"\\"
            input Type1Interface1Sort {
              field1: SortDirection
            }

            input Type1Interface1UpdateConnectionInput {
              node: Interface1UpdateInput
            }

            input Type1Interface1UpdateFieldInput {
              connect: [Type1Interface1ConnectFieldInput!]
              create: [Type1Interface1CreateFieldInput!]
              delete: [Type1Interface1DeleteFieldInput!]
              disconnect: [Type1Interface1DisconnectFieldInput!]
              update: Type1Interface1UpdateConnectionInput
              where: Type1Interface1ConnectionWhere
            }

            input Type1Interface1UpdateInput {
              field1: String
              interface2: [Type1Interface1Interface2UpdateFieldInput!]
            }

            input Type1Interface1Where {
              AND: [Type1Interface1Where!]
              NOT: Type1Interface1Where
              OR: [Type1Interface1Where!]
              field1: String
              field1_CONTAINS: String
              field1_ENDS_WITH: String
              field1_IN: [String!]
              field1_NOT: String @deprecated(reason: \\"Negation filters will be deprecated, use the NOT operator to achieve the same behavior\\")
              field1_NOT_CONTAINS: String @deprecated(reason: \\"Negation filters will be deprecated, use the NOT operator to achieve the same behavior\\")
              field1_NOT_ENDS_WITH: String @deprecated(reason: \\"Negation filters will be deprecated, use the NOT operator to achieve the same behavior\\")
              field1_NOT_IN: [String!] @deprecated(reason: \\"Negation filters will be deprecated, use the NOT operator to achieve the same behavior\\")
              field1_NOT_STARTS_WITH: String @deprecated(reason: \\"Negation filters will be deprecated, use the NOT operator to achieve the same behavior\\")
              field1_STARTS_WITH: String
              interface2Connection: Interface1Interface2ConnectionWhere @deprecated(reason: \\"Use \`interface2Connection_SOME\` instead.\\")
              \\"\\"\\"
              Return Type1Interface1s where all of the related Interface1Interface2Connections match this filter
              \\"\\"\\"
              interface2Connection_ALL: Interface1Interface2ConnectionWhere
              \\"\\"\\"
              Return Type1Interface1s where none of the related Interface1Interface2Connections match this filter
              \\"\\"\\"
              interface2Connection_NONE: Interface1Interface2ConnectionWhere
              interface2Connection_NOT: Interface1Interface2ConnectionWhere @deprecated(reason: \\"Use \`interface2Connection_NONE\` instead.\\")
              \\"\\"\\"
              Return Type1Interface1s where one of the related Interface1Interface2Connections match this filter
              \\"\\"\\"
              interface2Connection_SINGLE: Interface1Interface2ConnectionWhere
              \\"\\"\\"
              Return Type1Interface1s where some of the related Interface1Interface2Connections match this filter
              \\"\\"\\"
              interface2Connection_SOME: Interface1Interface2ConnectionWhere
            }

            type Type1Interface1sConnection {
              edges: [Type1Interface1Edge!]!
              pageInfo: PageInfo!
              totalCount: Int!
            }

            type Type1Interface2 implements Interface2 {
              field2: String!
            }

            type Type1Interface2AggregateSelection {
              count: Int!
              field2: StringAggregateSelectionNonNullable!
            }

            input Type1Interface2CreateInput {
              field2: String!
            }

            type Type1Interface2Edge {
              cursor: String!
              node: Type1Interface2!
            }

            input Type1Interface2Options {
              limit: Int
              offset: Int
              \\"\\"\\"
              Specify one or more Type1Interface2Sort objects to sort Type1Interface2s by. The sorts will be applied in the order in which they are arranged in the array.
              \\"\\"\\"
              sort: [Type1Interface2Sort!]
            }

            \\"\\"\\"
            Fields to sort Type1Interface2s by. The order in which sorts are applied is not guaranteed when specifying many fields in one Type1Interface2Sort object.
            \\"\\"\\"
            input Type1Interface2Sort {
              field2: SortDirection
            }

            input Type1Interface2UpdateInput {
              field2: String
            }

            input Type1Interface2Where {
              AND: [Type1Interface2Where!]
              NOT: Type1Interface2Where
              OR: [Type1Interface2Where!]
              field2: String
              field2_CONTAINS: String
              field2_ENDS_WITH: String
              field2_IN: [String!]
              field2_NOT: String @deprecated(reason: \\"Negation filters will be deprecated, use the NOT operator to achieve the same behavior\\")
              field2_NOT_CONTAINS: String @deprecated(reason: \\"Negation filters will be deprecated, use the NOT operator to achieve the same behavior\\")
              field2_NOT_ENDS_WITH: String @deprecated(reason: \\"Negation filters will be deprecated, use the NOT operator to achieve the same behavior\\")
              field2_NOT_IN: [String!] @deprecated(reason: \\"Negation filters will be deprecated, use the NOT operator to achieve the same behavior\\")
              field2_NOT_STARTS_WITH: String @deprecated(reason: \\"Negation filters will be deprecated, use the NOT operator to achieve the same behavior\\")
              field2_STARTS_WITH: String
            }

            type Type1Interface2sConnection {
              edges: [Type1Interface2Edge!]!
              pageInfo: PageInfo!
              totalCount: Int!
            }

            input Type1Options {
              limit: Int
              offset: Int
              \\"\\"\\"
              Specify one or more Type1Sort objects to sort Type1s by. The sorts will be applied in the order in which they are arranged in the array.
              \\"\\"\\"
              sort: [Type1Sort!]
            }

            \\"\\"\\"
            The edge properties for the following fields:
            * Type1Interface1.interface2
            \\"\\"\\"
            type Type1Props {
              type1Field: Int!
            }

            input Type1PropsCreateInput {
              type1Field: Int!
            }

            input Type1PropsSort {
              type1Field: SortDirection
            }

            input Type1PropsUpdateInput {
              type1Field: Int
              type1Field_DECREMENT: Int
              type1Field_INCREMENT: Int
            }

            input Type1PropsWhere {
              AND: [Type1PropsWhere!]
              NOT: Type1PropsWhere
              OR: [Type1PropsWhere!]
              type1Field: Int
              type1Field_GT: Int
              type1Field_GTE: Int
              type1Field_IN: [Int!]
              type1Field_LT: Int
              type1Field_LTE: Int
              type1Field_NOT: Int @deprecated(reason: \\"Negation filters will be deprecated, use the NOT operator to achieve the same behavior\\")
              type1Field_NOT_IN: [Int!] @deprecated(reason: \\"Negation filters will be deprecated, use the NOT operator to achieve the same behavior\\")
            }

            input Type1RelationInput {
              interface1: [Type1Interface1CreateFieldInput!]
            }

            \\"\\"\\"
            Fields to sort Type1s by. The order in which sorts are applied is not guaranteed when specifying many fields in one Type1Sort object.
            \\"\\"\\"
            input Type1Sort {
              field1: SortDirection
            }

            input Type1UpdateInput {
              field1: String
              interface1: [Type1Interface1UpdateFieldInput!]
            }

            input Type1Where {
              AND: [Type1Where!]
              NOT: Type1Where
              OR: [Type1Where!]
              field1: String
              field1_CONTAINS: String
              field1_ENDS_WITH: String
              field1_IN: [String!]
              field1_NOT: String @deprecated(reason: \\"Negation filters will be deprecated, use the NOT operator to achieve the same behavior\\")
              field1_NOT_CONTAINS: String @deprecated(reason: \\"Negation filters will be deprecated, use the NOT operator to achieve the same behavior\\")
              field1_NOT_ENDS_WITH: String @deprecated(reason: \\"Negation filters will be deprecated, use the NOT operator to achieve the same behavior\\")
              field1_NOT_IN: [String!] @deprecated(reason: \\"Negation filters will be deprecated, use the NOT operator to achieve the same behavior\\")
              field1_NOT_STARTS_WITH: String @deprecated(reason: \\"Negation filters will be deprecated, use the NOT operator to achieve the same behavior\\")
              field1_STARTS_WITH: String
              interface1Connection: Type1Interface1ConnectionWhere @deprecated(reason: \\"Use \`interface1Connection_SOME\` instead.\\")
              \\"\\"\\"
              Return Type1s where all of the related Type1Interface1Connections match this filter
              \\"\\"\\"
              interface1Connection_ALL: Type1Interface1ConnectionWhere
              \\"\\"\\"
              Return Type1s where none of the related Type1Interface1Connections match this filter
              \\"\\"\\"
              interface1Connection_NONE: Type1Interface1ConnectionWhere
              interface1Connection_NOT: Type1Interface1ConnectionWhere @deprecated(reason: \\"Use \`interface1Connection_NONE\` instead.\\")
              \\"\\"\\"
              Return Type1s where one of the related Type1Interface1Connections match this filter
              \\"\\"\\"
              interface1Connection_SINGLE: Type1Interface1ConnectionWhere
              \\"\\"\\"
              Return Type1s where some of the related Type1Interface1Connections match this filter
              \\"\\"\\"
              interface1Connection_SOME: Type1Interface1ConnectionWhere
            }

            type Type1sConnection {
              edges: [Type1Edge!]!
              pageInfo: PageInfo!
              totalCount: Int!
            }

            type Type2Interface1 implements Interface1 {
              field1: String!
              interface2(directed: Boolean = true, options: Interface2Options, where: Interface2Where): [Interface2!]!
              interface2Aggregate(directed: Boolean = true, where: Interface2Where): Type2Interface1Interface2Interface2AggregationSelection
              interface2Connection(after: String, directed: Boolean = true, first: Int, sort: [Interface1Interface2ConnectionSort!], where: Interface1Interface2ConnectionWhere): Interface1Interface2Connection!
            }

            type Type2Interface1AggregateSelection {
              count: Int!
              field1: StringAggregateSelectionNonNullable!
            }

            input Type2Interface1ConnectInput {
              interface2: [Type2Interface1Interface2ConnectFieldInput!]
            }

            input Type2Interface1CreateInput {
              field1: String!
              interface2: Type2Interface1Interface2FieldInput
            }

            input Type2Interface1DeleteInput {
              interface2: [Type2Interface1Interface2DeleteFieldInput!]
            }

            input Type2Interface1DisconnectInput {
              interface2: [Type2Interface1Interface2DisconnectFieldInput!]
            }

            type Type2Interface1Edge {
              cursor: String!
              node: Type2Interface1!
            }

            input Type2Interface1Interface2ConnectFieldInput {
              edge: Type2PropsCreateInput!
              where: Interface2ConnectWhere
            }

            input Type2Interface1Interface2CreateFieldInput {
              edge: Type2PropsCreateInput!
              node: Interface2CreateInput!
            }

            input Type2Interface1Interface2DeleteFieldInput {
              where: Interface1Interface2ConnectionWhere
            }

            input Type2Interface1Interface2DisconnectFieldInput {
              where: Interface1Interface2ConnectionWhere
            }

            input Type2Interface1Interface2FieldInput {
              connect: [Type2Interface1Interface2ConnectFieldInput!]
              create: [Type2Interface1Interface2CreateFieldInput!]
            }

            type Type2Interface1Interface2Interface2AggregationSelection {
              count: Int!
              edge: Type2Interface1Interface2Interface2EdgeAggregateSelection
              node: Type2Interface1Interface2Interface2NodeAggregateSelection
            }

            type Type2Interface1Interface2Interface2EdgeAggregateSelection {
              type2Field: IntAggregateSelectionNonNullable!
            }

            type Type2Interface1Interface2Interface2NodeAggregateSelection {
              field2: StringAggregateSelectionNullable!
            }

            input Type2Interface1Interface2UpdateConnectionInput {
              edge: Type2PropsUpdateInput
              node: Interface2UpdateInput
            }

            input Type2Interface1Interface2UpdateFieldInput {
              connect: [Type2Interface1Interface2ConnectFieldInput!]
              create: [Type2Interface1Interface2CreateFieldInput!]
              delete: [Type2Interface1Interface2DeleteFieldInput!]
              disconnect: [Type2Interface1Interface2DisconnectFieldInput!]
              update: Type2Interface1Interface2UpdateConnectionInput
              where: Interface1Interface2ConnectionWhere
            }

            input Type2Interface1Options {
              limit: Int
              offset: Int
              \\"\\"\\"
              Specify one or more Type2Interface1Sort objects to sort Type2Interface1s by. The sorts will be applied in the order in which they are arranged in the array.
              \\"\\"\\"
              sort: [Type2Interface1Sort!]
            }

            input Type2Interface1RelationInput {
              interface2: [Type2Interface1Interface2CreateFieldInput!]
            }

            \\"\\"\\"
            Fields to sort Type2Interface1s by. The order in which sorts are applied is not guaranteed when specifying many fields in one Type2Interface1Sort object.
            \\"\\"\\"
            input Type2Interface1Sort {
              field1: SortDirection
            }

            input Type2Interface1UpdateInput {
              field1: String
              interface2: [Type2Interface1Interface2UpdateFieldInput!]
            }

            input Type2Interface1Where {
              AND: [Type2Interface1Where!]
              NOT: Type2Interface1Where
              OR: [Type2Interface1Where!]
              field1: String
              field1_CONTAINS: String
              field1_ENDS_WITH: String
              field1_IN: [String!]
              field1_NOT: String @deprecated(reason: \\"Negation filters will be deprecated, use the NOT operator to achieve the same behavior\\")
              field1_NOT_CONTAINS: String @deprecated(reason: \\"Negation filters will be deprecated, use the NOT operator to achieve the same behavior\\")
              field1_NOT_ENDS_WITH: String @deprecated(reason: \\"Negation filters will be deprecated, use the NOT operator to achieve the same behavior\\")
              field1_NOT_IN: [String!] @deprecated(reason: \\"Negation filters will be deprecated, use the NOT operator to achieve the same behavior\\")
              field1_NOT_STARTS_WITH: String @deprecated(reason: \\"Negation filters will be deprecated, use the NOT operator to achieve the same behavior\\")
              field1_STARTS_WITH: String
              interface2Connection: Interface1Interface2ConnectionWhere @deprecated(reason: \\"Use \`interface2Connection_SOME\` instead.\\")
              \\"\\"\\"
              Return Type2Interface1s where all of the related Interface1Interface2Connections match this filter
              \\"\\"\\"
              interface2Connection_ALL: Interface1Interface2ConnectionWhere
              \\"\\"\\"
              Return Type2Interface1s where none of the related Interface1Interface2Connections match this filter
              \\"\\"\\"
              interface2Connection_NONE: Interface1Interface2ConnectionWhere
              interface2Connection_NOT: Interface1Interface2ConnectionWhere @deprecated(reason: \\"Use \`interface2Connection_NONE\` instead.\\")
              \\"\\"\\"
              Return Type2Interface1s where one of the related Interface1Interface2Connections match this filter
              \\"\\"\\"
              interface2Connection_SINGLE: Interface1Interface2ConnectionWhere
              \\"\\"\\"
              Return Type2Interface1s where some of the related Interface1Interface2Connections match this filter
              \\"\\"\\"
              interface2Connection_SOME: Interface1Interface2ConnectionWhere
            }

            type Type2Interface1sConnection {
              edges: [Type2Interface1Edge!]!
              pageInfo: PageInfo!
              totalCount: Int!
            }

            type Type2Interface2 implements Interface2 {
              field2: String!
            }

            type Type2Interface2AggregateSelection {
              count: Int!
              field2: StringAggregateSelectionNonNullable!
            }

            input Type2Interface2CreateInput {
              field2: String!
            }

            type Type2Interface2Edge {
              cursor: String!
              node: Type2Interface2!
            }

            input Type2Interface2Options {
              limit: Int
              offset: Int
              \\"\\"\\"
              Specify one or more Type2Interface2Sort objects to sort Type2Interface2s by. The sorts will be applied in the order in which they are arranged in the array.
              \\"\\"\\"
              sort: [Type2Interface2Sort!]
            }

            \\"\\"\\"
            Fields to sort Type2Interface2s by. The order in which sorts are applied is not guaranteed when specifying many fields in one Type2Interface2Sort object.
            \\"\\"\\"
            input Type2Interface2Sort {
              field2: SortDirection
            }

            input Type2Interface2UpdateInput {
              field2: String
            }

            input Type2Interface2Where {
              AND: [Type2Interface2Where!]
              NOT: Type2Interface2Where
              OR: [Type2Interface2Where!]
              field2: String
              field2_CONTAINS: String
              field2_ENDS_WITH: String
              field2_IN: [String!]
              field2_NOT: String @deprecated(reason: \\"Negation filters will be deprecated, use the NOT operator to achieve the same behavior\\")
              field2_NOT_CONTAINS: String @deprecated(reason: \\"Negation filters will be deprecated, use the NOT operator to achieve the same behavior\\")
              field2_NOT_ENDS_WITH: String @deprecated(reason: \\"Negation filters will be deprecated, use the NOT operator to achieve the same behavior\\")
              field2_NOT_IN: [String!] @deprecated(reason: \\"Negation filters will be deprecated, use the NOT operator to achieve the same behavior\\")
              field2_NOT_STARTS_WITH: String @deprecated(reason: \\"Negation filters will be deprecated, use the NOT operator to achieve the same behavior\\")
              field2_STARTS_WITH: String
            }

            type Type2Interface2sConnection {
              edges: [Type2Interface2Edge!]!
              pageInfo: PageInfo!
              totalCount: Int!
            }

            \\"\\"\\"
            The edge properties for the following fields:
            * Type2Interface1.interface2
            \\"\\"\\"
            type Type2Props {
              type2Field: Int!
            }

            input Type2PropsCreateInput {
              type2Field: Int!
            }

            input Type2PropsSort {
              type2Field: SortDirection
            }

            input Type2PropsUpdateInput {
              type2Field: Int
              type2Field_DECREMENT: Int
              type2Field_INCREMENT: Int
            }

            input Type2PropsWhere {
              AND: [Type2PropsWhere!]
              NOT: Type2PropsWhere
              OR: [Type2PropsWhere!]
              type2Field: Int
              type2Field_GT: Int
              type2Field_GTE: Int
              type2Field_IN: [Int!]
              type2Field_LT: Int
              type2Field_LTE: Int
              type2Field_NOT: Int @deprecated(reason: \\"Negation filters will be deprecated, use the NOT operator to achieve the same behavior\\")
              type2Field_NOT_IN: [Int!] @deprecated(reason: \\"Negation filters will be deprecated, use the NOT operator to achieve the same behavior\\")
            }

            \\"\\"\\"
            Information about the number of nodes and relationships created and deleted during an update mutation
            \\"\\"\\"
            type UpdateInfo {
              bookmark: String @deprecated(reason: \\"This field has been deprecated because bookmarks are now handled by the driver.\\")
              nodesCreated: Int!
              nodesDeleted: Int!
              relationshipsCreated: Int!
              relationshipsDeleted: Int!
            }

            type UpdateType1Interface1sMutationResponse {
              info: UpdateInfo!
              type1Interface1s: [Type1Interface1!]!
            }

            type UpdateType1Interface2sMutationResponse {
              info: UpdateInfo!
              type1Interface2s: [Type1Interface2!]!
            }

            type UpdateType1sMutationResponse {
              info: UpdateInfo!
              type1s: [Type1!]!
            }

            type UpdateType2Interface1sMutationResponse {
              info: UpdateInfo!
              type2Interface1s: [Type2Interface1!]!
            }

            type UpdateType2Interface2sMutationResponse {
              info: UpdateInfo!
              type2Interface2s: [Type2Interface2!]!
            }"
        `);

        // expect(() => {
        //     // eslint-disable-next-line @typescript-eslint/no-unused-vars
        //     const neoSchema = new Neo4jGraphQL({ typeDefs, experimental: true });
        // }).toThrowError("Nested interface relationship fields are not supported: Interface1.interface2");
    });

    test("Interface Relationships - nested relationships", async () => {
        const typeDefs = gql`
            interface Content {
                id: ID
                content: String
                creator: User! @declareRelationship
            }

            type Comment implements Content {
                id: ID
                content: String
                creator: User! @relationship(type: "HAS_CONTENT", direction: IN)
                post: Post! @relationship(type: "HAS_COMMENT", direction: IN)
            }

            type Post implements Content {
                id: ID
                content: String
                creator: User! @relationship(type: "HAS_CONTENT", direction: IN)
                comments: [Comment!]! @relationship(type: "HAS_COMMENT", direction: OUT)
            }

            type User {
                id: ID
                name: String
                content: [Content!]! @relationship(type: "HAS_CONTENT", direction: OUT)
            }
        `;

        const neoSchema = new Neo4jGraphQL({ typeDefs });
        const printedSchema = printSchemaWithDirectives(lexicographicSortSchema(await neoSchema.getSchema()));

        expect(printedSchema).toMatchInlineSnapshot(`
            "schema {
              query: Query
              mutation: Mutation
            }

            type Comment implements Content {
              content: String
              creator(directed: Boolean = true, options: UserOptions, where: UserWhere): User!
              creatorAggregate(directed: Boolean = true, where: UserWhere): CommentUserCreatorAggregationSelection
              creatorConnection(after: String, directed: Boolean = true, first: Int, sort: [ContentCreatorConnectionSort!], where: ContentCreatorConnectionWhere): ContentCreatorConnection!
              id: ID
              post(directed: Boolean = true, options: PostOptions, where: PostWhere): Post!
              postAggregate(directed: Boolean = true, where: PostWhere): CommentPostPostAggregationSelection
              postConnection(after: String, directed: Boolean = true, first: Int, sort: [CommentPostConnectionSort!], where: CommentPostConnectionWhere): CommentPostConnection!
            }

            type CommentAggregateSelection {
              content: StringAggregateSelectionNullable!
              count: Int!
              id: IDAggregateSelectionNullable!
            }

            input CommentConnectInput {
              creator: CommentCreatorConnectFieldInput
              post: CommentPostConnectFieldInput
            }

            input CommentConnectWhere {
              node: CommentWhere!
            }

            input CommentCreateInput {
              content: String
              creator: CommentCreatorFieldInput
              id: ID
              post: CommentPostFieldInput
            }

            input CommentCreatorAggregateInput {
              AND: [CommentCreatorAggregateInput!]
              NOT: CommentCreatorAggregateInput
              OR: [CommentCreatorAggregateInput!]
              count: Int
              count_GT: Int
              count_GTE: Int
              count_LT: Int
              count_LTE: Int
              node: CommentCreatorNodeAggregationWhereInput
            }

            input CommentCreatorConnectFieldInput {
              connect: UserConnectInput
              \\"\\"\\"
              Whether or not to overwrite any matching relationship with the new properties.
              \\"\\"\\"
              overwrite: Boolean! = true
              where: UserConnectWhere
            }

            input CommentCreatorCreateFieldInput {
              node: UserCreateInput!
            }

            input CommentCreatorFieldInput {
              connect: CommentCreatorConnectFieldInput
              create: CommentCreatorCreateFieldInput
            }

            input CommentCreatorNodeAggregationWhereInput {
              AND: [CommentCreatorNodeAggregationWhereInput!]
              NOT: CommentCreatorNodeAggregationWhereInput
              OR: [CommentCreatorNodeAggregationWhereInput!]
              id_EQUAL: ID @deprecated(reason: \\"Aggregation filters that are not relying on an aggregating function will be deprecated.\\")
              name_AVERAGE_EQUAL: Float @deprecated(reason: \\"Please use the explicit _LENGTH version for string aggregation.\\")
              name_AVERAGE_GT: Float @deprecated(reason: \\"Please use the explicit _LENGTH version for string aggregation.\\")
              name_AVERAGE_GTE: Float @deprecated(reason: \\"Please use the explicit _LENGTH version for string aggregation.\\")
              name_AVERAGE_LENGTH_EQUAL: Float
              name_AVERAGE_LENGTH_GT: Float
              name_AVERAGE_LENGTH_GTE: Float
              name_AVERAGE_LENGTH_LT: Float
              name_AVERAGE_LENGTH_LTE: Float
              name_AVERAGE_LT: Float @deprecated(reason: \\"Please use the explicit _LENGTH version for string aggregation.\\")
              name_AVERAGE_LTE: Float @deprecated(reason: \\"Please use the explicit _LENGTH version for string aggregation.\\")
              name_EQUAL: String @deprecated(reason: \\"Aggregation filters that are not relying on an aggregating function will be deprecated.\\")
              name_GT: Int @deprecated(reason: \\"Aggregation filters that are not relying on an aggregating function will be deprecated.\\")
              name_GTE: Int @deprecated(reason: \\"Aggregation filters that are not relying on an aggregating function will be deprecated.\\")
              name_LONGEST_EQUAL: Int @deprecated(reason: \\"Please use the explicit _LENGTH version for string aggregation.\\")
              name_LONGEST_GT: Int @deprecated(reason: \\"Please use the explicit _LENGTH version for string aggregation.\\")
              name_LONGEST_GTE: Int @deprecated(reason: \\"Please use the explicit _LENGTH version for string aggregation.\\")
              name_LONGEST_LENGTH_EQUAL: Int
              name_LONGEST_LENGTH_GT: Int
              name_LONGEST_LENGTH_GTE: Int
              name_LONGEST_LENGTH_LT: Int
              name_LONGEST_LENGTH_LTE: Int
              name_LONGEST_LT: Int @deprecated(reason: \\"Please use the explicit _LENGTH version for string aggregation.\\")
              name_LONGEST_LTE: Int @deprecated(reason: \\"Please use the explicit _LENGTH version for string aggregation.\\")
              name_LT: Int @deprecated(reason: \\"Aggregation filters that are not relying on an aggregating function will be deprecated.\\")
              name_LTE: Int @deprecated(reason: \\"Aggregation filters that are not relying on an aggregating function will be deprecated.\\")
              name_SHORTEST_EQUAL: Int @deprecated(reason: \\"Please use the explicit _LENGTH version for string aggregation.\\")
              name_SHORTEST_GT: Int @deprecated(reason: \\"Please use the explicit _LENGTH version for string aggregation.\\")
              name_SHORTEST_GTE: Int @deprecated(reason: \\"Please use the explicit _LENGTH version for string aggregation.\\")
              name_SHORTEST_LENGTH_EQUAL: Int
              name_SHORTEST_LENGTH_GT: Int
              name_SHORTEST_LENGTH_GTE: Int
              name_SHORTEST_LENGTH_LT: Int
              name_SHORTEST_LENGTH_LTE: Int
              name_SHORTEST_LT: Int @deprecated(reason: \\"Please use the explicit _LENGTH version for string aggregation.\\")
              name_SHORTEST_LTE: Int @deprecated(reason: \\"Please use the explicit _LENGTH version for string aggregation.\\")
            }

            input CommentCreatorUpdateConnectionInput {
              node: UserUpdateInput
            }

            input CommentCreatorUpdateFieldInput {
              connect: CommentCreatorConnectFieldInput
              create: CommentCreatorCreateFieldInput
              delete: ContentCreatorDeleteFieldInput
              disconnect: ContentCreatorDisconnectFieldInput
              update: CommentCreatorUpdateConnectionInput
              where: ContentCreatorConnectionWhere
            }

            input CommentDeleteInput {
              creator: ContentCreatorDeleteFieldInput
              post: CommentPostDeleteFieldInput
            }

            input CommentDisconnectInput {
              creator: ContentCreatorDisconnectFieldInput
              post: CommentPostDisconnectFieldInput
            }

            type CommentEdge {
              cursor: String!
              node: Comment!
            }

            input CommentOptions {
              limit: Int
              offset: Int
              \\"\\"\\"
              Specify one or more CommentSort objects to sort Comments by. The sorts will be applied in the order in which they are arranged in the array.
              \\"\\"\\"
              sort: [CommentSort!]
            }

            input CommentPostAggregateInput {
              AND: [CommentPostAggregateInput!]
              NOT: CommentPostAggregateInput
              OR: [CommentPostAggregateInput!]
              count: Int
              count_GT: Int
              count_GTE: Int
              count_LT: Int
              count_LTE: Int
              node: CommentPostNodeAggregationWhereInput
            }

            input CommentPostConnectFieldInput {
              connect: PostConnectInput
              \\"\\"\\"
              Whether or not to overwrite any matching relationship with the new properties.
              \\"\\"\\"
              overwrite: Boolean! = true
              where: PostConnectWhere
            }

            type CommentPostConnection {
              edges: [CommentPostRelationship!]!
              pageInfo: PageInfo!
              totalCount: Int!
            }

            input CommentPostConnectionSort {
              node: PostSort
            }

            input CommentPostConnectionWhere {
              AND: [CommentPostConnectionWhere!]
              NOT: CommentPostConnectionWhere
              OR: [CommentPostConnectionWhere!]
              node: PostWhere
              node_NOT: PostWhere @deprecated(reason: \\"Negation filters will be deprecated, use the NOT operator to achieve the same behavior\\")
            }

            input CommentPostCreateFieldInput {
              node: PostCreateInput!
            }

            input CommentPostDeleteFieldInput {
              delete: PostDeleteInput
              where: CommentPostConnectionWhere
            }

            input CommentPostDisconnectFieldInput {
              disconnect: PostDisconnectInput
              where: CommentPostConnectionWhere
            }

            input CommentPostFieldInput {
              connect: CommentPostConnectFieldInput
              create: CommentPostCreateFieldInput
            }

            input CommentPostNodeAggregationWhereInput {
              AND: [CommentPostNodeAggregationWhereInput!]
              NOT: CommentPostNodeAggregationWhereInput
              OR: [CommentPostNodeAggregationWhereInput!]
              content_AVERAGE_EQUAL: Float @deprecated(reason: \\"Please use the explicit _LENGTH version for string aggregation.\\")
              content_AVERAGE_GT: Float @deprecated(reason: \\"Please use the explicit _LENGTH version for string aggregation.\\")
              content_AVERAGE_GTE: Float @deprecated(reason: \\"Please use the explicit _LENGTH version for string aggregation.\\")
              content_AVERAGE_LENGTH_EQUAL: Float
              content_AVERAGE_LENGTH_GT: Float
              content_AVERAGE_LENGTH_GTE: Float
              content_AVERAGE_LENGTH_LT: Float
              content_AVERAGE_LENGTH_LTE: Float
              content_AVERAGE_LT: Float @deprecated(reason: \\"Please use the explicit _LENGTH version for string aggregation.\\")
              content_AVERAGE_LTE: Float @deprecated(reason: \\"Please use the explicit _LENGTH version for string aggregation.\\")
              content_EQUAL: String @deprecated(reason: \\"Aggregation filters that are not relying on an aggregating function will be deprecated.\\")
              content_GT: Int @deprecated(reason: \\"Aggregation filters that are not relying on an aggregating function will be deprecated.\\")
              content_GTE: Int @deprecated(reason: \\"Aggregation filters that are not relying on an aggregating function will be deprecated.\\")
              content_LONGEST_EQUAL: Int @deprecated(reason: \\"Please use the explicit _LENGTH version for string aggregation.\\")
              content_LONGEST_GT: Int @deprecated(reason: \\"Please use the explicit _LENGTH version for string aggregation.\\")
              content_LONGEST_GTE: Int @deprecated(reason: \\"Please use the explicit _LENGTH version for string aggregation.\\")
              content_LONGEST_LENGTH_EQUAL: Int
              content_LONGEST_LENGTH_GT: Int
              content_LONGEST_LENGTH_GTE: Int
              content_LONGEST_LENGTH_LT: Int
              content_LONGEST_LENGTH_LTE: Int
              content_LONGEST_LT: Int @deprecated(reason: \\"Please use the explicit _LENGTH version for string aggregation.\\")
              content_LONGEST_LTE: Int @deprecated(reason: \\"Please use the explicit _LENGTH version for string aggregation.\\")
              content_LT: Int @deprecated(reason: \\"Aggregation filters that are not relying on an aggregating function will be deprecated.\\")
              content_LTE: Int @deprecated(reason: \\"Aggregation filters that are not relying on an aggregating function will be deprecated.\\")
              content_SHORTEST_EQUAL: Int @deprecated(reason: \\"Please use the explicit _LENGTH version for string aggregation.\\")
              content_SHORTEST_GT: Int @deprecated(reason: \\"Please use the explicit _LENGTH version for string aggregation.\\")
              content_SHORTEST_GTE: Int @deprecated(reason: \\"Please use the explicit _LENGTH version for string aggregation.\\")
              content_SHORTEST_LENGTH_EQUAL: Int
              content_SHORTEST_LENGTH_GT: Int
              content_SHORTEST_LENGTH_GTE: Int
              content_SHORTEST_LENGTH_LT: Int
              content_SHORTEST_LENGTH_LTE: Int
              content_SHORTEST_LT: Int @deprecated(reason: \\"Please use the explicit _LENGTH version for string aggregation.\\")
              content_SHORTEST_LTE: Int @deprecated(reason: \\"Please use the explicit _LENGTH version for string aggregation.\\")
              id_EQUAL: ID @deprecated(reason: \\"Aggregation filters that are not relying on an aggregating function will be deprecated.\\")
            }

            type CommentPostPostAggregationSelection {
              count: Int!
              node: CommentPostPostNodeAggregateSelection
            }

            type CommentPostPostNodeAggregateSelection {
              content: StringAggregateSelectionNullable!
              id: IDAggregateSelectionNullable!
            }

            type CommentPostRelationship {
              cursor: String!
              node: Post!
            }

            input CommentPostUpdateConnectionInput {
              node: PostUpdateInput
            }

            input CommentPostUpdateFieldInput {
              connect: CommentPostConnectFieldInput
              create: CommentPostCreateFieldInput
              delete: CommentPostDeleteFieldInput
              disconnect: CommentPostDisconnectFieldInput
              update: CommentPostUpdateConnectionInput
              where: CommentPostConnectionWhere
            }

            input CommentRelationInput {
              creator: CommentCreatorCreateFieldInput
              post: CommentPostCreateFieldInput
            }

            \\"\\"\\"
            Fields to sort Comments by. The order in which sorts are applied is not guaranteed when specifying many fields in one CommentSort object.
            \\"\\"\\"
            input CommentSort {
              content: SortDirection
              id: SortDirection
            }

            input CommentUpdateInput {
              content: String
              creator: CommentCreatorUpdateFieldInput
              id: ID
              post: CommentPostUpdateFieldInput
            }

            type CommentUserCreatorAggregationSelection {
              count: Int!
              node: CommentUserCreatorNodeAggregateSelection
            }

            type CommentUserCreatorNodeAggregateSelection {
              id: IDAggregateSelectionNullable!
              name: StringAggregateSelectionNullable!
            }

            input CommentWhere {
              AND: [CommentWhere!]
              NOT: CommentWhere
              OR: [CommentWhere!]
              content: String
              content_CONTAINS: String
              content_ENDS_WITH: String
              content_IN: [String]
              content_NOT: String @deprecated(reason: \\"Negation filters will be deprecated, use the NOT operator to achieve the same behavior\\")
              content_NOT_CONTAINS: String @deprecated(reason: \\"Negation filters will be deprecated, use the NOT operator to achieve the same behavior\\")
              content_NOT_ENDS_WITH: String @deprecated(reason: \\"Negation filters will be deprecated, use the NOT operator to achieve the same behavior\\")
              content_NOT_IN: [String] @deprecated(reason: \\"Negation filters will be deprecated, use the NOT operator to achieve the same behavior\\")
              content_NOT_STARTS_WITH: String @deprecated(reason: \\"Negation filters will be deprecated, use the NOT operator to achieve the same behavior\\")
              content_STARTS_WITH: String
              creator: UserWhere
              creatorAggregate: CommentCreatorAggregateInput
              creatorConnection: ContentCreatorConnectionWhere
              creatorConnection_NOT: ContentCreatorConnectionWhere
              creator_NOT: UserWhere
              id: ID
              id_CONTAINS: ID
              id_ENDS_WITH: ID
              id_IN: [ID]
              id_NOT: ID @deprecated(reason: \\"Negation filters will be deprecated, use the NOT operator to achieve the same behavior\\")
              id_NOT_CONTAINS: ID @deprecated(reason: \\"Negation filters will be deprecated, use the NOT operator to achieve the same behavior\\")
              id_NOT_ENDS_WITH: ID @deprecated(reason: \\"Negation filters will be deprecated, use the NOT operator to achieve the same behavior\\")
              id_NOT_IN: [ID] @deprecated(reason: \\"Negation filters will be deprecated, use the NOT operator to achieve the same behavior\\")
              id_NOT_STARTS_WITH: ID @deprecated(reason: \\"Negation filters will be deprecated, use the NOT operator to achieve the same behavior\\")
              id_STARTS_WITH: ID
              post: PostWhere
              postAggregate: CommentPostAggregateInput
              postConnection: CommentPostConnectionWhere
              postConnection_NOT: CommentPostConnectionWhere
              post_NOT: PostWhere
            }

            type CommentsConnection {
              edges: [CommentEdge!]!
              pageInfo: PageInfo!
              totalCount: Int!
            }

            interface Content {
              content: String
              creator(options: UserOptions, where: UserWhere): User!
              creatorConnection(after: String, first: Int, sort: [ContentCreatorConnectionSort!], where: ContentCreatorConnectionWhere): ContentCreatorConnection!
              id: ID
            }

            type ContentAggregateSelection {
              content: StringAggregateSelectionNullable!
              count: Int!
              id: IDAggregateSelectionNullable!
            }

            input ContentConnectInput {
              creator: ContentCreatorConnectFieldInput
            }

            input ContentConnectWhere {
              node: ContentWhere!
            }

            input ContentCreateInput {
              Comment: CommentCreateInput
              Post: PostCreateInput
            }

            input ContentCreatorAggregateInput {
              AND: [ContentCreatorAggregateInput!]
              NOT: ContentCreatorAggregateInput
              OR: [ContentCreatorAggregateInput!]
              count: Int
              count_GT: Int
              count_GTE: Int
              count_LT: Int
              count_LTE: Int
              node: ContentCreatorNodeAggregationWhereInput
            }

            input ContentCreatorConnectFieldInput {
              connect: UserConnectInput
              \\"\\"\\"
              Whether or not to overwrite any matching relationship with the new properties.
              \\"\\"\\"
              overwrite: Boolean! = true
              where: UserConnectWhere
            }

            type ContentCreatorConnection {
              edges: [ContentCreatorRelationship!]!
              pageInfo: PageInfo!
              totalCount: Int!
            }

            input ContentCreatorConnectionSort {
              node: UserSort
            }

            input ContentCreatorConnectionWhere {
              AND: [ContentCreatorConnectionWhere!]
              NOT: ContentCreatorConnectionWhere
              OR: [ContentCreatorConnectionWhere!]
              node: UserWhere
              node_NOT: UserWhere @deprecated(reason: \\"Negation filters will be deprecated, use the NOT operator to achieve the same behavior\\")
            }

            input ContentCreatorCreateFieldInput {
              node: UserCreateInput!
            }

            input ContentCreatorDeleteFieldInput {
              delete: UserDeleteInput
              where: ContentCreatorConnectionWhere
            }

            input ContentCreatorDisconnectFieldInput {
              disconnect: UserDisconnectInput
              where: ContentCreatorConnectionWhere
            }

            input ContentCreatorNodeAggregationWhereInput {
              AND: [ContentCreatorNodeAggregationWhereInput!]
              NOT: ContentCreatorNodeAggregationWhereInput
              OR: [ContentCreatorNodeAggregationWhereInput!]
              id_EQUAL: ID @deprecated(reason: \\"Aggregation filters that are not relying on an aggregating function will be deprecated.\\")
              name_AVERAGE_EQUAL: Float @deprecated(reason: \\"Please use the explicit _LENGTH version for string aggregation.\\")
              name_AVERAGE_GT: Float @deprecated(reason: \\"Please use the explicit _LENGTH version for string aggregation.\\")
              name_AVERAGE_GTE: Float @deprecated(reason: \\"Please use the explicit _LENGTH version for string aggregation.\\")
              name_AVERAGE_LENGTH_EQUAL: Float
              name_AVERAGE_LENGTH_GT: Float
              name_AVERAGE_LENGTH_GTE: Float
              name_AVERAGE_LENGTH_LT: Float
              name_AVERAGE_LENGTH_LTE: Float
              name_AVERAGE_LT: Float @deprecated(reason: \\"Please use the explicit _LENGTH version for string aggregation.\\")
              name_AVERAGE_LTE: Float @deprecated(reason: \\"Please use the explicit _LENGTH version for string aggregation.\\")
              name_EQUAL: String @deprecated(reason: \\"Aggregation filters that are not relying on an aggregating function will be deprecated.\\")
              name_GT: Int @deprecated(reason: \\"Aggregation filters that are not relying on an aggregating function will be deprecated.\\")
              name_GTE: Int @deprecated(reason: \\"Aggregation filters that are not relying on an aggregating function will be deprecated.\\")
              name_LONGEST_EQUAL: Int @deprecated(reason: \\"Please use the explicit _LENGTH version for string aggregation.\\")
              name_LONGEST_GT: Int @deprecated(reason: \\"Please use the explicit _LENGTH version for string aggregation.\\")
              name_LONGEST_GTE: Int @deprecated(reason: \\"Please use the explicit _LENGTH version for string aggregation.\\")
              name_LONGEST_LENGTH_EQUAL: Int
              name_LONGEST_LENGTH_GT: Int
              name_LONGEST_LENGTH_GTE: Int
              name_LONGEST_LENGTH_LT: Int
              name_LONGEST_LENGTH_LTE: Int
              name_LONGEST_LT: Int @deprecated(reason: \\"Please use the explicit _LENGTH version for string aggregation.\\")
              name_LONGEST_LTE: Int @deprecated(reason: \\"Please use the explicit _LENGTH version for string aggregation.\\")
              name_LT: Int @deprecated(reason: \\"Aggregation filters that are not relying on an aggregating function will be deprecated.\\")
              name_LTE: Int @deprecated(reason: \\"Aggregation filters that are not relying on an aggregating function will be deprecated.\\")
              name_SHORTEST_EQUAL: Int @deprecated(reason: \\"Please use the explicit _LENGTH version for string aggregation.\\")
              name_SHORTEST_GT: Int @deprecated(reason: \\"Please use the explicit _LENGTH version for string aggregation.\\")
              name_SHORTEST_GTE: Int @deprecated(reason: \\"Please use the explicit _LENGTH version for string aggregation.\\")
              name_SHORTEST_LENGTH_EQUAL: Int
              name_SHORTEST_LENGTH_GT: Int
              name_SHORTEST_LENGTH_GTE: Int
              name_SHORTEST_LENGTH_LT: Int
              name_SHORTEST_LENGTH_LTE: Int
              name_SHORTEST_LT: Int @deprecated(reason: \\"Please use the explicit _LENGTH version for string aggregation.\\")
              name_SHORTEST_LTE: Int @deprecated(reason: \\"Please use the explicit _LENGTH version for string aggregation.\\")
            }

            type ContentCreatorRelationship {
              cursor: String!
              node: User!
            }

            input ContentCreatorUpdateConnectionInput {
              node: UserUpdateInput
            }

            input ContentCreatorUpdateFieldInput {
              connect: ContentCreatorConnectFieldInput
              create: ContentCreatorCreateFieldInput
              delete: ContentCreatorDeleteFieldInput
              disconnect: ContentCreatorDisconnectFieldInput
              update: ContentCreatorUpdateConnectionInput
              where: ContentCreatorConnectionWhere
            }

            input ContentDeleteInput {
              creator: ContentCreatorDeleteFieldInput
            }

            input ContentDisconnectInput {
              creator: ContentCreatorDisconnectFieldInput
            }

            enum ContentImplementation {
              Comment
              Post
            }

            input ContentOptions {
              limit: Int
              offset: Int
              \\"\\"\\"
              Specify one or more ContentSort objects to sort Contents by. The sorts will be applied in the order in which they are arranged in the array.
              \\"\\"\\"
              sort: [ContentSort]
            }

            \\"\\"\\"
            Fields to sort Contents by. The order in which sorts are applied is not guaranteed when specifying many fields in one ContentSort object.
            \\"\\"\\"
            input ContentSort {
              content: SortDirection
              id: SortDirection
            }

            input ContentUpdateInput {
              content: String
              creator: ContentCreatorUpdateFieldInput
              id: ID
            }

            input ContentWhere {
              AND: [ContentWhere!]
              NOT: ContentWhere
              OR: [ContentWhere!]
              content: String
              content_CONTAINS: String
              content_ENDS_WITH: String
              content_IN: [String]
              content_NOT: String @deprecated(reason: \\"Negation filters will be deprecated, use the NOT operator to achieve the same behavior\\")
              content_NOT_CONTAINS: String @deprecated(reason: \\"Negation filters will be deprecated, use the NOT operator to achieve the same behavior\\")
              content_NOT_ENDS_WITH: String @deprecated(reason: \\"Negation filters will be deprecated, use the NOT operator to achieve the same behavior\\")
              content_NOT_IN: [String] @deprecated(reason: \\"Negation filters will be deprecated, use the NOT operator to achieve the same behavior\\")
              content_NOT_STARTS_WITH: String @deprecated(reason: \\"Negation filters will be deprecated, use the NOT operator to achieve the same behavior\\")
              content_STARTS_WITH: String
              creator: UserWhere
              creatorAggregate: ContentCreatorAggregateInput
              creatorConnection: ContentCreatorConnectionWhere
              creatorConnection_NOT: ContentCreatorConnectionWhere
              creator_NOT: UserWhere
              id: ID
              id_CONTAINS: ID
              id_ENDS_WITH: ID
              id_IN: [ID]
              id_NOT: ID @deprecated(reason: \\"Negation filters will be deprecated, use the NOT operator to achieve the same behavior\\")
              id_NOT_CONTAINS: ID @deprecated(reason: \\"Negation filters will be deprecated, use the NOT operator to achieve the same behavior\\")
              id_NOT_ENDS_WITH: ID @deprecated(reason: \\"Negation filters will be deprecated, use the NOT operator to achieve the same behavior\\")
              id_NOT_IN: [ID] @deprecated(reason: \\"Negation filters will be deprecated, use the NOT operator to achieve the same behavior\\")
              id_NOT_STARTS_WITH: ID @deprecated(reason: \\"Negation filters will be deprecated, use the NOT operator to achieve the same behavior\\")
              id_STARTS_WITH: ID
              typename_IN: [ContentImplementation!]
            }

            type CreateCommentsMutationResponse {
              comments: [Comment!]!
              info: CreateInfo!
            }

            \\"\\"\\"
            Information about the number of nodes and relationships created during a create mutation
            \\"\\"\\"
            type CreateInfo {
              bookmark: String @deprecated(reason: \\"This field has been deprecated because bookmarks are now handled by the driver.\\")
              nodesCreated: Int!
              relationshipsCreated: Int!
            }

            type CreatePostsMutationResponse {
              info: CreateInfo!
              posts: [Post!]!
            }

            type CreateUsersMutationResponse {
              info: CreateInfo!
              users: [User!]!
            }

            \\"\\"\\"
            Information about the number of nodes and relationships deleted during a delete mutation
            \\"\\"\\"
            type DeleteInfo {
              bookmark: String @deprecated(reason: \\"This field has been deprecated because bookmarks are now handled by the driver.\\")
              nodesDeleted: Int!
              relationshipsDeleted: Int!
            }

            type IDAggregateSelectionNullable {
              longest: ID
              shortest: ID
            }

            type Mutation {
              createComments(input: [CommentCreateInput!]!): CreateCommentsMutationResponse!
              createPosts(input: [PostCreateInput!]!): CreatePostsMutationResponse!
              createUsers(input: [UserCreateInput!]!): CreateUsersMutationResponse!
              deleteComments(delete: CommentDeleteInput, where: CommentWhere): DeleteInfo!
              deletePosts(delete: PostDeleteInput, where: PostWhere): DeleteInfo!
              deleteUsers(delete: UserDeleteInput, where: UserWhere): DeleteInfo!
              updateComments(connect: CommentConnectInput, create: CommentRelationInput, delete: CommentDeleteInput, disconnect: CommentDisconnectInput, update: CommentUpdateInput, where: CommentWhere): UpdateCommentsMutationResponse!
              updatePosts(connect: PostConnectInput, create: PostRelationInput, delete: PostDeleteInput, disconnect: PostDisconnectInput, update: PostUpdateInput, where: PostWhere): UpdatePostsMutationResponse!
              updateUsers(connect: UserConnectInput, create: UserRelationInput, delete: UserDeleteInput, disconnect: UserDisconnectInput, update: UserUpdateInput, where: UserWhere): UpdateUsersMutationResponse!
            }

            \\"\\"\\"Pagination information (Relay)\\"\\"\\"
            type PageInfo {
              endCursor: String
              hasNextPage: Boolean!
              hasPreviousPage: Boolean!
              startCursor: String
            }

            type Post implements Content {
              comments(directed: Boolean = true, options: CommentOptions, where: CommentWhere): [Comment!]!
              commentsAggregate(directed: Boolean = true, where: CommentWhere): PostCommentCommentsAggregationSelection
              commentsConnection(after: String, directed: Boolean = true, first: Int, sort: [PostCommentsConnectionSort!], where: PostCommentsConnectionWhere): PostCommentsConnection!
              content: String
              creator(directed: Boolean = true, options: UserOptions, where: UserWhere): User!
              creatorAggregate(directed: Boolean = true, where: UserWhere): PostUserCreatorAggregationSelection
              creatorConnection(after: String, directed: Boolean = true, first: Int, sort: [ContentCreatorConnectionSort!], where: ContentCreatorConnectionWhere): ContentCreatorConnection!
              id: ID
            }

            type PostAggregateSelection {
              content: StringAggregateSelectionNullable!
              count: Int!
              id: IDAggregateSelectionNullable!
            }

            type PostCommentCommentsAggregationSelection {
              count: Int!
              node: PostCommentCommentsNodeAggregateSelection
            }

            type PostCommentCommentsNodeAggregateSelection {
              content: StringAggregateSelectionNullable!
              id: IDAggregateSelectionNullable!
            }

            input PostCommentsAggregateInput {
              AND: [PostCommentsAggregateInput!]
              NOT: PostCommentsAggregateInput
              OR: [PostCommentsAggregateInput!]
              count: Int
              count_GT: Int
              count_GTE: Int
              count_LT: Int
              count_LTE: Int
              node: PostCommentsNodeAggregationWhereInput
            }

            input PostCommentsConnectFieldInput {
              connect: [CommentConnectInput!]
              \\"\\"\\"
              Whether or not to overwrite any matching relationship with the new properties.
              \\"\\"\\"
              overwrite: Boolean! = true
              where: CommentConnectWhere
            }

            type PostCommentsConnection {
              edges: [PostCommentsRelationship!]!
              pageInfo: PageInfo!
              totalCount: Int!
            }

            input PostCommentsConnectionSort {
              node: CommentSort
            }

            input PostCommentsConnectionWhere {
              AND: [PostCommentsConnectionWhere!]
              NOT: PostCommentsConnectionWhere
              OR: [PostCommentsConnectionWhere!]
              node: CommentWhere
              node_NOT: CommentWhere @deprecated(reason: \\"Negation filters will be deprecated, use the NOT operator to achieve the same behavior\\")
            }

            input PostCommentsCreateFieldInput {
              node: CommentCreateInput!
            }

            input PostCommentsDeleteFieldInput {
              delete: CommentDeleteInput
              where: PostCommentsConnectionWhere
            }

            input PostCommentsDisconnectFieldInput {
              disconnect: CommentDisconnectInput
              where: PostCommentsConnectionWhere
            }

            input PostCommentsFieldInput {
              connect: [PostCommentsConnectFieldInput!]
              create: [PostCommentsCreateFieldInput!]
            }

            input PostCommentsNodeAggregationWhereInput {
              AND: [PostCommentsNodeAggregationWhereInput!]
              NOT: PostCommentsNodeAggregationWhereInput
              OR: [PostCommentsNodeAggregationWhereInput!]
              content_AVERAGE_EQUAL: Float @deprecated(reason: \\"Please use the explicit _LENGTH version for string aggregation.\\")
              content_AVERAGE_GT: Float @deprecated(reason: \\"Please use the explicit _LENGTH version for string aggregation.\\")
              content_AVERAGE_GTE: Float @deprecated(reason: \\"Please use the explicit _LENGTH version for string aggregation.\\")
              content_AVERAGE_LENGTH_EQUAL: Float
              content_AVERAGE_LENGTH_GT: Float
              content_AVERAGE_LENGTH_GTE: Float
              content_AVERAGE_LENGTH_LT: Float
              content_AVERAGE_LENGTH_LTE: Float
              content_AVERAGE_LT: Float @deprecated(reason: \\"Please use the explicit _LENGTH version for string aggregation.\\")
              content_AVERAGE_LTE: Float @deprecated(reason: \\"Please use the explicit _LENGTH version for string aggregation.\\")
              content_EQUAL: String @deprecated(reason: \\"Aggregation filters that are not relying on an aggregating function will be deprecated.\\")
              content_GT: Int @deprecated(reason: \\"Aggregation filters that are not relying on an aggregating function will be deprecated.\\")
              content_GTE: Int @deprecated(reason: \\"Aggregation filters that are not relying on an aggregating function will be deprecated.\\")
              content_LONGEST_EQUAL: Int @deprecated(reason: \\"Please use the explicit _LENGTH version for string aggregation.\\")
              content_LONGEST_GT: Int @deprecated(reason: \\"Please use the explicit _LENGTH version for string aggregation.\\")
              content_LONGEST_GTE: Int @deprecated(reason: \\"Please use the explicit _LENGTH version for string aggregation.\\")
              content_LONGEST_LENGTH_EQUAL: Int
              content_LONGEST_LENGTH_GT: Int
              content_LONGEST_LENGTH_GTE: Int
              content_LONGEST_LENGTH_LT: Int
              content_LONGEST_LENGTH_LTE: Int
              content_LONGEST_LT: Int @deprecated(reason: \\"Please use the explicit _LENGTH version for string aggregation.\\")
              content_LONGEST_LTE: Int @deprecated(reason: \\"Please use the explicit _LENGTH version for string aggregation.\\")
              content_LT: Int @deprecated(reason: \\"Aggregation filters that are not relying on an aggregating function will be deprecated.\\")
              content_LTE: Int @deprecated(reason: \\"Aggregation filters that are not relying on an aggregating function will be deprecated.\\")
              content_SHORTEST_EQUAL: Int @deprecated(reason: \\"Please use the explicit _LENGTH version for string aggregation.\\")
              content_SHORTEST_GT: Int @deprecated(reason: \\"Please use the explicit _LENGTH version for string aggregation.\\")
              content_SHORTEST_GTE: Int @deprecated(reason: \\"Please use the explicit _LENGTH version for string aggregation.\\")
              content_SHORTEST_LENGTH_EQUAL: Int
              content_SHORTEST_LENGTH_GT: Int
              content_SHORTEST_LENGTH_GTE: Int
              content_SHORTEST_LENGTH_LT: Int
              content_SHORTEST_LENGTH_LTE: Int
              content_SHORTEST_LT: Int @deprecated(reason: \\"Please use the explicit _LENGTH version for string aggregation.\\")
              content_SHORTEST_LTE: Int @deprecated(reason: \\"Please use the explicit _LENGTH version for string aggregation.\\")
              id_EQUAL: ID @deprecated(reason: \\"Aggregation filters that are not relying on an aggregating function will be deprecated.\\")
            }

            type PostCommentsRelationship {
              cursor: String!
              node: Comment!
            }

            input PostCommentsUpdateConnectionInput {
              node: CommentUpdateInput
            }

            input PostCommentsUpdateFieldInput {
              connect: [PostCommentsConnectFieldInput!]
              create: [PostCommentsCreateFieldInput!]
              delete: [PostCommentsDeleteFieldInput!]
              disconnect: [PostCommentsDisconnectFieldInput!]
              update: PostCommentsUpdateConnectionInput
              where: PostCommentsConnectionWhere
            }

            input PostConnectInput {
              comments: [PostCommentsConnectFieldInput!]
              creator: PostCreatorConnectFieldInput
            }

            input PostConnectWhere {
              node: PostWhere!
            }

            input PostCreateInput {
              comments: PostCommentsFieldInput
              content: String
              creator: PostCreatorFieldInput
              id: ID
            }

            input PostCreatorAggregateInput {
              AND: [PostCreatorAggregateInput!]
              NOT: PostCreatorAggregateInput
              OR: [PostCreatorAggregateInput!]
              count: Int
              count_GT: Int
              count_GTE: Int
              count_LT: Int
              count_LTE: Int
              node: PostCreatorNodeAggregationWhereInput
            }

            input PostCreatorConnectFieldInput {
              connect: UserConnectInput
              \\"\\"\\"
              Whether or not to overwrite any matching relationship with the new properties.
              \\"\\"\\"
              overwrite: Boolean! = true
              where: UserConnectWhere
            }

            input PostCreatorCreateFieldInput {
              node: UserCreateInput!
            }

            input PostCreatorFieldInput {
              connect: PostCreatorConnectFieldInput
              create: PostCreatorCreateFieldInput
            }

            input PostCreatorNodeAggregationWhereInput {
              AND: [PostCreatorNodeAggregationWhereInput!]
              NOT: PostCreatorNodeAggregationWhereInput
              OR: [PostCreatorNodeAggregationWhereInput!]
              id_EQUAL: ID @deprecated(reason: \\"Aggregation filters that are not relying on an aggregating function will be deprecated.\\")
              name_AVERAGE_EQUAL: Float @deprecated(reason: \\"Please use the explicit _LENGTH version for string aggregation.\\")
              name_AVERAGE_GT: Float @deprecated(reason: \\"Please use the explicit _LENGTH version for string aggregation.\\")
              name_AVERAGE_GTE: Float @deprecated(reason: \\"Please use the explicit _LENGTH version for string aggregation.\\")
              name_AVERAGE_LENGTH_EQUAL: Float
              name_AVERAGE_LENGTH_GT: Float
              name_AVERAGE_LENGTH_GTE: Float
              name_AVERAGE_LENGTH_LT: Float
              name_AVERAGE_LENGTH_LTE: Float
              name_AVERAGE_LT: Float @deprecated(reason: \\"Please use the explicit _LENGTH version for string aggregation.\\")
              name_AVERAGE_LTE: Float @deprecated(reason: \\"Please use the explicit _LENGTH version for string aggregation.\\")
              name_EQUAL: String @deprecated(reason: \\"Aggregation filters that are not relying on an aggregating function will be deprecated.\\")
              name_GT: Int @deprecated(reason: \\"Aggregation filters that are not relying on an aggregating function will be deprecated.\\")
              name_GTE: Int @deprecated(reason: \\"Aggregation filters that are not relying on an aggregating function will be deprecated.\\")
              name_LONGEST_EQUAL: Int @deprecated(reason: \\"Please use the explicit _LENGTH version for string aggregation.\\")
              name_LONGEST_GT: Int @deprecated(reason: \\"Please use the explicit _LENGTH version for string aggregation.\\")
              name_LONGEST_GTE: Int @deprecated(reason: \\"Please use the explicit _LENGTH version for string aggregation.\\")
              name_LONGEST_LENGTH_EQUAL: Int
              name_LONGEST_LENGTH_GT: Int
              name_LONGEST_LENGTH_GTE: Int
              name_LONGEST_LENGTH_LT: Int
              name_LONGEST_LENGTH_LTE: Int
              name_LONGEST_LT: Int @deprecated(reason: \\"Please use the explicit _LENGTH version for string aggregation.\\")
              name_LONGEST_LTE: Int @deprecated(reason: \\"Please use the explicit _LENGTH version for string aggregation.\\")
              name_LT: Int @deprecated(reason: \\"Aggregation filters that are not relying on an aggregating function will be deprecated.\\")
              name_LTE: Int @deprecated(reason: \\"Aggregation filters that are not relying on an aggregating function will be deprecated.\\")
              name_SHORTEST_EQUAL: Int @deprecated(reason: \\"Please use the explicit _LENGTH version for string aggregation.\\")
              name_SHORTEST_GT: Int @deprecated(reason: \\"Please use the explicit _LENGTH version for string aggregation.\\")
              name_SHORTEST_GTE: Int @deprecated(reason: \\"Please use the explicit _LENGTH version for string aggregation.\\")
              name_SHORTEST_LENGTH_EQUAL: Int
              name_SHORTEST_LENGTH_GT: Int
              name_SHORTEST_LENGTH_GTE: Int
              name_SHORTEST_LENGTH_LT: Int
              name_SHORTEST_LENGTH_LTE: Int
              name_SHORTEST_LT: Int @deprecated(reason: \\"Please use the explicit _LENGTH version for string aggregation.\\")
              name_SHORTEST_LTE: Int @deprecated(reason: \\"Please use the explicit _LENGTH version for string aggregation.\\")
            }

            input PostCreatorUpdateConnectionInput {
              node: UserUpdateInput
            }

            input PostCreatorUpdateFieldInput {
              connect: PostCreatorConnectFieldInput
              create: PostCreatorCreateFieldInput
              delete: ContentCreatorDeleteFieldInput
              disconnect: ContentCreatorDisconnectFieldInput
              update: PostCreatorUpdateConnectionInput
              where: ContentCreatorConnectionWhere
            }

            input PostDeleteInput {
              comments: [PostCommentsDeleteFieldInput!]
              creator: ContentCreatorDeleteFieldInput
            }

            input PostDisconnectInput {
              comments: [PostCommentsDisconnectFieldInput!]
              creator: ContentCreatorDisconnectFieldInput
            }

            type PostEdge {
              cursor: String!
              node: Post!
            }

            input PostOptions {
              limit: Int
              offset: Int
              \\"\\"\\"
              Specify one or more PostSort objects to sort Posts by. The sorts will be applied in the order in which they are arranged in the array.
              \\"\\"\\"
              sort: [PostSort!]
            }

            input PostRelationInput {
              comments: [PostCommentsCreateFieldInput!]
              creator: PostCreatorCreateFieldInput
            }

            \\"\\"\\"
            Fields to sort Posts by. The order in which sorts are applied is not guaranteed when specifying many fields in one PostSort object.
            \\"\\"\\"
            input PostSort {
              content: SortDirection
              id: SortDirection
            }

            input PostUpdateInput {
              comments: [PostCommentsUpdateFieldInput!]
              content: String
              creator: PostCreatorUpdateFieldInput
              id: ID
            }

            type PostUserCreatorAggregationSelection {
              count: Int!
              node: PostUserCreatorNodeAggregateSelection
            }

            type PostUserCreatorNodeAggregateSelection {
              id: IDAggregateSelectionNullable!
              name: StringAggregateSelectionNullable!
            }

            input PostWhere {
              AND: [PostWhere!]
              NOT: PostWhere
              OR: [PostWhere!]
              comments: CommentWhere @deprecated(reason: \\"Use \`comments_SOME\` instead.\\")
              commentsAggregate: PostCommentsAggregateInput
              commentsConnection: PostCommentsConnectionWhere @deprecated(reason: \\"Use \`commentsConnection_SOME\` instead.\\")
              \\"\\"\\"
              Return Posts where all of the related PostCommentsConnections match this filter
              \\"\\"\\"
              commentsConnection_ALL: PostCommentsConnectionWhere
              \\"\\"\\"
              Return Posts where none of the related PostCommentsConnections match this filter
              \\"\\"\\"
              commentsConnection_NONE: PostCommentsConnectionWhere
              commentsConnection_NOT: PostCommentsConnectionWhere @deprecated(reason: \\"Use \`commentsConnection_NONE\` instead.\\")
              \\"\\"\\"
              Return Posts where one of the related PostCommentsConnections match this filter
              \\"\\"\\"
              commentsConnection_SINGLE: PostCommentsConnectionWhere
              \\"\\"\\"
              Return Posts where some of the related PostCommentsConnections match this filter
              \\"\\"\\"
              commentsConnection_SOME: PostCommentsConnectionWhere
              \\"\\"\\"Return Posts where all of the related Comments match this filter\\"\\"\\"
              comments_ALL: CommentWhere
              \\"\\"\\"Return Posts where none of the related Comments match this filter\\"\\"\\"
              comments_NONE: CommentWhere
              comments_NOT: CommentWhere @deprecated(reason: \\"Use \`comments_NONE\` instead.\\")
              \\"\\"\\"Return Posts where one of the related Comments match this filter\\"\\"\\"
              comments_SINGLE: CommentWhere
              \\"\\"\\"Return Posts where some of the related Comments match this filter\\"\\"\\"
              comments_SOME: CommentWhere
              content: String
              content_CONTAINS: String
              content_ENDS_WITH: String
              content_IN: [String]
              content_NOT: String @deprecated(reason: \\"Negation filters will be deprecated, use the NOT operator to achieve the same behavior\\")
              content_NOT_CONTAINS: String @deprecated(reason: \\"Negation filters will be deprecated, use the NOT operator to achieve the same behavior\\")
              content_NOT_ENDS_WITH: String @deprecated(reason: \\"Negation filters will be deprecated, use the NOT operator to achieve the same behavior\\")
              content_NOT_IN: [String] @deprecated(reason: \\"Negation filters will be deprecated, use the NOT operator to achieve the same behavior\\")
              content_NOT_STARTS_WITH: String @deprecated(reason: \\"Negation filters will be deprecated, use the NOT operator to achieve the same behavior\\")
              content_STARTS_WITH: String
              creator: UserWhere
              creatorAggregate: PostCreatorAggregateInput
              creatorConnection: ContentCreatorConnectionWhere
              creatorConnection_NOT: ContentCreatorConnectionWhere
              creator_NOT: UserWhere
              id: ID
              id_CONTAINS: ID
              id_ENDS_WITH: ID
              id_IN: [ID]
              id_NOT: ID @deprecated(reason: \\"Negation filters will be deprecated, use the NOT operator to achieve the same behavior\\")
              id_NOT_CONTAINS: ID @deprecated(reason: \\"Negation filters will be deprecated, use the NOT operator to achieve the same behavior\\")
              id_NOT_ENDS_WITH: ID @deprecated(reason: \\"Negation filters will be deprecated, use the NOT operator to achieve the same behavior\\")
              id_NOT_IN: [ID] @deprecated(reason: \\"Negation filters will be deprecated, use the NOT operator to achieve the same behavior\\")
              id_NOT_STARTS_WITH: ID @deprecated(reason: \\"Negation filters will be deprecated, use the NOT operator to achieve the same behavior\\")
              id_STARTS_WITH: ID
            }

            type PostsConnection {
              edges: [PostEdge!]!
              pageInfo: PageInfo!
              totalCount: Int!
            }

            type Query {
              comments(options: CommentOptions, where: CommentWhere): [Comment!]!
              commentsAggregate(where: CommentWhere): CommentAggregateSelection!
              commentsConnection(after: String, first: Int, sort: [CommentSort], where: CommentWhere): CommentsConnection!
              contents(options: ContentOptions, where: ContentWhere): [Content!]!
              contentsAggregate(where: ContentWhere): ContentAggregateSelection!
              posts(options: PostOptions, where: PostWhere): [Post!]!
              postsAggregate(where: PostWhere): PostAggregateSelection!
              postsConnection(after: String, first: Int, sort: [PostSort], where: PostWhere): PostsConnection!
              users(options: UserOptions, where: UserWhere): [User!]!
              usersAggregate(where: UserWhere): UserAggregateSelection!
              usersConnection(after: String, first: Int, sort: [UserSort], where: UserWhere): UsersConnection!
            }

            \\"\\"\\"An enum for sorting in either ascending or descending order.\\"\\"\\"
            enum SortDirection {
              \\"\\"\\"Sort by field values in ascending order.\\"\\"\\"
              ASC
              \\"\\"\\"Sort by field values in descending order.\\"\\"\\"
              DESC
            }

            type StringAggregateSelectionNullable {
              longest: String
              shortest: String
            }

            type UpdateCommentsMutationResponse {
              comments: [Comment!]!
              info: UpdateInfo!
            }

            \\"\\"\\"
            Information about the number of nodes and relationships created and deleted during an update mutation
            \\"\\"\\"
            type UpdateInfo {
              bookmark: String @deprecated(reason: \\"This field has been deprecated because bookmarks are now handled by the driver.\\")
              nodesCreated: Int!
              nodesDeleted: Int!
              relationshipsCreated: Int!
              relationshipsDeleted: Int!
            }

            type UpdatePostsMutationResponse {
              info: UpdateInfo!
              posts: [Post!]!
            }

            type UpdateUsersMutationResponse {
              info: UpdateInfo!
              users: [User!]!
            }

            type User {
              content(directed: Boolean = true, options: ContentOptions, where: ContentWhere): [Content!]!
              contentAggregate(directed: Boolean = true, where: ContentWhere): UserContentContentAggregationSelection
              contentConnection(after: String, directed: Boolean = true, first: Int, sort: [UserContentConnectionSort!], where: UserContentConnectionWhere): UserContentConnection!
              id: ID
              name: String
            }

            type UserAggregateSelection {
              count: Int!
              id: IDAggregateSelectionNullable!
              name: StringAggregateSelectionNullable!
            }

            input UserConnectInput {
              content: [UserContentConnectFieldInput!]
            }

            input UserConnectWhere {
              node: UserWhere!
            }

            input UserContentConnectFieldInput {
              connect: ContentConnectInput
              where: ContentConnectWhere
            }

            type UserContentConnection {
              edges: [UserContentRelationship!]!
              pageInfo: PageInfo!
              totalCount: Int!
            }

            input UserContentConnectionSort {
              node: ContentSort
            }

            input UserContentConnectionWhere {
              AND: [UserContentConnectionWhere!]
              NOT: UserContentConnectionWhere
              OR: [UserContentConnectionWhere!]
              node: ContentWhere
              node_NOT: ContentWhere @deprecated(reason: \\"Negation filters will be deprecated, use the NOT operator to achieve the same behavior\\")
            }

            type UserContentContentAggregationSelection {
              count: Int!
              node: UserContentContentNodeAggregateSelection
            }

            type UserContentContentNodeAggregateSelection {
              content: StringAggregateSelectionNullable!
              id: IDAggregateSelectionNullable!
            }

            input UserContentCreateFieldInput {
              node: ContentCreateInput!
            }

            input UserContentDeleteFieldInput {
              delete: ContentDeleteInput
              where: UserContentConnectionWhere
            }

            input UserContentDisconnectFieldInput {
              disconnect: ContentDisconnectInput
              where: UserContentConnectionWhere
            }

            input UserContentFieldInput {
              connect: [UserContentConnectFieldInput!]
              create: [UserContentCreateFieldInput!]
            }

            type UserContentRelationship {
              cursor: String!
              node: Content!
            }

            input UserContentUpdateConnectionInput {
              node: ContentUpdateInput
            }

            input UserContentUpdateFieldInput {
              connect: [UserContentConnectFieldInput!]
              create: [UserContentCreateFieldInput!]
              delete: [UserContentDeleteFieldInput!]
              disconnect: [UserContentDisconnectFieldInput!]
              update: UserContentUpdateConnectionInput
              where: UserContentConnectionWhere
            }

            input UserCreateInput {
              content: UserContentFieldInput
              id: ID
              name: String
            }

            input UserDeleteInput {
              content: [UserContentDeleteFieldInput!]
            }

            input UserDisconnectInput {
              content: [UserContentDisconnectFieldInput!]
            }

            type UserEdge {
              cursor: String!
              node: User!
            }

            input UserOptions {
              limit: Int
              offset: Int
              \\"\\"\\"
              Specify one or more UserSort objects to sort Users by. The sorts will be applied in the order in which they are arranged in the array.
              \\"\\"\\"
              sort: [UserSort!]
            }

            input UserRelationInput {
              content: [UserContentCreateFieldInput!]
            }

            \\"\\"\\"
            Fields to sort Users by. The order in which sorts are applied is not guaranteed when specifying many fields in one UserSort object.
            \\"\\"\\"
            input UserSort {
              id: SortDirection
              name: SortDirection
            }

            input UserUpdateInput {
              content: [UserContentUpdateFieldInput!]
              id: ID
              name: String
            }

            input UserWhere {
              AND: [UserWhere!]
              NOT: UserWhere
              OR: [UserWhere!]
              contentConnection: UserContentConnectionWhere @deprecated(reason: \\"Use \`contentConnection_SOME\` instead.\\")
              \\"\\"\\"
              Return Users where all of the related UserContentConnections match this filter
              \\"\\"\\"
              contentConnection_ALL: UserContentConnectionWhere
              \\"\\"\\"
              Return Users where none of the related UserContentConnections match this filter
              \\"\\"\\"
              contentConnection_NONE: UserContentConnectionWhere
              contentConnection_NOT: UserContentConnectionWhere @deprecated(reason: \\"Use \`contentConnection_NONE\` instead.\\")
              \\"\\"\\"
              Return Users where one of the related UserContentConnections match this filter
              \\"\\"\\"
              contentConnection_SINGLE: UserContentConnectionWhere
              \\"\\"\\"
              Return Users where some of the related UserContentConnections match this filter
              \\"\\"\\"
              contentConnection_SOME: UserContentConnectionWhere
              id: ID
              id_CONTAINS: ID
              id_ENDS_WITH: ID
              id_IN: [ID]
              id_NOT: ID @deprecated(reason: \\"Negation filters will be deprecated, use the NOT operator to achieve the same behavior\\")
              id_NOT_CONTAINS: ID @deprecated(reason: \\"Negation filters will be deprecated, use the NOT operator to achieve the same behavior\\")
              id_NOT_ENDS_WITH: ID @deprecated(reason: \\"Negation filters will be deprecated, use the NOT operator to achieve the same behavior\\")
              id_NOT_IN: [ID] @deprecated(reason: \\"Negation filters will be deprecated, use the NOT operator to achieve the same behavior\\")
              id_NOT_STARTS_WITH: ID @deprecated(reason: \\"Negation filters will be deprecated, use the NOT operator to achieve the same behavior\\")
              id_STARTS_WITH: ID
              name: String
              name_CONTAINS: String
              name_ENDS_WITH: String
              name_IN: [String]
              name_NOT: String @deprecated(reason: \\"Negation filters will be deprecated, use the NOT operator to achieve the same behavior\\")
              name_NOT_CONTAINS: String @deprecated(reason: \\"Negation filters will be deprecated, use the NOT operator to achieve the same behavior\\")
              name_NOT_ENDS_WITH: String @deprecated(reason: \\"Negation filters will be deprecated, use the NOT operator to achieve the same behavior\\")
              name_NOT_IN: [String] @deprecated(reason: \\"Negation filters will be deprecated, use the NOT operator to achieve the same behavior\\")
              name_NOT_STARTS_WITH: String @deprecated(reason: \\"Negation filters will be deprecated, use the NOT operator to achieve the same behavior\\")
              name_STARTS_WITH: String
            }

            type UsersConnection {
              edges: [UserEdge!]!
              pageInfo: PageInfo!
              totalCount: Int!
            }"
        `);
    });
});<|MERGE_RESOLUTION|>--- conflicted
+++ resolved
@@ -2269,17 +2269,10 @@
               name: String!
             }
 
-<<<<<<< HEAD
             input ActorActedInConnectFieldInput {
               connect: ProductionConnectInput
               edge: ActedInCreateInput!
               where: ProductionConnectWhere
-=======
-            interface Interface1 {
-              field1: String!
-              interface2(directed: Boolean = true, options: Interface2Options, where: Interface2Where): [Interface2!]!
-              interface2Connection(after: String, directed: Boolean = true, first: Int, sort: [Interface1Interface2ConnectionSort!], where: Interface1Interface2ConnectionWhere): Interface1Interface2Connection!
->>>>>>> 8ed4ebcd
             }
 
             type ActorActedInConnection {
@@ -3917,7 +3910,7 @@
             interface Interface1 {
               field1: String!
               interface2(options: Interface2Options, where: Interface2Where): [Interface2!]!
-              interface2Connection(after: String, first: Int, where: Interface1Interface2ConnectionWhere): Interface1Interface2Connection!
+              interface2Connection(after: String, first: Int, sort: [Interface1Interface2ConnectionSort!], where: Interface1Interface2ConnectionWhere): Interface1Interface2Connection!
             }
 
             type Interface1AggregateSelection {
