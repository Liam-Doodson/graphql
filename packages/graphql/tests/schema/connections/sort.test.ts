/*
 * Copyright (c) "Neo4j"
 * Neo4j Sweden AB [http://neo4j.com]
 *
 * This file is part of Neo4j.
 *
 * Licensed under the Apache License, Version 2.0 (the "License");
 * you may not use this file except in compliance with the License.
 * You may obtain a copy of the License at
 *
 *     http://www.apache.org/licenses/LICENSE-2.0
 *
 * Unless required by applicable law or agreed to in writing, software
 * distributed under the License is distributed on an "AS IS" BASIS,
 * WITHOUT WARRANTIES OR CONDITIONS OF ANY KIND, either express or implied.
 * See the License for the specific language governing permissions and
 * limitations under the License.
 */

import { printSchemaWithDirectives } from "@graphql-tools/utils";
import { lexicographicSortSchema } from "graphql/utilities";
import { gql } from "apollo-server";
import { Neo4jGraphQL } from "../../../src";

describe("Sort", () => {
    test("sort argument is not present when nothing to sort", () => {
        const typeDefs = gql`
            type Node1 {
                property: String!
                relatedTo: [Node2!]! @relationship(type: "RELATED_TO", direction: OUT)
            }

            type Node2 {
                relatedTo: [Node1!]! @relationship(type: "RELATED_TO", direction: OUT)
            }
        `;
        const neoSchema = new Neo4jGraphQL({ typeDefs });
        const printedSchema = printSchemaWithDirectives(lexicographicSortSchema(neoSchema.schema));

        expect(printedSchema).toMatchInlineSnapshot(`
            "schema {
              query: Query
              mutation: Mutation
            }

            type CreateInfo {
              bookmark: String
              nodesCreated: Int!
              relationshipsCreated: Int!
            }

            type CreateNode1sMutationResponse {
              info: CreateInfo!
              node1s: [Node1!]!
            }

            type CreateNode2sMutationResponse {
              info: CreateInfo!
              node2s: [Node2!]!
            }

            type DeleteInfo {
              bookmark: String
              nodesDeleted: Int!
              relationshipsDeleted: Int!
            }

            type Mutation {
              createNode1s(input: [Node1CreateInput!]!): CreateNode1sMutationResponse!
              createNode2s(input: [Node2CreateInput!]!): CreateNode2sMutationResponse!
              deleteNode1s(delete: Node1DeleteInput, where: Node1Where): DeleteInfo!
              deleteNode2s(delete: Node2DeleteInput, where: Node2Where): DeleteInfo!
              updateNode1s(connect: Node1ConnectInput, create: Node1RelationInput, delete: Node1DeleteInput, disconnect: Node1DisconnectInput, update: Node1UpdateInput, where: Node1Where): UpdateNode1sMutationResponse!
              updateNode2s(connect: Node2ConnectInput, create: Node2RelationInput, delete: Node2DeleteInput, disconnect: Node2DisconnectInput, update: Node2UpdateInput, where: Node2Where): UpdateNode2sMutationResponse!
            }

            type Node1 {
              property: String!
              relatedTo(options: Node2Options, where: Node2Where): [Node2!]!
              relatedToAggregate(where: Node2Where): Node1Node2RelatedToAggregationSelection
              relatedToConnection(after: String, first: Int, where: Node1RelatedToConnectionWhere): Node1RelatedToConnection!
            }

            type Node1AggregateSelection {
              count: Int!
              property: StringAggregateSelectionNonNullable!
            }

            input Node1ConnectInput {
              relatedTo: [Node1RelatedToConnectFieldInput!]
            }

            input Node1ConnectWhere {
              node: Node1Where!
            }

            input Node1CreateInput {
              property: String!
              relatedTo: Node1RelatedToFieldInput
            }

            input Node1DeleteInput {
              relatedTo: [Node1RelatedToDeleteFieldInput!]
            }

            input Node1DisconnectInput {
              relatedTo: [Node1RelatedToDisconnectFieldInput!]
            }

            type Node1Node2RelatedToAggregationSelection {
              count: Int!
            }

            input Node1Options {
              limit: Int
              offset: Int
              \\"\\"\\"
              Specify one or more Node1Sort objects to sort Node1s by. The sorts will be applied in the order in which they are arranged in the array.
              \\"\\"\\"
              sort: [Node1Sort]
            }

            input Node1RelatedToAggregateInput {
              AND: [Node1RelatedToAggregateInput!]
              OR: [Node1RelatedToAggregateInput!]
              count: Int
              count_GT: Int
              count_GTE: Int
              count_LT: Int
              count_LTE: Int
            }

            input Node1RelatedToConnectFieldInput {
              connect: [Node2ConnectInput!]
              where: Node2ConnectWhere
            }

            type Node1RelatedToConnection {
              edges: [Node1RelatedToRelationship!]!
              pageInfo: PageInfo!
              totalCount: Int!
            }

            input Node1RelatedToConnectionWhere {
              AND: [Node1RelatedToConnectionWhere!]
              OR: [Node1RelatedToConnectionWhere!]
              node: Node2Where
              node_NOT: Node2Where
            }

            input Node1RelatedToCreateFieldInput {
              node: Node2CreateInput!
            }

            input Node1RelatedToDeleteFieldInput {
              delete: Node2DeleteInput
              where: Node1RelatedToConnectionWhere
            }

            input Node1RelatedToDisconnectFieldInput {
              disconnect: Node2DisconnectInput
              where: Node1RelatedToConnectionWhere
            }

            input Node1RelatedToFieldInput {
              connect: [Node1RelatedToConnectFieldInput!]
              create: [Node1RelatedToCreateFieldInput!]
            }

            type Node1RelatedToRelationship {
              cursor: String!
              node: Node2!
            }

            input Node1RelatedToUpdateConnectionInput {
              node: Node2UpdateInput
            }

            input Node1RelatedToUpdateFieldInput {
              connect: [Node1RelatedToConnectFieldInput!]
              create: [Node1RelatedToCreateFieldInput!]
              delete: [Node1RelatedToDeleteFieldInput!]
              disconnect: [Node1RelatedToDisconnectFieldInput!]
              update: Node1RelatedToUpdateConnectionInput
              where: Node1RelatedToConnectionWhere
            }

            input Node1RelationInput {
              relatedTo: [Node1RelatedToCreateFieldInput!]
            }

<<<<<<< HEAD
            type Node1RootConnection {
              edges: [Node1RootEdge!]!
              pageInfo: PageInfo!
              totalCount: Int!
            }

            type Node1RootEdge {
              cursor: String!
              node: Node1!
            }

            \\"\\"\\"Fields to sort Node1s by. The order in which sorts are applied is not guaranteed when specifying many fields in one Node1Sort object.\\"\\"\\"
=======
            \\"\\"\\"
            Fields to sort Node1s by. The order in which sorts are applied is not guaranteed when specifying many fields in one Node1Sort object.
            \\"\\"\\"
>>>>>>> cb4a0dd2
            input Node1Sort {
              property: SortDirection
            }

            input Node1UpdateInput {
              property: String
              relatedTo: [Node1RelatedToUpdateFieldInput!]
            }

            input Node1Where {
              AND: [Node1Where!]
              OR: [Node1Where!]
              property: String
              property_CONTAINS: String
              property_ENDS_WITH: String
              property_IN: [String]
              property_NOT: String
              property_NOT_CONTAINS: String
              property_NOT_ENDS_WITH: String
              property_NOT_IN: [String]
              property_NOT_STARTS_WITH: String
              property_STARTS_WITH: String
              relatedTo: Node2Where
              relatedToAggregate: Node1RelatedToAggregateInput
              relatedToConnection: Node1RelatedToConnectionWhere
              relatedToConnection_NOT: Node1RelatedToConnectionWhere
              relatedTo_NOT: Node2Where
            }

            type Node2 {
              relatedTo(options: Node1Options, where: Node1Where): [Node1!]!
              relatedToAggregate(where: Node1Where): Node2Node1RelatedToAggregationSelection
              relatedToConnection(after: String, first: Int, sort: [Node2RelatedToConnectionSort!], where: Node2RelatedToConnectionWhere): Node2RelatedToConnection!
            }

            type Node2AggregateSelection {
              count: Int!
            }

            input Node2ConnectInput {
              relatedTo: [Node2RelatedToConnectFieldInput!]
            }

            input Node2ConnectWhere {
              node: Node2Where!
            }

            input Node2CreateInput {
              relatedTo: Node2RelatedToFieldInput
            }

            input Node2DeleteInput {
              relatedTo: [Node2RelatedToDeleteFieldInput!]
            }

            input Node2DisconnectInput {
              relatedTo: [Node2RelatedToDisconnectFieldInput!]
            }

            type Node2Node1RelatedToAggregationSelection {
              count: Int!
              node: Node2Node1RelatedToNodeAggregateSelection
            }

            type Node2Node1RelatedToNodeAggregateSelection {
              property: StringAggregateSelectionNonNullable!
            }

            input Node2Options {
              limit: Int
              offset: Int
            }

            input Node2RelatedToAggregateInput {
              AND: [Node2RelatedToAggregateInput!]
              OR: [Node2RelatedToAggregateInput!]
              count: Int
              count_GT: Int
              count_GTE: Int
              count_LT: Int
              count_LTE: Int
              node: Node2RelatedToNodeAggregationWhereInput
            }

            input Node2RelatedToConnectFieldInput {
              connect: [Node1ConnectInput!]
              where: Node1ConnectWhere
            }

            type Node2RelatedToConnection {
              edges: [Node2RelatedToRelationship!]!
              pageInfo: PageInfo!
              totalCount: Int!
            }

            input Node2RelatedToConnectionSort {
              node: Node1Sort
            }

            input Node2RelatedToConnectionWhere {
              AND: [Node2RelatedToConnectionWhere!]
              OR: [Node2RelatedToConnectionWhere!]
              node: Node1Where
              node_NOT: Node1Where
            }

            input Node2RelatedToCreateFieldInput {
              node: Node1CreateInput!
            }

            input Node2RelatedToDeleteFieldInput {
              delete: Node1DeleteInput
              where: Node2RelatedToConnectionWhere
            }

            input Node2RelatedToDisconnectFieldInput {
              disconnect: Node1DisconnectInput
              where: Node2RelatedToConnectionWhere
            }

            input Node2RelatedToFieldInput {
              connect: [Node2RelatedToConnectFieldInput!]
              create: [Node2RelatedToCreateFieldInput!]
            }

            input Node2RelatedToNodeAggregationWhereInput {
              AND: [Node2RelatedToNodeAggregationWhereInput!]
              OR: [Node2RelatedToNodeAggregationWhereInput!]
              property_AVERAGE_EQUAL: Float
              property_AVERAGE_GT: Float
              property_AVERAGE_GTE: Float
              property_AVERAGE_LT: Float
              property_AVERAGE_LTE: Float
              property_EQUAL: String
              property_GT: Int
              property_GTE: Int
              property_LONGEST_EQUAL: Int
              property_LONGEST_GT: Int
              property_LONGEST_GTE: Int
              property_LONGEST_LT: Int
              property_LONGEST_LTE: Int
              property_LT: Int
              property_LTE: Int
              property_SHORTEST_EQUAL: Int
              property_SHORTEST_GT: Int
              property_SHORTEST_GTE: Int
              property_SHORTEST_LT: Int
              property_SHORTEST_LTE: Int
            }

            type Node2RelatedToRelationship {
              cursor: String!
              node: Node1!
            }

            input Node2RelatedToUpdateConnectionInput {
              node: Node1UpdateInput
            }

            input Node2RelatedToUpdateFieldInput {
              connect: [Node2RelatedToConnectFieldInput!]
              create: [Node2RelatedToCreateFieldInput!]
              delete: [Node2RelatedToDeleteFieldInput!]
              disconnect: [Node2RelatedToDisconnectFieldInput!]
              update: Node2RelatedToUpdateConnectionInput
              where: Node2RelatedToConnectionWhere
            }

            input Node2RelationInput {
              relatedTo: [Node2RelatedToCreateFieldInput!]
            }
            
            type Node2RootConnection {
              edges: [Node2RootEdge!]!
              pageInfo: PageInfo!
              totalCount: Int!
            }

            type Node2RootEdge {
              cursor: String!
              node: Node2!
            }

            input Node2UpdateInput {
              relatedTo: [Node2RelatedToUpdateFieldInput!]
            }

            input Node2Where {
              AND: [Node2Where!]
              OR: [Node2Where!]
              relatedTo: Node1Where
              relatedToAggregate: Node2RelatedToAggregateInput
              relatedToConnection: Node2RelatedToConnectionWhere
              relatedToConnection_NOT: Node2RelatedToConnectionWhere
              relatedTo_NOT: Node1Where
            }

            \\"\\"\\"Pagination information (Relay)\\"\\"\\"
            type PageInfo {
              endCursor: String
              hasNextPage: Boolean!
              hasPreviousPage: Boolean!
              startCursor: String
            }

            type Query {
              node1s(options: Node1Options, where: Node1Where): [Node1!]!
              node1sAggregate(where: Node1Where): Node1AggregateSelection!
              node1sConnection(after: String, before: String, first: Int, last: Int, sort: [Node1Sort], where: Node1Where): Node1RootConnection!
              node2s(options: Node2Options, where: Node2Where): [Node2!]!
              node2sAggregate(where: Node2Where): Node2AggregateSelection!
              node2sConnection(after: String, before: String, first: Int, last: Int, where: Node2Where): Node2RootConnection!
            }

            enum SortDirection {
              \\"\\"\\"Sort by field values in ascending order.\\"\\"\\"
              ASC
              \\"\\"\\"Sort by field values in descending order.\\"\\"\\"
              DESC
            }

            type StringAggregateSelectionNonNullable {
              longest: String!
              shortest: String!
            }

            type UpdateInfo {
              bookmark: String
              nodesCreated: Int!
              nodesDeleted: Int!
              relationshipsCreated: Int!
              relationshipsDeleted: Int!
            }

            type UpdateNode1sMutationResponse {
              info: UpdateInfo!
              node1s: [Node1!]!
            }

            type UpdateNode2sMutationResponse {
              info: UpdateInfo!
              node2s: [Node2!]!
            }"
        `);
    });
});<|MERGE_RESOLUTION|>--- conflicted
+++ resolved
@@ -189,7 +189,6 @@
               relatedTo: [Node1RelatedToCreateFieldInput!]
             }
 
-<<<<<<< HEAD
             type Node1RootConnection {
               edges: [Node1RootEdge!]!
               pageInfo: PageInfo!
@@ -202,11 +201,6 @@
             }
 
             \\"\\"\\"Fields to sort Node1s by. The order in which sorts are applied is not guaranteed when specifying many fields in one Node1Sort object.\\"\\"\\"
-=======
-            \\"\\"\\"
-            Fields to sort Node1s by. The order in which sorts are applied is not guaranteed when specifying many fields in one Node1Sort object.
-            \\"\\"\\"
->>>>>>> cb4a0dd2
             input Node1Sort {
               property: SortDirection
             }
