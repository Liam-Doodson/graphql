/*
 * Copyright (c) "Neo4j"
 * Neo4j Sweden AB [http://neo4j.com]
 *
 * This file is part of Neo4j.
 *
 * Licensed under the Apache License, Version 2.0 (the "License");
 * you may not use this file except in compliance with the License.
 * You may obtain a copy of the License at
 *
 *     http://www.apache.org/licenses/LICENSE-2.0
 *
 * Unless required by applicable law or agreed to in writing, software
 * distributed under the License is distributed on an "AS IS" BASIS,
 * WITHOUT WARRANTIES OR CONDITIONS OF ANY KIND, either express or implied.
 * See the License for the specific language governing permissions and
 * limitations under the License.
 */

import { printSchemaWithDirectives } from "@graphql-tools/utils";
import { lexicographicSortSchema } from "graphql/utilities";
import { gql } from "graphql-tag";
import { Neo4jGraphQL } from "../../../../src";

describe("https://github.com/neo4j/graphql/issues/2993", () => {
    test("should generate schema with only autogenerated properties on relationship", async () => {
        const typeDefs = gql`
            interface Profile {
                id: ID!
                userName: String!
            }

            type User implements Profile {
                id: ID! @id
                userName: String!
                following: [Profile!]! @relationship(type: "FOLLOWS", direction: OUT, properties: "FOLLOWS")
            }

            interface FOLLOWS @relationshipProperties {
                since: DateTime! @timestamp(operations: [CREATE])
            }
        `;

        const neoSchema = new Neo4jGraphQL({ typeDefs, experimental: true });
        const printedSchema = printSchemaWithDirectives(lexicographicSortSchema(await neoSchema.getSchema()));

        expect(printedSchema).toMatchInlineSnapshot(`
            "schema {
              query: Query
              mutation: Mutation
            }

            \\"\\"\\"
            Information about the number of nodes and relationships created during a create mutation
            \\"\\"\\"
            type CreateInfo {
              bookmark: String @deprecated(reason: \\"This field has been deprecated because bookmarks are now handled by the driver.\\")
              nodesCreated: Int!
              relationshipsCreated: Int!
            }

            type CreateUsersMutationResponse {
              info: CreateInfo!
              users: [User!]!
            }

            \\"\\"\\"A date and time, represented as an ISO-8601 string\\"\\"\\"
            scalar DateTime

            type DateTimeAggregateSelectionNonNullable {
              max: DateTime!
              min: DateTime!
            }

            \\"\\"\\"
            Information about the number of nodes and relationships deleted during a delete mutation
            \\"\\"\\"
            type DeleteInfo {
              bookmark: String @deprecated(reason: \\"This field has been deprecated because bookmarks are now handled by the driver.\\")
              nodesDeleted: Int!
              relationshipsDeleted: Int!
            }

            interface FOLLOWS {
              since: DateTime!
            }

            input FOLLOWSSort {
              since: SortDirection
            }

            input FOLLOWSWhere {
              AND: [FOLLOWSWhere!]
              NOT: FOLLOWSWhere
              OR: [FOLLOWSWhere!]
              since: DateTime
              since_GT: DateTime
              since_GTE: DateTime
              since_IN: [DateTime!]
              since_LT: DateTime
              since_LTE: DateTime
              since_NOT: DateTime @deprecated(reason: \\"Negation filters will be deprecated, use the NOT operator to achieve the same behavior\\")
              since_NOT_IN: [DateTime!] @deprecated(reason: \\"Negation filters will be deprecated, use the NOT operator to achieve the same behavior\\")
            }

            type IDAggregateSelectionNonNullable {
              longest: ID!
              shortest: ID!
            }

            type Mutation {
              createUsers(input: [UserCreateInput!]!): CreateUsersMutationResponse!
              deleteUsers(delete: UserDeleteInput, where: UserWhere): DeleteInfo!
              updateUsers(connect: UserConnectInput, create: UserRelationInput, delete: UserDeleteInput, disconnect: UserDisconnectInput, update: UserUpdateInput, where: UserWhere): UpdateUsersMutationResponse!
            }

            \\"\\"\\"Pagination information (Relay)\\"\\"\\"
            type PageInfo {
              endCursor: String
              hasNextPage: Boolean!
              hasPreviousPage: Boolean!
              startCursor: String
            }

            interface Profile {
              id: ID!
              userName: String!
            }

            type ProfileAggregateSelection {
              count: Int!
              id: IDAggregateSelectionNonNullable!
              userName: StringAggregateSelectionNonNullable!
            }

            input ProfileConnectInput {
              _on: ProfileImplementationsConnectInput
            }

            input ProfileConnectWhere {
              node: ProfileWhere!
            }

            input ProfileCreateInput {
              User: UserCreateInput
            }

            input ProfileDeleteInput {
              _on: ProfileImplementationsDeleteInput
            }

            input ProfileDisconnectInput {
              _on: ProfileImplementationsDisconnectInput
            }

            input ProfileImplementationsConnectInput {
              User: [UserConnectInput!]
            }

            input ProfileImplementationsDeleteInput {
              User: [UserDeleteInput!]
            }

            input ProfileImplementationsDisconnectInput {
              User: [UserDisconnectInput!]
            }

            input ProfileImplementationsUpdateInput {
              User: UserUpdateInput
            }

            input ProfileImplementationsWhere {
              User: UserWhere
            }

            input ProfileOptions {
              limit: Int
              offset: Int
              \\"\\"\\"
              Specify one or more ProfileSort objects to sort Profiles by. The sorts will be applied in the order in which they are arranged in the array.
              \\"\\"\\"
              sort: [ProfileSort]
            }

            \\"\\"\\"
            Fields to sort Profiles by. The order in which sorts are applied is not guaranteed when specifying many fields in one ProfileSort object.
            \\"\\"\\"
            input ProfileSort {
              id: SortDirection
              userName: SortDirection
            }

            input ProfileUpdateInput {
              _on: ProfileImplementationsUpdateInput
              id: ID
              userName: String
            }

            input ProfileWhere {
              _on: ProfileImplementationsWhere
              id: ID
              id_CONTAINS: ID
              id_ENDS_WITH: ID
              id_IN: [ID!]
              id_NOT: ID @deprecated(reason: \\"Negation filters will be deprecated, use the NOT operator to achieve the same behavior\\")
              id_NOT_CONTAINS: ID @deprecated(reason: \\"Negation filters will be deprecated, use the NOT operator to achieve the same behavior\\")
              id_NOT_ENDS_WITH: ID @deprecated(reason: \\"Negation filters will be deprecated, use the NOT operator to achieve the same behavior\\")
              id_NOT_IN: [ID!] @deprecated(reason: \\"Negation filters will be deprecated, use the NOT operator to achieve the same behavior\\")
              id_NOT_STARTS_WITH: ID @deprecated(reason: \\"Negation filters will be deprecated, use the NOT operator to achieve the same behavior\\")
              id_STARTS_WITH: ID
              userName: String
              userName_CONTAINS: String
              userName_ENDS_WITH: String
              userName_IN: [String!]
              userName_NOT: String @deprecated(reason: \\"Negation filters will be deprecated, use the NOT operator to achieve the same behavior\\")
              userName_NOT_CONTAINS: String @deprecated(reason: \\"Negation filters will be deprecated, use the NOT operator to achieve the same behavior\\")
              userName_NOT_ENDS_WITH: String @deprecated(reason: \\"Negation filters will be deprecated, use the NOT operator to achieve the same behavior\\")
              userName_NOT_IN: [String!] @deprecated(reason: \\"Negation filters will be deprecated, use the NOT operator to achieve the same behavior\\")
              userName_NOT_STARTS_WITH: String @deprecated(reason: \\"Negation filters will be deprecated, use the NOT operator to achieve the same behavior\\")
              userName_STARTS_WITH: String
            }

            type Query {
              profiles(options: ProfileOptions, where: ProfileWhere): [Profile!]!
              profilesAggregate(where: ProfileWhere): ProfileAggregateSelection!
              users(options: UserOptions, where: UserWhere): [User!]!
              usersAggregate(where: UserWhere): UserAggregateSelection!
              usersConnection(after: String, first: Int, sort: [UserSort], where: UserWhere): UsersConnection!
            }

            \\"\\"\\"An enum for sorting in either ascending or descending order.\\"\\"\\"
            enum SortDirection {
              \\"\\"\\"Sort by field values in ascending order.\\"\\"\\"
              ASC
              \\"\\"\\"Sort by field values in descending order.\\"\\"\\"
              DESC
            }

            type StringAggregateSelectionNonNullable {
              longest: String!
              shortest: String!
            }

            \\"\\"\\"
            Information about the number of nodes and relationships created and deleted during an update mutation
            \\"\\"\\"
            type UpdateInfo {
              bookmark: String @deprecated(reason: \\"This field has been deprecated because bookmarks are now handled by the driver.\\")
              nodesCreated: Int!
              nodesDeleted: Int!
              relationshipsCreated: Int!
              relationshipsDeleted: Int!
            }

            type UpdateUsersMutationResponse {
              info: UpdateInfo!
              users: [User!]!
            }

            type User implements Profile {
              following(directed: Boolean = true, options: ProfileOptions, where: ProfileWhere): [Profile!]!
              followingAggregate(directed: Boolean = true, where: ProfileWhere): UserProfileFollowingAggregationSelection
              followingConnection(after: String, directed: Boolean = true, first: Int, sort: [UserFollowingConnectionSort!], where: UserFollowingConnectionWhere): UserFollowingConnection!
              id: ID!
              userName: String!
            }

            type UserAggregateSelection {
              count: Int!
              id: IDAggregateSelectionNonNullable!
              userName: StringAggregateSelectionNonNullable!
            }

            input UserConnectInput {
              following: [UserFollowingConnectFieldInput!]
            }

            input UserCreateInput {
              following: UserFollowingFieldInput
              userName: String!
            }

            input UserDeleteInput {
              following: [UserFollowingDeleteFieldInput!]
            }

            input UserDisconnectInput {
              following: [UserFollowingDisconnectFieldInput!]
            }

            type UserEdge {
              cursor: String!
              node: User!
            }

            input UserFollowingConnectFieldInput {
              connect: ProfileConnectInput
              where: ProfileConnectWhere
            }

            type UserFollowingConnection {
              edges: [UserFollowingRelationship!]!
              pageInfo: PageInfo!
              totalCount: Int!
            }

            input UserFollowingConnectionSort {
              edge: FOLLOWSSort
              node: ProfileSort
            }

            input UserFollowingConnectionWhere {
              AND: [UserFollowingConnectionWhere!]
              NOT: UserFollowingConnectionWhere
              OR: [UserFollowingConnectionWhere!]
              edge: FOLLOWSWhere
              edge_NOT: FOLLOWSWhere @deprecated(reason: \\"Negation filters will be deprecated, use the NOT operator to achieve the same behavior\\")
              node: ProfileWhere
              node_NOT: ProfileWhere @deprecated(reason: \\"Negation filters will be deprecated, use the NOT operator to achieve the same behavior\\")
            }

            input UserFollowingCreateFieldInput {
              node: ProfileCreateInput!
            }

            input UserFollowingDeleteFieldInput {
              delete: ProfileDeleteInput
              where: UserFollowingConnectionWhere
            }

            input UserFollowingDisconnectFieldInput {
              disconnect: ProfileDisconnectInput
              where: UserFollowingConnectionWhere
            }

            input UserFollowingFieldInput {
              connect: [UserFollowingConnectFieldInput!]
              create: [UserFollowingCreateFieldInput!]
            }

            type UserFollowingRelationship implements FOLLOWS {
              cursor: String!
              node: Profile!
              since: DateTime!
            }

            input UserFollowingUpdateConnectionInput {
              node: ProfileUpdateInput
            }

            input UserFollowingUpdateFieldInput {
              connect: [UserFollowingConnectFieldInput!]
              create: [UserFollowingCreateFieldInput!]
              delete: [UserFollowingDeleteFieldInput!]
              disconnect: [UserFollowingDisconnectFieldInput!]
              update: UserFollowingUpdateConnectionInput
              where: UserFollowingConnectionWhere
            }

            input UserOptions {
              limit: Int
              offset: Int
              \\"\\"\\"
              Specify one or more UserSort objects to sort Users by. The sorts will be applied in the order in which they are arranged in the array.
              \\"\\"\\"
              sort: [UserSort!]
            }

            type UserProfileFollowingAggregationSelection {
              count: Int!
              edge: UserProfileFollowingEdgeAggregateSelection
              node: UserProfileFollowingNodeAggregateSelection
            }

            type UserProfileFollowingEdgeAggregateSelection {
              since: DateTimeAggregateSelectionNonNullable!
            }

            type UserProfileFollowingNodeAggregateSelection {
              id: IDAggregateSelectionNonNullable!
              userName: StringAggregateSelectionNonNullable!
            }

            input UserRelationInput {
              following: [UserFollowingCreateFieldInput!]
            }

            \\"\\"\\"
            Fields to sort Users by. The order in which sorts are applied is not guaranteed when specifying many fields in one UserSort object.
            \\"\\"\\"
            input UserSort {
              id: SortDirection
              userName: SortDirection
            }

            input UserUpdateInput {
              following: [UserFollowingUpdateFieldInput!]
              userName: String
            }

            input UserWhere {
              AND: [UserWhere!]
              NOT: UserWhere
              OR: [UserWhere!]
              followingConnection: UserFollowingConnectionWhere @deprecated(reason: \\"Use \`followingConnection_SOME\` instead.\\")
              \\"\\"\\"
              Return Users where all of the related UserFollowingConnections match this filter
              \\"\\"\\"
              followingConnection_ALL: UserFollowingConnectionWhere
              \\"\\"\\"
              Return Users where none of the related UserFollowingConnections match this filter
              \\"\\"\\"
              followingConnection_NONE: UserFollowingConnectionWhere
              followingConnection_NOT: UserFollowingConnectionWhere @deprecated(reason: \\"Use \`followingConnection_NONE\` instead.\\")
              \\"\\"\\"
              Return Users where one of the related UserFollowingConnections match this filter
              \\"\\"\\"
              followingConnection_SINGLE: UserFollowingConnectionWhere
              \\"\\"\\"
              Return Users where some of the related UserFollowingConnections match this filter
              \\"\\"\\"
              followingConnection_SOME: UserFollowingConnectionWhere
              id: ID
              id_CONTAINS: ID
              id_ENDS_WITH: ID
              id_IN: [ID!]
              id_NOT: ID @deprecated(reason: \\"Negation filters will be deprecated, use the NOT operator to achieve the same behavior\\")
              id_NOT_CONTAINS: ID @deprecated(reason: \\"Negation filters will be deprecated, use the NOT operator to achieve the same behavior\\")
              id_NOT_ENDS_WITH: ID @deprecated(reason: \\"Negation filters will be deprecated, use the NOT operator to achieve the same behavior\\")
              id_NOT_IN: [ID!] @deprecated(reason: \\"Negation filters will be deprecated, use the NOT operator to achieve the same behavior\\")
              id_NOT_STARTS_WITH: ID @deprecated(reason: \\"Negation filters will be deprecated, use the NOT operator to achieve the same behavior\\")
              id_STARTS_WITH: ID
              userName: String
              userName_CONTAINS: String
              userName_ENDS_WITH: String
              userName_IN: [String!]
              userName_NOT: String @deprecated(reason: \\"Negation filters will be deprecated, use the NOT operator to achieve the same behavior\\")
              userName_NOT_CONTAINS: String @deprecated(reason: \\"Negation filters will be deprecated, use the NOT operator to achieve the same behavior\\")
              userName_NOT_ENDS_WITH: String @deprecated(reason: \\"Negation filters will be deprecated, use the NOT operator to achieve the same behavior\\")
              userName_NOT_IN: [String!] @deprecated(reason: \\"Negation filters will be deprecated, use the NOT operator to achieve the same behavior\\")
              userName_NOT_STARTS_WITH: String @deprecated(reason: \\"Negation filters will be deprecated, use the NOT operator to achieve the same behavior\\")
              userName_STARTS_WITH: String
            }

            type UsersConnection {
              edges: [UserEdge!]!
              pageInfo: PageInfo!
              totalCount: Int!
            }"
        `);
    });
    test("should not include id field on ProfileUpdateInput as it is autogenerated in implementing entities", async () => {
        const typeDefs = gql`
            interface Profile {
                id: ID! @settable(onUpdate: false, onCreate: false)
                userName: String!
            }

            type User implements Profile {
                id: ID! @id
                userName: String!
                following: [Profile!]! @relationship(type: "FOLLOWS", direction: OUT, properties: "FOLLOWS")
            }

            interface FOLLOWS @relationshipProperties {
                since: DateTime! @timestamp(operations: [CREATE])
            }
        `;

        const neoSchema = new Neo4jGraphQL({ typeDefs, experimental: true });
        const printedSchema = printSchemaWithDirectives(lexicographicSortSchema(await neoSchema.getSchema()));

        expect(printedSchema).toMatchInlineSnapshot(`
            "schema {
              query: Query
              mutation: Mutation
            }

            \\"\\"\\"
            Information about the number of nodes and relationships created during a create mutation
            \\"\\"\\"
            type CreateInfo {
              bookmark: String @deprecated(reason: \\"This field has been deprecated because bookmarks are now handled by the driver.\\")
              nodesCreated: Int!
              relationshipsCreated: Int!
            }

            type CreateUsersMutationResponse {
              info: CreateInfo!
              users: [User!]!
            }

            \\"\\"\\"A date and time, represented as an ISO-8601 string\\"\\"\\"
            scalar DateTime

<<<<<<< HEAD
=======
            type DateTimeAggregateSelectionNonNullable {
              max: DateTime!
              min: DateTime!
            }

>>>>>>> b58812f8
            \\"\\"\\"
            Information about the number of nodes and relationships deleted during a delete mutation
            \\"\\"\\"
            type DeleteInfo {
              bookmark: String @deprecated(reason: \\"This field has been deprecated because bookmarks are now handled by the driver.\\")
              nodesDeleted: Int!
              relationshipsDeleted: Int!
            }

            interface FOLLOWS {
              since: DateTime!
            }

            input FOLLOWSSort {
              since: SortDirection
            }

            input FOLLOWSWhere {
              AND: [FOLLOWSWhere!]
              NOT: FOLLOWSWhere
              OR: [FOLLOWSWhere!]
              since: DateTime
              since_GT: DateTime
              since_GTE: DateTime
              since_IN: [DateTime!]
              since_LT: DateTime
              since_LTE: DateTime
              since_NOT: DateTime @deprecated(reason: \\"Negation filters will be deprecated, use the NOT operator to achieve the same behavior\\")
              since_NOT_IN: [DateTime!] @deprecated(reason: \\"Negation filters will be deprecated, use the NOT operator to achieve the same behavior\\")
            }

            type IDAggregateSelectionNonNullable {
              longest: ID!
              shortest: ID!
            }

            type Mutation {
              createUsers(input: [UserCreateInput!]!): CreateUsersMutationResponse!
              deleteUsers(delete: UserDeleteInput, where: UserWhere): DeleteInfo!
              updateUsers(connect: UserConnectInput, create: UserRelationInput, delete: UserDeleteInput, disconnect: UserDisconnectInput, update: UserUpdateInput, where: UserWhere): UpdateUsersMutationResponse!
            }

            \\"\\"\\"Pagination information (Relay)\\"\\"\\"
            type PageInfo {
              endCursor: String
              hasNextPage: Boolean!
              hasPreviousPage: Boolean!
              startCursor: String
            }

            interface Profile {
              id: ID!
              userName: String!
            }

<<<<<<< HEAD
            type ProfileAggregateSelection {
              count: Int!
              id: IDAggregateSelectionNonNullable!
              userName: StringAggregateSelectionNonNullable!
            }

=======
>>>>>>> b58812f8
            input ProfileConnectInput {
              _on: ProfileImplementationsConnectInput
            }

            input ProfileConnectWhere {
              node: ProfileWhere!
            }

            input ProfileCreateInput {
              User: UserCreateInput
            }

            input ProfileDeleteInput {
              _on: ProfileImplementationsDeleteInput
            }

            input ProfileDisconnectInput {
              _on: ProfileImplementationsDisconnectInput
            }

            input ProfileImplementationsConnectInput {
              User: [UserConnectInput!]
            }

            input ProfileImplementationsDeleteInput {
              User: [UserDeleteInput!]
            }

            input ProfileImplementationsDisconnectInput {
              User: [UserDisconnectInput!]
            }

            input ProfileImplementationsUpdateInput {
              User: UserUpdateInput
            }

            input ProfileImplementationsWhere {
              User: UserWhere
            }

            input ProfileOptions {
              limit: Int
              offset: Int
              \\"\\"\\"
              Specify one or more ProfileSort objects to sort Profiles by. The sorts will be applied in the order in which they are arranged in the array.
              \\"\\"\\"
              sort: [ProfileSort]
            }

            \\"\\"\\"
            Fields to sort Profiles by. The order in which sorts are applied is not guaranteed when specifying many fields in one ProfileSort object.
            \\"\\"\\"
            input ProfileSort {
              id: SortDirection
              userName: SortDirection
            }

            input ProfileUpdateInput {
              _on: ProfileImplementationsUpdateInput
              userName: String
            }

            input ProfileWhere {
              _on: ProfileImplementationsWhere
              id: ID
              id_CONTAINS: ID
              id_ENDS_WITH: ID
              id_IN: [ID!]
              id_NOT: ID @deprecated(reason: \\"Negation filters will be deprecated, use the NOT operator to achieve the same behavior\\")
              id_NOT_CONTAINS: ID @deprecated(reason: \\"Negation filters will be deprecated, use the NOT operator to achieve the same behavior\\")
              id_NOT_ENDS_WITH: ID @deprecated(reason: \\"Negation filters will be deprecated, use the NOT operator to achieve the same behavior\\")
              id_NOT_IN: [ID!] @deprecated(reason: \\"Negation filters will be deprecated, use the NOT operator to achieve the same behavior\\")
              id_NOT_STARTS_WITH: ID @deprecated(reason: \\"Negation filters will be deprecated, use the NOT operator to achieve the same behavior\\")
              id_STARTS_WITH: ID
              userName: String
              userName_CONTAINS: String
              userName_ENDS_WITH: String
              userName_IN: [String!]
              userName_NOT: String @deprecated(reason: \\"Negation filters will be deprecated, use the NOT operator to achieve the same behavior\\")
              userName_NOT_CONTAINS: String @deprecated(reason: \\"Negation filters will be deprecated, use the NOT operator to achieve the same behavior\\")
              userName_NOT_ENDS_WITH: String @deprecated(reason: \\"Negation filters will be deprecated, use the NOT operator to achieve the same behavior\\")
              userName_NOT_IN: [String!] @deprecated(reason: \\"Negation filters will be deprecated, use the NOT operator to achieve the same behavior\\")
              userName_NOT_STARTS_WITH: String @deprecated(reason: \\"Negation filters will be deprecated, use the NOT operator to achieve the same behavior\\")
              userName_STARTS_WITH: String
            }

            type Query {
              profiles(options: ProfileOptions, where: ProfileWhere): [Profile!]!
<<<<<<< HEAD
              profilesAggregate(where: ProfileWhere): ProfileAggregateSelection!
=======
>>>>>>> b58812f8
              users(options: UserOptions, where: UserWhere): [User!]!
              usersAggregate(where: UserWhere): UserAggregateSelection!
              usersConnection(after: String, first: Int, sort: [UserSort], where: UserWhere): UsersConnection!
            }

            \\"\\"\\"An enum for sorting in either ascending or descending order.\\"\\"\\"
            enum SortDirection {
              \\"\\"\\"Sort by field values in ascending order.\\"\\"\\"
              ASC
              \\"\\"\\"Sort by field values in descending order.\\"\\"\\"
              DESC
            }

            type StringAggregateSelectionNonNullable {
              longest: String!
              shortest: String!
            }

            \\"\\"\\"
            Information about the number of nodes and relationships created and deleted during an update mutation
            \\"\\"\\"
            type UpdateInfo {
              bookmark: String @deprecated(reason: \\"This field has been deprecated because bookmarks are now handled by the driver.\\")
              nodesCreated: Int!
              nodesDeleted: Int!
              relationshipsCreated: Int!
              relationshipsDeleted: Int!
            }

            type UpdateUsersMutationResponse {
              info: UpdateInfo!
              users: [User!]!
            }

            type User implements Profile {
              following(directed: Boolean = true, options: ProfileOptions, where: ProfileWhere): [Profile!]!
<<<<<<< HEAD
=======
              followingAggregate(directed: Boolean = true, where: ProfileWhere): UserProfileFollowingAggregationSelection
>>>>>>> b58812f8
              followingConnection(after: String, directed: Boolean = true, first: Int, sort: [UserFollowingConnectionSort!], where: UserFollowingConnectionWhere): UserFollowingConnection!
              id: ID!
              userName: String!
            }

            type UserAggregateSelection {
              count: Int!
              id: IDAggregateSelectionNonNullable!
              userName: StringAggregateSelectionNonNullable!
            }

            input UserConnectInput {
              following: [UserFollowingConnectFieldInput!]
            }

            input UserCreateInput {
              following: UserFollowingFieldInput
              userName: String!
            }

            input UserDeleteInput {
              following: [UserFollowingDeleteFieldInput!]
            }

            input UserDisconnectInput {
              following: [UserFollowingDisconnectFieldInput!]
            }

            type UserEdge {
              cursor: String!
              node: User!
            }

            input UserFollowingConnectFieldInput {
              connect: ProfileConnectInput
              where: ProfileConnectWhere
            }

            type UserFollowingConnection {
              edges: [UserFollowingRelationship!]!
              pageInfo: PageInfo!
              totalCount: Int!
            }

            input UserFollowingConnectionSort {
              edge: FOLLOWSSort
              node: ProfileSort
            }

            input UserFollowingConnectionWhere {
              AND: [UserFollowingConnectionWhere!]
              NOT: UserFollowingConnectionWhere
              OR: [UserFollowingConnectionWhere!]
              edge: FOLLOWSWhere
              edge_NOT: FOLLOWSWhere @deprecated(reason: \\"Negation filters will be deprecated, use the NOT operator to achieve the same behavior\\")
              node: ProfileWhere
              node_NOT: ProfileWhere @deprecated(reason: \\"Negation filters will be deprecated, use the NOT operator to achieve the same behavior\\")
            }

            input UserFollowingCreateFieldInput {
              node: ProfileCreateInput!
            }

            input UserFollowingDeleteFieldInput {
              delete: ProfileDeleteInput
              where: UserFollowingConnectionWhere
            }

            input UserFollowingDisconnectFieldInput {
              disconnect: ProfileDisconnectInput
              where: UserFollowingConnectionWhere
            }

            input UserFollowingFieldInput {
              connect: [UserFollowingConnectFieldInput!]
              create: [UserFollowingCreateFieldInput!]
            }

            type UserFollowingRelationship implements FOLLOWS {
              cursor: String!
              node: Profile!
              since: DateTime!
            }

            input UserFollowingUpdateConnectionInput {
              node: ProfileUpdateInput
            }

            input UserFollowingUpdateFieldInput {
              connect: [UserFollowingConnectFieldInput!]
              create: [UserFollowingCreateFieldInput!]
              delete: [UserFollowingDeleteFieldInput!]
              disconnect: [UserFollowingDisconnectFieldInput!]
              update: UserFollowingUpdateConnectionInput
              where: UserFollowingConnectionWhere
            }

            input UserOptions {
              limit: Int
              offset: Int
              \\"\\"\\"
              Specify one or more UserSort objects to sort Users by. The sorts will be applied in the order in which they are arranged in the array.
              \\"\\"\\"
              sort: [UserSort!]
            }

<<<<<<< HEAD
=======
            type UserProfileFollowingAggregationSelection {
              count: Int!
              edge: UserProfileFollowingEdgeAggregateSelection
              node: UserProfileFollowingNodeAggregateSelection
            }

            type UserProfileFollowingEdgeAggregateSelection {
              since: DateTimeAggregateSelectionNonNullable!
            }

            type UserProfileFollowingNodeAggregateSelection {
              id: IDAggregateSelectionNonNullable!
              userName: StringAggregateSelectionNonNullable!
            }

>>>>>>> b58812f8
            input UserRelationInput {
              following: [UserFollowingCreateFieldInput!]
            }

            \\"\\"\\"
            Fields to sort Users by. The order in which sorts are applied is not guaranteed when specifying many fields in one UserSort object.
            \\"\\"\\"
            input UserSort {
              id: SortDirection
              userName: SortDirection
            }

            input UserUpdateInput {
              following: [UserFollowingUpdateFieldInput!]
              userName: String
            }

            input UserWhere {
              AND: [UserWhere!]
              NOT: UserWhere
              OR: [UserWhere!]
              followingConnection: UserFollowingConnectionWhere @deprecated(reason: \\"Use \`followingConnection_SOME\` instead.\\")
              \\"\\"\\"
              Return Users where all of the related UserFollowingConnections match this filter
              \\"\\"\\"
              followingConnection_ALL: UserFollowingConnectionWhere
              \\"\\"\\"
              Return Users where none of the related UserFollowingConnections match this filter
              \\"\\"\\"
              followingConnection_NONE: UserFollowingConnectionWhere
              followingConnection_NOT: UserFollowingConnectionWhere @deprecated(reason: \\"Use \`followingConnection_NONE\` instead.\\")
              \\"\\"\\"
              Return Users where one of the related UserFollowingConnections match this filter
              \\"\\"\\"
              followingConnection_SINGLE: UserFollowingConnectionWhere
              \\"\\"\\"
              Return Users where some of the related UserFollowingConnections match this filter
              \\"\\"\\"
              followingConnection_SOME: UserFollowingConnectionWhere
              id: ID
              id_CONTAINS: ID
              id_ENDS_WITH: ID
              id_IN: [ID!]
              id_NOT: ID @deprecated(reason: \\"Negation filters will be deprecated, use the NOT operator to achieve the same behavior\\")
              id_NOT_CONTAINS: ID @deprecated(reason: \\"Negation filters will be deprecated, use the NOT operator to achieve the same behavior\\")
              id_NOT_ENDS_WITH: ID @deprecated(reason: \\"Negation filters will be deprecated, use the NOT operator to achieve the same behavior\\")
              id_NOT_IN: [ID!] @deprecated(reason: \\"Negation filters will be deprecated, use the NOT operator to achieve the same behavior\\")
              id_NOT_STARTS_WITH: ID @deprecated(reason: \\"Negation filters will be deprecated, use the NOT operator to achieve the same behavior\\")
              id_STARTS_WITH: ID
              userName: String
              userName_CONTAINS: String
              userName_ENDS_WITH: String
              userName_IN: [String!]
              userName_NOT: String @deprecated(reason: \\"Negation filters will be deprecated, use the NOT operator to achieve the same behavior\\")
              userName_NOT_CONTAINS: String @deprecated(reason: \\"Negation filters will be deprecated, use the NOT operator to achieve the same behavior\\")
              userName_NOT_ENDS_WITH: String @deprecated(reason: \\"Negation filters will be deprecated, use the NOT operator to achieve the same behavior\\")
              userName_NOT_IN: [String!] @deprecated(reason: \\"Negation filters will be deprecated, use the NOT operator to achieve the same behavior\\")
              userName_NOT_STARTS_WITH: String @deprecated(reason: \\"Negation filters will be deprecated, use the NOT operator to achieve the same behavior\\")
              userName_STARTS_WITH: String
            }

            type UsersConnection {
              edges: [UserEdge!]!
              pageInfo: PageInfo!
              totalCount: Int!
            }"
        `);
    });
});<|MERGE_RESOLUTION|>--- conflicted
+++ resolved
@@ -18,8 +18,8 @@
  */
 
 import { printSchemaWithDirectives } from "@graphql-tools/utils";
+import { gql } from "graphql-tag";
 import { lexicographicSortSchema } from "graphql/utilities";
-import { gql } from "graphql-tag";
 import { Neo4jGraphQL } from "../../../../src";
 
 describe("https://github.com/neo4j/graphql/issues/2993", () => {
@@ -493,14 +493,11 @@
             \\"\\"\\"A date and time, represented as an ISO-8601 string\\"\\"\\"
             scalar DateTime
 
-<<<<<<< HEAD
-=======
             type DateTimeAggregateSelectionNonNullable {
               max: DateTime!
               min: DateTime!
             }
 
->>>>>>> b58812f8
             \\"\\"\\"
             Information about the number of nodes and relationships deleted during a delete mutation
             \\"\\"\\"
@@ -556,15 +553,6 @@
               userName: String!
             }
 
-<<<<<<< HEAD
-            type ProfileAggregateSelection {
-              count: Int!
-              id: IDAggregateSelectionNonNullable!
-              userName: StringAggregateSelectionNonNullable!
-            }
-
-=======
->>>>>>> b58812f8
             input ProfileConnectInput {
               _on: ProfileImplementationsConnectInput
             }
@@ -653,10 +641,6 @@
 
             type Query {
               profiles(options: ProfileOptions, where: ProfileWhere): [Profile!]!
-<<<<<<< HEAD
-              profilesAggregate(where: ProfileWhere): ProfileAggregateSelection!
-=======
->>>>>>> b58812f8
               users(options: UserOptions, where: UserWhere): [User!]!
               usersAggregate(where: UserWhere): UserAggregateSelection!
               usersConnection(after: String, first: Int, sort: [UserSort], where: UserWhere): UsersConnection!
@@ -693,10 +677,7 @@
 
             type User implements Profile {
               following(directed: Boolean = true, options: ProfileOptions, where: ProfileWhere): [Profile!]!
-<<<<<<< HEAD
-=======
               followingAggregate(directed: Boolean = true, where: ProfileWhere): UserProfileFollowingAggregationSelection
->>>>>>> b58812f8
               followingConnection(after: String, directed: Boolean = true, first: Int, sort: [UserFollowingConnectionSort!], where: UserFollowingConnectionWhere): UserFollowingConnection!
               id: ID!
               userName: String!
@@ -803,8 +784,6 @@
               sort: [UserSort!]
             }
 
-<<<<<<< HEAD
-=======
             type UserProfileFollowingAggregationSelection {
               count: Int!
               edge: UserProfileFollowingEdgeAggregateSelection
@@ -820,7 +799,6 @@
               userName: StringAggregateSelectionNonNullable!
             }
 
->>>>>>> b58812f8
             input UserRelationInput {
               following: [UserFollowingCreateFieldInput!]
             }
