--- conflicted
+++ resolved
@@ -37,57 +37,57 @@
                       query: Query
                       mutation: Mutation
                     }
-                    
+
                     type CreateInfo {
                       bookmark: String
                       nodesCreated: Int!
                       relationshipsCreated: Int!
                     }
-                    
+
                     type CreateMoviesMutationResponse {
                       info: CreateInfo!
                       movies: [Movie!]!
                     }
-                    
+
                     type DeleteInfo {
                       bookmark: String
                       nodesDeleted: Int!
                       relationshipsDeleted: Int!
                     }
-                    
+
                     type IDAggregateSelectionNullable {
                       longest: ID
                       shortest: ID
                     }
-                    
+
                     type IntAggregateSelectionNonNullable {
                       average: Float!
                       max: Int!
                       min: Int!
                       sum: Int!
                     }
-                    
+
                     type Movie {
                       id: ID
                       viewers: Int!
                     }
-                    
+
                     type MovieAggregateSelection {
                       count: Int!
                       id: IDAggregateSelectionNullable!
                       viewers: IntAggregateSelectionNonNullable!
                     }
-                    
+
                     input MovieCreateInput {
                       id: ID
                       viewers: Int!
                     }
-                    
+
                     type MovieEdge {
                       cursor: String!
                       node: Movie!
                     }
-                    
+
                     input MovieOptions {
                       limit: Int
                       offset: Int
@@ -96,7 +96,7 @@
                       \\"\\"\\"
                       sort: [MovieSort!]
                     }
-                    
+
                     \\"\\"\\"
                     Fields to sort Movies by. The order in which sorts are applied is not guaranteed when specifying many fields in one MovieSort object.
                     \\"\\"\\"
@@ -104,14 +104,14 @@
                       id: SortDirection
                       viewers: SortDirection
                     }
-                    
+
                     input MovieUpdateInput {
                       id: ID
                       viewers: Int
                       viewers_DECREMENT: Int
                       viewers_INCREMENT: Int
                     }
-                    
+
                     input MovieWhere {
                       AND: [MovieWhere!]
                       OR: [MovieWhere!]
@@ -134,19 +134,19 @@
                       viewers_NOT: Int
                       viewers_NOT_IN: [Int!]
                     }
-                    
+
                     type MoviesConnection {
                       edges: [MovieEdge!]!
                       pageInfo: PageInfo!
                       totalCount: Int!
                     }
-                    
+
                     type Mutation {
                       createMovies(input: [MovieCreateInput!]!): CreateMoviesMutationResponse!
                       deleteMovies(where: MovieWhere): DeleteInfo!
                       updateMovies(update: MovieUpdateInput, where: MovieWhere): UpdateMoviesMutationResponse!
                     }
-                    
+
                     \\"\\"\\"Pagination information (Relay)\\"\\"\\"
                     type PageInfo {
                       endCursor: String
@@ -154,20 +154,20 @@
                       hasPreviousPage: Boolean!
                       startCursor: String
                     }
-                    
+
                     type Query {
                       movies(options: MovieOptions, where: MovieWhere): [Movie!]!
                       moviesAggregate(where: MovieWhere): MovieAggregateSelection!
                       moviesConnection(after: String, first: Int, sort: [MovieSort], where: MovieWhere): MoviesConnection!
                     }
-                    
+
                     enum SortDirection {
                       \\"\\"\\"Sort by field values in ascending order.\\"\\"\\"
                       ASC
                       \\"\\"\\"Sort by field values in descending order.\\"\\"\\"
                       DESC
                     }
-                    
+
                     type UpdateInfo {
                       bookmark: String
                       nodesCreated: Int!
@@ -175,7 +175,7 @@
                       relationshipsCreated: Int!
                       relationshipsDeleted: Int!
                     }
-                    
+
                     type UpdateMoviesMutationResponse {
                       info: UpdateInfo!
                       movies: [Movie!]!
@@ -197,62 +197,62 @@
                     query: Query
                     mutation: Mutation
                   }
-                  
+
                   \\"\\"\\"
                   A BigInt value up to 64 bits in size, which can be a number or a string if used inline, or a string only if used as a variable. Always returned as a string.
                   \\"\\"\\"
                   scalar BigInt
-                  
+
                   type BigIntAggregateSelectionNonNullable {
                     average: BigInt!
                     max: BigInt!
                     min: BigInt!
                     sum: BigInt!
                   }
-                  
+
                   type CreateInfo {
                     bookmark: String
                     nodesCreated: Int!
                     relationshipsCreated: Int!
                   }
-                  
+
                   type CreateMoviesMutationResponse {
                     info: CreateInfo!
                     movies: [Movie!]!
                   }
-                  
+
                   type DeleteInfo {
                     bookmark: String
                     nodesDeleted: Int!
                     relationshipsDeleted: Int!
                   }
-                  
+
                   type IDAggregateSelectionNullable {
                     longest: ID
                     shortest: ID
                   }
-                  
+
                   type Movie {
                     id: ID
                     viewers: BigInt!
                   }
-                  
+
                   type MovieAggregateSelection {
                     count: Int!
                     id: IDAggregateSelectionNullable!
                     viewers: BigIntAggregateSelectionNonNullable!
                   }
-                  
+
                   input MovieCreateInput {
                     id: ID
                     viewers: BigInt!
                   }
-                  
+
                   type MovieEdge {
                     cursor: String!
                     node: Movie!
                   }
-                  
+
                   input MovieOptions {
                     limit: Int
                     offset: Int
@@ -261,7 +261,7 @@
                     \\"\\"\\"
                     sort: [MovieSort!]
                   }
-                  
+
                   \\"\\"\\"
                   Fields to sort Movies by. The order in which sorts are applied is not guaranteed when specifying many fields in one MovieSort object.
                   \\"\\"\\"
@@ -269,14 +269,14 @@
                     id: SortDirection
                     viewers: SortDirection
                   }
-                  
+
                   input MovieUpdateInput {
                     id: ID
                     viewers: BigInt
                     viewers_DECREMENT: BigInt
                     viewers_INCREMENT: BigInt
                   }
-                  
+
                   input MovieWhere {
                     AND: [MovieWhere!]
                     OR: [MovieWhere!]
@@ -299,19 +299,19 @@
                     viewers_NOT: BigInt
                     viewers_NOT_IN: [BigInt!]
                   }
-                  
+
                   type MoviesConnection {
                     edges: [MovieEdge!]!
                     pageInfo: PageInfo!
                     totalCount: Int!
                   }
-                  
+
                   type Mutation {
                     createMovies(input: [MovieCreateInput!]!): CreateMoviesMutationResponse!
                     deleteMovies(where: MovieWhere): DeleteInfo!
                     updateMovies(update: MovieUpdateInput, where: MovieWhere): UpdateMoviesMutationResponse!
                   }
-                  
+
                   \\"\\"\\"Pagination information (Relay)\\"\\"\\"
                   type PageInfo {
                     endCursor: String
@@ -319,20 +319,20 @@
                     hasPreviousPage: Boolean!
                     startCursor: String
                   }
-                  
+
                   type Query {
                     movies(options: MovieOptions, where: MovieWhere): [Movie!]!
                     moviesAggregate(where: MovieWhere): MovieAggregateSelection!
                     moviesConnection(after: String, first: Int, sort: [MovieSort], where: MovieWhere): MoviesConnection!
                   }
-                  
+
                   enum SortDirection {
                     \\"\\"\\"Sort by field values in ascending order.\\"\\"\\"
                     ASC
                     \\"\\"\\"Sort by field values in descending order.\\"\\"\\"
                     DESC
                   }
-                  
+
                   type UpdateInfo {
                     bookmark: String
                     nodesCreated: Int!
@@ -340,7 +340,7 @@
                     relationshipsCreated: Int!
                     relationshipsDeleted: Int!
                   }
-                  
+
                   type UpdateMoviesMutationResponse {
                     info: UpdateInfo!
                     movies: [Movie!]!
@@ -363,57 +363,57 @@
                     query: Query
                     mutation: Mutation
                   }
-                  
+
                   type CreateInfo {
                     bookmark: String
                     nodesCreated: Int!
                     relationshipsCreated: Int!
                   }
-                  
+
                   type CreateMoviesMutationResponse {
                     info: CreateInfo!
                     movies: [Movie!]!
                   }
-                  
+
                   type DeleteInfo {
                     bookmark: String
                     nodesDeleted: Int!
                     relationshipsDeleted: Int!
                   }
-                  
+
                   type FloatAggregateSelectionNonNullable {
                     average: Float!
                     max: Float!
                     min: Float!
                     sum: Float!
                   }
-                  
+
                   type IDAggregateSelectionNullable {
                     longest: ID
                     shortest: ID
                   }
-                  
+
                   type Movie {
                     id: ID
                     viewers: Float!
                   }
-                  
+
                   type MovieAggregateSelection {
                     count: Int!
                     id: IDAggregateSelectionNullable!
                     viewers: FloatAggregateSelectionNonNullable!
                   }
-                  
+
                   input MovieCreateInput {
                     id: ID
                     viewers: Float!
                   }
-                  
+
                   type MovieEdge {
                     cursor: String!
                     node: Movie!
                   }
-                  
+
                   input MovieOptions {
                     limit: Int
                     offset: Int
@@ -422,7 +422,7 @@
                     \\"\\"\\"
                     sort: [MovieSort!]
                   }
-                  
+
                   \\"\\"\\"
                   Fields to sort Movies by. The order in which sorts are applied is not guaranteed when specifying many fields in one MovieSort object.
                   \\"\\"\\"
@@ -430,7 +430,7 @@
                     id: SortDirection
                     viewers: SortDirection
                   }
-                  
+
                   input MovieUpdateInput {
                     id: ID
                     viewers: Float
@@ -439,7 +439,7 @@
                     viewers_MULTIPLY: Float
                     viewers_SUBTRACT: Float
                   }
-                  
+
                   input MovieWhere {
                     AND: [MovieWhere!]
                     OR: [MovieWhere!]
@@ -462,19 +462,19 @@
                     viewers_NOT: Float
                     viewers_NOT_IN: [Float!]
                   }
-                  
+
                   type MoviesConnection {
                     edges: [MovieEdge!]!
                     pageInfo: PageInfo!
                     totalCount: Int!
                   }
-                  
+
                   type Mutation {
                     createMovies(input: [MovieCreateInput!]!): CreateMoviesMutationResponse!
                     deleteMovies(where: MovieWhere): DeleteInfo!
                     updateMovies(update: MovieUpdateInput, where: MovieWhere): UpdateMoviesMutationResponse!
                   }
-                  
+
                   \\"\\"\\"Pagination information (Relay)\\"\\"\\"
                   type PageInfo {
                     endCursor: String
@@ -482,20 +482,20 @@
                     hasPreviousPage: Boolean!
                     startCursor: String
                   }
-                  
+
                   type Query {
                     movies(options: MovieOptions, where: MovieWhere): [Movie!]!
                     moviesAggregate(where: MovieWhere): MovieAggregateSelection!
                     moviesConnection(after: String, first: Int, sort: [MovieSort], where: MovieWhere): MoviesConnection!
                   }
-                  
+
                   enum SortDirection {
                     \\"\\"\\"Sort by field values in ascending order.\\"\\"\\"
                     ASC
                     \\"\\"\\"Sort by field values in descending order.\\"\\"\\"
                     DESC
                   }
-                  
+
                   type UpdateInfo {
                     bookmark: String
                     nodesCreated: Int!
@@ -503,7 +503,7 @@
                     relationshipsCreated: Int!
                     relationshipsDeleted: Int!
                   }
-                  
+
                   type UpdateMoviesMutationResponse {
                     info: UpdateInfo!
                     movies: [Movie!]!
@@ -596,13 +596,10 @@
 
             input DirectorDirectsConnectFieldInput {
               connect: [MovieConnectInput!]
-<<<<<<< HEAD
-=======
               \\"\\"\\"
               Whether or not to overwrite any matching relationship with the new properties. Will default to \`false\` in 4.0.0.
               \\"\\"\\"
               overwrite: Boolean! = true
->>>>>>> a66deb9d
               where: MovieConnectWhere
             }
 
@@ -830,13 +827,10 @@
 
             input MovieDirectedByConnectFieldInput {
               connect: DirectorConnectInput
-<<<<<<< HEAD
-=======
               \\"\\"\\"
               Whether or not to overwrite any matching relationship with the new properties. Will default to \`false\` in 4.0.0.
               \\"\\"\\"
               overwrite: Boolean! = true
->>>>>>> a66deb9d
               where: DirectorConnectWhere
             }
 
@@ -1078,546 +1072,6 @@
         const neoSchema = new Neo4jGraphQL({ typeDefs });
         const printedSchema = printSchemaWithDirectives(lexicographicSortSchema(await neoSchema.getSchema()));
         expect(printedSchema).toMatchInlineSnapshot(`
-<<<<<<< HEAD
-                  "schema {
-                    query: Query
-                    mutation: Mutation
-                  }
-
-                  type CreateInfo {
-                    bookmark: String
-                    nodesCreated: Int!
-                    relationshipsCreated: Int!
-                  }
-
-                  type CreateMoviesMutationResponse {
-                    info: CreateInfo!
-                    movies: [Movie!]!
-                  }
-
-                  type CreatePeopleMutationResponse {
-                    info: CreateInfo!
-                    people: [Person!]!
-                  }
-
-                  type DeleteInfo {
-                    bookmark: String
-                    nodesDeleted: Int!
-                    relationshipsDeleted: Int!
-                  }
-
-                  type IDAggregateSelectionNullable {
-                    longest: ID
-                    shortest: ID
-                  }
-
-                  type IntAggregateSelectionNonNullable {
-                    average: Float!
-                    max: Int!
-                    min: Int!
-                    sum: Int!
-                  }
-
-                  type Movie implements Production {
-                    id: ID
-                    viewers: Int!
-                    workers(directed: Boolean = true, options: PersonOptions, where: PersonWhere): [Person!]!
-                    workersAggregate(directed: Boolean = true, where: PersonWhere): MoviePersonWorkersAggregationSelection
-                    workersConnection(after: String, directed: Boolean = true, first: Int, sort: [MovieWorkersConnectionSort!], where: MovieWorkersConnectionWhere): MovieWorkersConnection!
-                  }
-
-                  type MovieAggregateSelection {
-                    count: Int!
-                    id: IDAggregateSelectionNullable!
-                    viewers: IntAggregateSelectionNonNullable!
-                  }
-
-                  input MovieConnectInput {
-                    workers: [MovieWorkersConnectFieldInput!]
-                  }
-
-                  input MovieCreateInput {
-                    id: ID
-                    viewers: Int!
-                    workers: MovieWorkersFieldInput
-                  }
-
-                  input MovieDeleteInput {
-                    workers: [MovieWorkersDeleteFieldInput!]
-                  }
-
-                  input MovieDisconnectInput {
-                    workers: [MovieWorkersDisconnectFieldInput!]
-                  }
-
-                  type MovieEdge {
-                    cursor: String!
-                    node: Movie!
-                  }
-
-                  input MovieOptions {
-                    limit: Int
-                    offset: Int
-                    \\"\\"\\"
-                    Specify one or more MovieSort objects to sort Movies by. The sorts will be applied in the order in which they are arranged in the array.
-                    \\"\\"\\"
-                    sort: [MovieSort!]
-                  }
-
-                  type MoviePersonWorkersAggregationSelection {
-                    count: Int!
-                    node: MoviePersonWorkersNodeAggregateSelection
-                  }
-
-                  type MoviePersonWorkersNodeAggregateSelection {
-                    name: StringAggregateSelectionNonNullable!
-                  }
-
-                  input MovieRelationInput {
-                    workers: [MovieWorkersCreateFieldInput!]
-                  }
-
-                  \\"\\"\\"
-                  Fields to sort Movies by. The order in which sorts are applied is not guaranteed when specifying many fields in one MovieSort object.
-                  \\"\\"\\"
-                  input MovieSort {
-                    id: SortDirection
-                    viewers: SortDirection
-                  }
-
-                  input MovieUpdateInput {
-                    id: ID
-                    viewers: Int
-                    viewers_DECREMENT: Int
-                    viewers_INCREMENT: Int
-                    workers: [MovieWorkersUpdateFieldInput!]
-                  }
-
-                  input MovieWhere {
-                    AND: [MovieWhere!]
-                    OR: [MovieWhere!]
-                    id: ID
-                    id_CONTAINS: ID
-                    id_ENDS_WITH: ID
-                    id_IN: [ID]
-                    id_NOT: ID
-                    id_NOT_CONTAINS: ID
-                    id_NOT_ENDS_WITH: ID
-                    id_NOT_IN: [ID]
-                    id_NOT_STARTS_WITH: ID
-                    id_STARTS_WITH: ID
-                    viewers: Int
-                    viewers_GT: Int
-                    viewers_GTE: Int
-                    viewers_IN: [Int!]
-                    viewers_LT: Int
-                    viewers_LTE: Int
-                    viewers_NOT: Int
-                    viewers_NOT_IN: [Int!]
-                    workers: PersonWhere @deprecated(reason: \\"Use \`workers_SOME\` instead.\\")
-                    workersAggregate: MovieWorkersAggregateInput
-                    workersConnection: MovieWorkersConnectionWhere @deprecated(reason: \\"Use \`workersConnection_SOME\` instead.\\")
-                    workersConnection_ALL: MovieWorkersConnectionWhere
-                    workersConnection_NONE: MovieWorkersConnectionWhere
-                    workersConnection_NOT: MovieWorkersConnectionWhere @deprecated(reason: \\"Use \`workersConnection_NONE\` instead.\\")
-                    workersConnection_SINGLE: MovieWorkersConnectionWhere
-                    workersConnection_SOME: MovieWorkersConnectionWhere
-                    \\"\\"\\"Return Movies where all of the related People match this filter\\"\\"\\"
-                    workers_ALL: PersonWhere
-                    \\"\\"\\"Return Movies where none of the related People match this filter\\"\\"\\"
-                    workers_NONE: PersonWhere
-                    workers_NOT: PersonWhere @deprecated(reason: \\"Use \`workers_NONE\` instead.\\")
-                    \\"\\"\\"Return Movies where one of the related People match this filter\\"\\"\\"
-                    workers_SINGLE: PersonWhere
-                    \\"\\"\\"Return Movies where some of the related People match this filter\\"\\"\\"
-                    workers_SOME: PersonWhere
-                  }
-
-                  input MovieWorkersAggregateInput {
-                    AND: [MovieWorkersAggregateInput!]
-                    OR: [MovieWorkersAggregateInput!]
-                    count: Int
-                    count_GT: Int
-                    count_GTE: Int
-                    count_LT: Int
-                    count_LTE: Int
-                    node: MovieWorkersNodeAggregationWhereInput
-                  }
-
-                  input MovieWorkersConnectFieldInput {
-                    connect: [PersonConnectInput!]
-                    where: PersonConnectWhere
-                  }
-
-                  type MovieWorkersConnection {
-                    edges: [MovieWorkersRelationship!]!
-                    pageInfo: PageInfo!
-                    totalCount: Int!
-                  }
-
-                  input MovieWorkersConnectionSort {
-                    node: PersonSort
-                  }
-
-                  input MovieWorkersConnectionWhere {
-                    AND: [MovieWorkersConnectionWhere!]
-                    OR: [MovieWorkersConnectionWhere!]
-                    node: PersonWhere
-                    node_NOT: PersonWhere
-                  }
-
-                  input MovieWorkersCreateFieldInput {
-                    node: PersonCreateInput!
-                  }
-
-                  input MovieWorkersDeleteFieldInput {
-                    delete: PersonDeleteInput
-                    where: MovieWorkersConnectionWhere
-                  }
-
-                  input MovieWorkersDisconnectFieldInput {
-                    disconnect: PersonDisconnectInput
-                    where: MovieWorkersConnectionWhere
-                  }
-
-                  input MovieWorkersFieldInput {
-                    connect: [MovieWorkersConnectFieldInput!]
-                    create: [MovieWorkersCreateFieldInput!]
-                  }
-
-                  input MovieWorkersNodeAggregationWhereInput {
-                    AND: [MovieWorkersNodeAggregationWhereInput!]
-                    OR: [MovieWorkersNodeAggregationWhereInput!]
-                    name_AVERAGE_EQUAL: Float
-                    name_AVERAGE_GT: Float
-                    name_AVERAGE_GTE: Float
-                    name_AVERAGE_LT: Float
-                    name_AVERAGE_LTE: Float
-                    name_EQUAL: String
-                    name_GT: Int
-                    name_GTE: Int
-                    name_LONGEST_EQUAL: Int
-                    name_LONGEST_GT: Int
-                    name_LONGEST_GTE: Int
-                    name_LONGEST_LT: Int
-                    name_LONGEST_LTE: Int
-                    name_LT: Int
-                    name_LTE: Int
-                    name_SHORTEST_EQUAL: Int
-                    name_SHORTEST_GT: Int
-                    name_SHORTEST_GTE: Int
-                    name_SHORTEST_LT: Int
-                    name_SHORTEST_LTE: Int
-                  }
-
-                  type MovieWorkersRelationship {
-                    cursor: String!
-                    node: Person!
-                  }
-
-                  input MovieWorkersUpdateConnectionInput {
-                    node: PersonUpdateInput
-                  }
-
-                  input MovieWorkersUpdateFieldInput {
-                    connect: [MovieWorkersConnectFieldInput!]
-                    create: [MovieWorkersCreateFieldInput!]
-                    delete: [MovieWorkersDeleteFieldInput!]
-                    disconnect: [MovieWorkersDisconnectFieldInput!]
-                    update: MovieWorkersUpdateConnectionInput
-                    where: MovieWorkersConnectionWhere
-                  }
-
-                  type MoviesConnection {
-                    edges: [MovieEdge!]!
-                    pageInfo: PageInfo!
-                    totalCount: Int!
-                  }
-
-                  type Mutation {
-                    createMovies(input: [MovieCreateInput!]!): CreateMoviesMutationResponse!
-                    createPeople(input: [PersonCreateInput!]!): CreatePeopleMutationResponse!
-                    deleteMovies(delete: MovieDeleteInput, where: MovieWhere): DeleteInfo!
-                    deletePeople(delete: PersonDeleteInput, where: PersonWhere): DeleteInfo!
-                    updateMovies(connect: MovieConnectInput, create: MovieRelationInput, delete: MovieDeleteInput, disconnect: MovieDisconnectInput, update: MovieUpdateInput, where: MovieWhere): UpdateMoviesMutationResponse!
-                    updatePeople(connect: PersonConnectInput, create: PersonRelationInput, delete: PersonDeleteInput, disconnect: PersonDisconnectInput, update: PersonUpdateInput, where: PersonWhere): UpdatePeopleMutationResponse!
-                  }
-
-                  \\"\\"\\"Pagination information (Relay)\\"\\"\\"
-                  type PageInfo {
-                    endCursor: String
-                    hasNextPage: Boolean!
-                    hasPreviousPage: Boolean!
-                    startCursor: String
-                  }
-
-                  type PeopleConnection {
-                    edges: [PersonEdge!]!
-                    pageInfo: PageInfo!
-                    totalCount: Int!
-                  }
-
-                  type Person {
-                    name: String!
-                    worksInProduction(directed: Boolean = true, options: ProductionOptions, where: ProductionWhere): [Production!]!
-                    worksInProductionConnection(after: String, directed: Boolean = true, first: Int, sort: [PersonWorksInProductionConnectionSort!], where: PersonWorksInProductionConnectionWhere): PersonWorksInProductionConnection!
-                  }
-
-                  type PersonAggregateSelection {
-                    count: Int!
-                    name: StringAggregateSelectionNonNullable!
-                  }
-
-                  input PersonConnectInput {
-                    worksInProduction: [PersonWorksInProductionConnectFieldInput!]
-                  }
-
-                  input PersonConnectWhere {
-                    node: PersonWhere!
-                  }
-
-                  input PersonCreateInput {
-                    name: String!
-                    worksInProduction: PersonWorksInProductionFieldInput
-                  }
-
-                  input PersonDeleteInput {
-                    worksInProduction: [PersonWorksInProductionDeleteFieldInput!]
-                  }
-
-                  input PersonDisconnectInput {
-                    worksInProduction: [PersonWorksInProductionDisconnectFieldInput!]
-                  }
-
-                  type PersonEdge {
-                    cursor: String!
-                    node: Person!
-                  }
-
-                  input PersonOptions {
-                    limit: Int
-                    offset: Int
-                    \\"\\"\\"
-                    Specify one or more PersonSort objects to sort People by. The sorts will be applied in the order in which they are arranged in the array.
-                    \\"\\"\\"
-                    sort: [PersonSort!]
-                  }
-
-                  input PersonRelationInput {
-                    worksInProduction: [PersonWorksInProductionCreateFieldInput!]
-                  }
-
-                  \\"\\"\\"
-                  Fields to sort People by. The order in which sorts are applied is not guaranteed when specifying many fields in one PersonSort object.
-                  \\"\\"\\"
-                  input PersonSort {
-                    name: SortDirection
-                  }
-
-                  input PersonUpdateInput {
-                    name: String
-                    worksInProduction: [PersonWorksInProductionUpdateFieldInput!]
-                  }
-
-                  input PersonWhere {
-                    AND: [PersonWhere!]
-                    OR: [PersonWhere!]
-                    name: String
-                    name_CONTAINS: String
-                    name_ENDS_WITH: String
-                    name_IN: [String!]
-                    name_NOT: String
-                    name_NOT_CONTAINS: String
-                    name_NOT_ENDS_WITH: String
-                    name_NOT_IN: [String!]
-                    name_NOT_STARTS_WITH: String
-                    name_STARTS_WITH: String
-                    worksInProductionConnection: PersonWorksInProductionConnectionWhere @deprecated(reason: \\"Use \`worksInProductionConnection_SOME\` instead.\\")
-                    worksInProductionConnection_ALL: PersonWorksInProductionConnectionWhere
-                    worksInProductionConnection_NONE: PersonWorksInProductionConnectionWhere
-                    worksInProductionConnection_NOT: PersonWorksInProductionConnectionWhere @deprecated(reason: \\"Use \`worksInProductionConnection_NONE\` instead.\\")
-                    worksInProductionConnection_SINGLE: PersonWorksInProductionConnectionWhere
-                    worksInProductionConnection_SOME: PersonWorksInProductionConnectionWhere
-                  }
-
-                  input PersonWorksInProductionConnectFieldInput {
-                    connect: ProductionConnectInput
-                    where: ProductionConnectWhere
-                  }
-
-                  type PersonWorksInProductionConnection {
-                    edges: [PersonWorksInProductionRelationship!]!
-                    pageInfo: PageInfo!
-                    totalCount: Int!
-                  }
-
-                  input PersonWorksInProductionConnectionSort {
-                    node: ProductionSort
-                  }
-
-                  input PersonWorksInProductionConnectionWhere {
-                    AND: [PersonWorksInProductionConnectionWhere!]
-                    OR: [PersonWorksInProductionConnectionWhere!]
-                    node: ProductionWhere
-                    node_NOT: ProductionWhere
-                  }
-
-                  input PersonWorksInProductionCreateFieldInput {
-                    node: ProductionCreateInput!
-                  }
-
-                  input PersonWorksInProductionDeleteFieldInput {
-                    delete: ProductionDeleteInput
-                    where: PersonWorksInProductionConnectionWhere
-                  }
-
-                  input PersonWorksInProductionDisconnectFieldInput {
-                    disconnect: ProductionDisconnectInput
-                    where: PersonWorksInProductionConnectionWhere
-                  }
-
-                  input PersonWorksInProductionFieldInput {
-                    connect: [PersonWorksInProductionConnectFieldInput!]
-                    create: [PersonWorksInProductionCreateFieldInput!]
-                  }
-
-                  type PersonWorksInProductionRelationship {
-                    cursor: String!
-                    node: Production!
-                  }
-
-                  input PersonWorksInProductionUpdateConnectionInput {
-                    node: ProductionUpdateInput
-                  }
-
-                  input PersonWorksInProductionUpdateFieldInput {
-                    connect: [PersonWorksInProductionConnectFieldInput!]
-                    create: [PersonWorksInProductionCreateFieldInput!]
-                    delete: [PersonWorksInProductionDeleteFieldInput!]
-                    disconnect: [PersonWorksInProductionDisconnectFieldInput!]
-                    update: PersonWorksInProductionUpdateConnectionInput
-                    where: PersonWorksInProductionConnectionWhere
-                  }
-
-                  interface Production {
-                    viewers: Int!
-                  }
-
-                  input ProductionConnectInput {
-                    _on: ProductionImplementationsConnectInput
-                  }
-
-                  input ProductionConnectWhere {
-                    node: ProductionWhere!
-                  }
-
-                  input ProductionCreateInput {
-                    Movie: MovieCreateInput
-                  }
-
-                  input ProductionDeleteInput {
-                    _on: ProductionImplementationsDeleteInput
-                  }
-
-                  input ProductionDisconnectInput {
-                    _on: ProductionImplementationsDisconnectInput
-                  }
-
-                  input ProductionImplementationsConnectInput {
-                    Movie: [MovieConnectInput!]
-                  }
-
-                  input ProductionImplementationsDeleteInput {
-                    Movie: [MovieDeleteInput!]
-                  }
-
-                  input ProductionImplementationsDisconnectInput {
-                    Movie: [MovieDisconnectInput!]
-                  }
-
-                  input ProductionImplementationsUpdateInput {
-                    Movie: MovieUpdateInput
-                  }
-
-                  input ProductionImplementationsWhere {
-                    Movie: MovieWhere
-                  }
-
-                  input ProductionOptions {
-                    limit: Int
-                    offset: Int
-                    \\"\\"\\"
-                    Specify one or more ProductionSort objects to sort Productions by. The sorts will be applied in the order in which they are arranged in the array.
-                    \\"\\"\\"
-                    sort: [ProductionSort]
-                  }
-
-                  \\"\\"\\"
-                  Fields to sort Productions by. The order in which sorts are applied is not guaranteed when specifying many fields in one ProductionSort object.
-                  \\"\\"\\"
-                  input ProductionSort {
-                    viewers: SortDirection
-                  }
-
-                  input ProductionUpdateInput {
-                    _on: ProductionImplementationsUpdateInput
-                    viewers: Int
-                    viewers_DECREMENT: Int
-                    viewers_INCREMENT: Int
-                  }
-
-                  input ProductionWhere {
-                    _on: ProductionImplementationsWhere
-                    viewers: Int
-                    viewers_GT: Int
-                    viewers_GTE: Int
-                    viewers_IN: [Int!]
-                    viewers_LT: Int
-                    viewers_LTE: Int
-                    viewers_NOT: Int
-                    viewers_NOT_IN: [Int!]
-                  }
-
-                  type Query {
-                    movies(options: MovieOptions, where: MovieWhere): [Movie!]!
-                    moviesAggregate(where: MovieWhere): MovieAggregateSelection!
-                    moviesConnection(after: String, first: Int, sort: [MovieSort], where: MovieWhere): MoviesConnection!
-                    people(options: PersonOptions, where: PersonWhere): [Person!]!
-                    peopleAggregate(where: PersonWhere): PersonAggregateSelection!
-                    peopleConnection(after: String, first: Int, sort: [PersonSort], where: PersonWhere): PeopleConnection!
-                  }
-
-                  enum SortDirection {
-                    \\"\\"\\"Sort by field values in ascending order.\\"\\"\\"
-                    ASC
-                    \\"\\"\\"Sort by field values in descending order.\\"\\"\\"
-                    DESC
-                  }
-
-                  type StringAggregateSelectionNonNullable {
-                    longest: String!
-                    shortest: String!
-                  }
-
-                  type UpdateInfo {
-                    bookmark: String
-                    nodesCreated: Int!
-                    nodesDeleted: Int!
-                    relationshipsCreated: Int!
-                    relationshipsDeleted: Int!
-                  }
-
-                  type UpdateMoviesMutationResponse {
-                    info: UpdateInfo!
-                    movies: [Movie!]!
-                  }
-
-                  type UpdatePeopleMutationResponse {
-                    info: UpdateInfo!
-                    people: [Person!]!
-                  }"
-            `);
-=======
             "schema {
               query: Query
               mutation: Mutation
@@ -2160,7 +1614,6 @@
               people: [Person!]!
             }"
         `);
->>>>>>> a66deb9d
     });
 
     test("Should be supported in Relationship properties", async () => {
@@ -2184,639 +1637,6 @@
         const printedSchema = printSchemaWithDirectives(lexicographicSortSchema(await neoSchema.getSchema()));
 
         expect(printedSchema).toMatchInlineSnapshot(`
-<<<<<<< HEAD
-                  "schema {
-                    query: Query
-                    mutation: Mutation
-                  }
-                  
-                  interface ActedIn {
-                    pay: Float
-                    roles: [String!]
-                  }
-                  
-                  input ActedInCreateInput {
-                    pay: Float
-                    roles: [String!]
-                  }
-                  
-                  input ActedInSort {
-                    pay: SortDirection
-                    roles: SortDirection
-                  }
-                  
-                  input ActedInUpdateInput {
-                    pay: Float
-                    pay_ADD: Float
-                    pay_DIVIDE: Float
-                    pay_MULTIPLY: Float
-                    pay_SUBTRACT: Float
-                    roles: [String!]
-                    roles_POP: Int
-                    roles_PUSH: [String!]
-                  }
-                  
-                  input ActedInWhere {
-                    AND: [ActedInWhere!]
-                    OR: [ActedInWhere!]
-                    pay: Float
-                    pay_GT: Float
-                    pay_GTE: Float
-                    pay_IN: [Float]
-                    pay_LT: Float
-                    pay_LTE: Float
-                    pay_NOT: Float
-                    pay_NOT_IN: [Float]
-                    roles: [String!]
-                    roles_INCLUDES: String
-                    roles_NOT: [String!]
-                    roles_NOT_INCLUDES: String
-                  }
-                  
-                  type CreateInfo {
-                    bookmark: String
-                    nodesCreated: Int!
-                    relationshipsCreated: Int!
-                  }
-                  
-                  type CreateMoviesMutationResponse {
-                    info: CreateInfo!
-                    movies: [Movie!]!
-                  }
-                  
-                  type CreatePeopleMutationResponse {
-                    info: CreateInfo!
-                    people: [Person!]!
-                  }
-                  
-                  type DeleteInfo {
-                    bookmark: String
-                    nodesDeleted: Int!
-                    relationshipsDeleted: Int!
-                  }
-                  
-                  type FloatAggregateSelectionNullable {
-                    average: Float
-                    max: Float
-                    min: Float
-                    sum: Float
-                  }
-                  
-                  type Movie {
-                    actors(directed: Boolean = true, options: PersonOptions, where: PersonWhere): [Person!]!
-                    actorsAggregate(directed: Boolean = true, where: PersonWhere): MoviePersonActorsAggregationSelection
-                    actorsConnection(after: String, directed: Boolean = true, first: Int, sort: [MovieActorsConnectionSort!], where: MovieActorsConnectionWhere): MovieActorsConnection!
-                    title: String!
-                  }
-                  
-                  input MovieActorsAggregateInput {
-                    AND: [MovieActorsAggregateInput!]
-                    OR: [MovieActorsAggregateInput!]
-                    count: Int
-                    count_GT: Int
-                    count_GTE: Int
-                    count_LT: Int
-                    count_LTE: Int
-                    edge: MovieActorsEdgeAggregationWhereInput
-                    node: MovieActorsNodeAggregationWhereInput
-                  }
-                  
-                  input MovieActorsConnectFieldInput {
-                    connect: [PersonConnectInput!]
-                    edge: ActedInCreateInput
-                    where: PersonConnectWhere
-                  }
-                  
-                  type MovieActorsConnection {
-                    edges: [MovieActorsRelationship!]!
-                    pageInfo: PageInfo!
-                    totalCount: Int!
-                  }
-                  
-                  input MovieActorsConnectionSort {
-                    edge: ActedInSort
-                    node: PersonSort
-                  }
-                  
-                  input MovieActorsConnectionWhere {
-                    AND: [MovieActorsConnectionWhere!]
-                    OR: [MovieActorsConnectionWhere!]
-                    edge: ActedInWhere
-                    edge_NOT: ActedInWhere
-                    node: PersonWhere
-                    node_NOT: PersonWhere
-                  }
-                  
-                  input MovieActorsCreateFieldInput {
-                    edge: ActedInCreateInput
-                    node: PersonCreateInput!
-                  }
-                  
-                  input MovieActorsDeleteFieldInput {
-                    delete: PersonDeleteInput
-                    where: MovieActorsConnectionWhere
-                  }
-                  
-                  input MovieActorsDisconnectFieldInput {
-                    disconnect: PersonDisconnectInput
-                    where: MovieActorsConnectionWhere
-                  }
-                  
-                  input MovieActorsEdgeAggregationWhereInput {
-                    AND: [MovieActorsEdgeAggregationWhereInput!]
-                    OR: [MovieActorsEdgeAggregationWhereInput!]
-                    pay_AVERAGE_EQUAL: Float
-                    pay_AVERAGE_GT: Float
-                    pay_AVERAGE_GTE: Float
-                    pay_AVERAGE_LT: Float
-                    pay_AVERAGE_LTE: Float
-                    pay_EQUAL: Float
-                    pay_GT: Float
-                    pay_GTE: Float
-                    pay_LT: Float
-                    pay_LTE: Float
-                    pay_MAX_EQUAL: Float
-                    pay_MAX_GT: Float
-                    pay_MAX_GTE: Float
-                    pay_MAX_LT: Float
-                    pay_MAX_LTE: Float
-                    pay_MIN_EQUAL: Float
-                    pay_MIN_GT: Float
-                    pay_MIN_GTE: Float
-                    pay_MIN_LT: Float
-                    pay_MIN_LTE: Float
-                    pay_SUM_EQUAL: Float
-                    pay_SUM_GT: Float
-                    pay_SUM_GTE: Float
-                    pay_SUM_LT: Float
-                    pay_SUM_LTE: Float
-                  }
-                  
-                  input MovieActorsFieldInput {
-                    connect: [MovieActorsConnectFieldInput!]
-                    create: [MovieActorsCreateFieldInput!]
-                  }
-                  
-                  input MovieActorsNodeAggregationWhereInput {
-                    AND: [MovieActorsNodeAggregationWhereInput!]
-                    OR: [MovieActorsNodeAggregationWhereInput!]
-                    name_AVERAGE_EQUAL: Float
-                    name_AVERAGE_GT: Float
-                    name_AVERAGE_GTE: Float
-                    name_AVERAGE_LT: Float
-                    name_AVERAGE_LTE: Float
-                    name_EQUAL: String
-                    name_GT: Int
-                    name_GTE: Int
-                    name_LONGEST_EQUAL: Int
-                    name_LONGEST_GT: Int
-                    name_LONGEST_GTE: Int
-                    name_LONGEST_LT: Int
-                    name_LONGEST_LTE: Int
-                    name_LT: Int
-                    name_LTE: Int
-                    name_SHORTEST_EQUAL: Int
-                    name_SHORTEST_GT: Int
-                    name_SHORTEST_GTE: Int
-                    name_SHORTEST_LT: Int
-                    name_SHORTEST_LTE: Int
-                  }
-                  
-                  type MovieActorsRelationship implements ActedIn {
-                    cursor: String!
-                    node: Person!
-                    pay: Float
-                    roles: [String!]
-                  }
-                  
-                  input MovieActorsUpdateConnectionInput {
-                    edge: ActedInUpdateInput
-                    node: PersonUpdateInput
-                  }
-                  
-                  input MovieActorsUpdateFieldInput {
-                    connect: [MovieActorsConnectFieldInput!]
-                    create: [MovieActorsCreateFieldInput!]
-                    delete: [MovieActorsDeleteFieldInput!]
-                    disconnect: [MovieActorsDisconnectFieldInput!]
-                    update: MovieActorsUpdateConnectionInput
-                    where: MovieActorsConnectionWhere
-                  }
-                  
-                  type MovieAggregateSelection {
-                    count: Int!
-                    title: StringAggregateSelectionNonNullable!
-                  }
-                  
-                  input MovieConnectInput {
-                    actors: [MovieActorsConnectFieldInput!]
-                  }
-                  
-                  input MovieConnectWhere {
-                    node: MovieWhere!
-                  }
-                  
-                  input MovieCreateInput {
-                    actors: MovieActorsFieldInput
-                    title: String!
-                  }
-                  
-                  input MovieDeleteInput {
-                    actors: [MovieActorsDeleteFieldInput!]
-                  }
-                  
-                  input MovieDisconnectInput {
-                    actors: [MovieActorsDisconnectFieldInput!]
-                  }
-                  
-                  type MovieEdge {
-                    cursor: String!
-                    node: Movie!
-                  }
-                  
-                  input MovieOptions {
-                    limit: Int
-                    offset: Int
-                    \\"\\"\\"
-                    Specify one or more MovieSort objects to sort Movies by. The sorts will be applied in the order in which they are arranged in the array.
-                    \\"\\"\\"
-                    sort: [MovieSort!]
-                  }
-                  
-                  type MoviePersonActorsAggregationSelection {
-                    count: Int!
-                    edge: MoviePersonActorsEdgeAggregateSelection
-                    node: MoviePersonActorsNodeAggregateSelection
-                  }
-                  
-                  type MoviePersonActorsEdgeAggregateSelection {
-                    pay: FloatAggregateSelectionNullable!
-                  }
-                  
-                  type MoviePersonActorsNodeAggregateSelection {
-                    name: StringAggregateSelectionNonNullable!
-                  }
-                  
-                  input MovieRelationInput {
-                    actors: [MovieActorsCreateFieldInput!]
-                  }
-                  
-                  \\"\\"\\"
-                  Fields to sort Movies by. The order in which sorts are applied is not guaranteed when specifying many fields in one MovieSort object.
-                  \\"\\"\\"
-                  input MovieSort {
-                    title: SortDirection
-                  }
-                  
-                  input MovieUpdateInput {
-                    actors: [MovieActorsUpdateFieldInput!]
-                    title: String
-                  }
-                  
-                  input MovieWhere {
-                    AND: [MovieWhere!]
-                    OR: [MovieWhere!]
-                    actors: PersonWhere @deprecated(reason: \\"Use \`actors_SOME\` instead.\\")
-                    actorsAggregate: MovieActorsAggregateInput
-                    actorsConnection: MovieActorsConnectionWhere @deprecated(reason: \\"Use \`actorsConnection_SOME\` instead.\\")
-                    actorsConnection_ALL: MovieActorsConnectionWhere
-                    actorsConnection_NONE: MovieActorsConnectionWhere
-                    actorsConnection_NOT: MovieActorsConnectionWhere @deprecated(reason: \\"Use \`actorsConnection_NONE\` instead.\\")
-                    actorsConnection_SINGLE: MovieActorsConnectionWhere
-                    actorsConnection_SOME: MovieActorsConnectionWhere
-                    \\"\\"\\"Return Movies where all of the related People match this filter\\"\\"\\"
-                    actors_ALL: PersonWhere
-                    \\"\\"\\"Return Movies where none of the related People match this filter\\"\\"\\"
-                    actors_NONE: PersonWhere
-                    actors_NOT: PersonWhere @deprecated(reason: \\"Use \`actors_NONE\` instead.\\")
-                    \\"\\"\\"Return Movies where one of the related People match this filter\\"\\"\\"
-                    actors_SINGLE: PersonWhere
-                    \\"\\"\\"Return Movies where some of the related People match this filter\\"\\"\\"
-                    actors_SOME: PersonWhere
-                    title: String
-                    title_CONTAINS: String
-                    title_ENDS_WITH: String
-                    title_IN: [String!]
-                    title_NOT: String
-                    title_NOT_CONTAINS: String
-                    title_NOT_ENDS_WITH: String
-                    title_NOT_IN: [String!]
-                    title_NOT_STARTS_WITH: String
-                    title_STARTS_WITH: String
-                  }
-                  
-                  type MoviesConnection {
-                    edges: [MovieEdge!]!
-                    pageInfo: PageInfo!
-                    totalCount: Int!
-                  }
-                  
-                  type Mutation {
-                    createMovies(input: [MovieCreateInput!]!): CreateMoviesMutationResponse!
-                    createPeople(input: [PersonCreateInput!]!): CreatePeopleMutationResponse!
-                    deleteMovies(delete: MovieDeleteInput, where: MovieWhere): DeleteInfo!
-                    deletePeople(delete: PersonDeleteInput, where: PersonWhere): DeleteInfo!
-                    updateMovies(connect: MovieConnectInput, create: MovieRelationInput, delete: MovieDeleteInput, disconnect: MovieDisconnectInput, update: MovieUpdateInput, where: MovieWhere): UpdateMoviesMutationResponse!
-                    updatePeople(connect: PersonConnectInput, create: PersonRelationInput, delete: PersonDeleteInput, disconnect: PersonDisconnectInput, update: PersonUpdateInput, where: PersonWhere): UpdatePeopleMutationResponse!
-                  }
-                  
-                  \\"\\"\\"Pagination information (Relay)\\"\\"\\"
-                  type PageInfo {
-                    endCursor: String
-                    hasNextPage: Boolean!
-                    hasPreviousPage: Boolean!
-                    startCursor: String
-                  }
-                  
-                  type PeopleConnection {
-                    edges: [PersonEdge!]!
-                    pageInfo: PageInfo!
-                    totalCount: Int!
-                  }
-                  
-                  type Person {
-                    actedInMovies(directed: Boolean = true, options: MovieOptions, where: MovieWhere): [Movie!]!
-                    actedInMoviesAggregate(directed: Boolean = true, where: MovieWhere): PersonMovieActedInMoviesAggregationSelection
-                    actedInMoviesConnection(after: String, directed: Boolean = true, first: Int, sort: [PersonActedInMoviesConnectionSort!], where: PersonActedInMoviesConnectionWhere): PersonActedInMoviesConnection!
-                    name: String!
-                  }
-                  
-                  input PersonActedInMoviesAggregateInput {
-                    AND: [PersonActedInMoviesAggregateInput!]
-                    OR: [PersonActedInMoviesAggregateInput!]
-                    count: Int
-                    count_GT: Int
-                    count_GTE: Int
-                    count_LT: Int
-                    count_LTE: Int
-                    edge: PersonActedInMoviesEdgeAggregationWhereInput
-                    node: PersonActedInMoviesNodeAggregationWhereInput
-                  }
-                  
-                  input PersonActedInMoviesConnectFieldInput {
-                    connect: [MovieConnectInput!]
-                    edge: ActedInCreateInput
-                    where: MovieConnectWhere
-                  }
-                  
-                  type PersonActedInMoviesConnection {
-                    edges: [PersonActedInMoviesRelationship!]!
-                    pageInfo: PageInfo!
-                    totalCount: Int!
-                  }
-                  
-                  input PersonActedInMoviesConnectionSort {
-                    edge: ActedInSort
-                    node: MovieSort
-                  }
-                  
-                  input PersonActedInMoviesConnectionWhere {
-                    AND: [PersonActedInMoviesConnectionWhere!]
-                    OR: [PersonActedInMoviesConnectionWhere!]
-                    edge: ActedInWhere
-                    edge_NOT: ActedInWhere
-                    node: MovieWhere
-                    node_NOT: MovieWhere
-                  }
-                  
-                  input PersonActedInMoviesCreateFieldInput {
-                    edge: ActedInCreateInput
-                    node: MovieCreateInput!
-                  }
-                  
-                  input PersonActedInMoviesDeleteFieldInput {
-                    delete: MovieDeleteInput
-                    where: PersonActedInMoviesConnectionWhere
-                  }
-                  
-                  input PersonActedInMoviesDisconnectFieldInput {
-                    disconnect: MovieDisconnectInput
-                    where: PersonActedInMoviesConnectionWhere
-                  }
-                  
-                  input PersonActedInMoviesEdgeAggregationWhereInput {
-                    AND: [PersonActedInMoviesEdgeAggregationWhereInput!]
-                    OR: [PersonActedInMoviesEdgeAggregationWhereInput!]
-                    pay_AVERAGE_EQUAL: Float
-                    pay_AVERAGE_GT: Float
-                    pay_AVERAGE_GTE: Float
-                    pay_AVERAGE_LT: Float
-                    pay_AVERAGE_LTE: Float
-                    pay_EQUAL: Float
-                    pay_GT: Float
-                    pay_GTE: Float
-                    pay_LT: Float
-                    pay_LTE: Float
-                    pay_MAX_EQUAL: Float
-                    pay_MAX_GT: Float
-                    pay_MAX_GTE: Float
-                    pay_MAX_LT: Float
-                    pay_MAX_LTE: Float
-                    pay_MIN_EQUAL: Float
-                    pay_MIN_GT: Float
-                    pay_MIN_GTE: Float
-                    pay_MIN_LT: Float
-                    pay_MIN_LTE: Float
-                    pay_SUM_EQUAL: Float
-                    pay_SUM_GT: Float
-                    pay_SUM_GTE: Float
-                    pay_SUM_LT: Float
-                    pay_SUM_LTE: Float
-                  }
-                  
-                  input PersonActedInMoviesFieldInput {
-                    connect: [PersonActedInMoviesConnectFieldInput!]
-                    create: [PersonActedInMoviesCreateFieldInput!]
-                  }
-                  
-                  input PersonActedInMoviesNodeAggregationWhereInput {
-                    AND: [PersonActedInMoviesNodeAggregationWhereInput!]
-                    OR: [PersonActedInMoviesNodeAggregationWhereInput!]
-                    title_AVERAGE_EQUAL: Float
-                    title_AVERAGE_GT: Float
-                    title_AVERAGE_GTE: Float
-                    title_AVERAGE_LT: Float
-                    title_AVERAGE_LTE: Float
-                    title_EQUAL: String
-                    title_GT: Int
-                    title_GTE: Int
-                    title_LONGEST_EQUAL: Int
-                    title_LONGEST_GT: Int
-                    title_LONGEST_GTE: Int
-                    title_LONGEST_LT: Int
-                    title_LONGEST_LTE: Int
-                    title_LT: Int
-                    title_LTE: Int
-                    title_SHORTEST_EQUAL: Int
-                    title_SHORTEST_GT: Int
-                    title_SHORTEST_GTE: Int
-                    title_SHORTEST_LT: Int
-                    title_SHORTEST_LTE: Int
-                  }
-                  
-                  type PersonActedInMoviesRelationship implements ActedIn {
-                    cursor: String!
-                    node: Movie!
-                    pay: Float
-                    roles: [String!]
-                  }
-                  
-                  input PersonActedInMoviesUpdateConnectionInput {
-                    edge: ActedInUpdateInput
-                    node: MovieUpdateInput
-                  }
-                  
-                  input PersonActedInMoviesUpdateFieldInput {
-                    connect: [PersonActedInMoviesConnectFieldInput!]
-                    create: [PersonActedInMoviesCreateFieldInput!]
-                    delete: [PersonActedInMoviesDeleteFieldInput!]
-                    disconnect: [PersonActedInMoviesDisconnectFieldInput!]
-                    update: PersonActedInMoviesUpdateConnectionInput
-                    where: PersonActedInMoviesConnectionWhere
-                  }
-                  
-                  type PersonAggregateSelection {
-                    count: Int!
-                    name: StringAggregateSelectionNonNullable!
-                  }
-                  
-                  input PersonConnectInput {
-                    actedInMovies: [PersonActedInMoviesConnectFieldInput!]
-                  }
-                  
-                  input PersonConnectWhere {
-                    node: PersonWhere!
-                  }
-                  
-                  input PersonCreateInput {
-                    actedInMovies: PersonActedInMoviesFieldInput
-                    name: String!
-                  }
-                  
-                  input PersonDeleteInput {
-                    actedInMovies: [PersonActedInMoviesDeleteFieldInput!]
-                  }
-                  
-                  input PersonDisconnectInput {
-                    actedInMovies: [PersonActedInMoviesDisconnectFieldInput!]
-                  }
-                  
-                  type PersonEdge {
-                    cursor: String!
-                    node: Person!
-                  }
-                  
-                  type PersonMovieActedInMoviesAggregationSelection {
-                    count: Int!
-                    edge: PersonMovieActedInMoviesEdgeAggregateSelection
-                    node: PersonMovieActedInMoviesNodeAggregateSelection
-                  }
-                  
-                  type PersonMovieActedInMoviesEdgeAggregateSelection {
-                    pay: FloatAggregateSelectionNullable!
-                  }
-                  
-                  type PersonMovieActedInMoviesNodeAggregateSelection {
-                    title: StringAggregateSelectionNonNullable!
-                  }
-                  
-                  input PersonOptions {
-                    limit: Int
-                    offset: Int
-                    \\"\\"\\"
-                    Specify one or more PersonSort objects to sort People by. The sorts will be applied in the order in which they are arranged in the array.
-                    \\"\\"\\"
-                    sort: [PersonSort!]
-                  }
-                  
-                  input PersonRelationInput {
-                    actedInMovies: [PersonActedInMoviesCreateFieldInput!]
-                  }
-                  
-                  \\"\\"\\"
-                  Fields to sort People by. The order in which sorts are applied is not guaranteed when specifying many fields in one PersonSort object.
-                  \\"\\"\\"
-                  input PersonSort {
-                    name: SortDirection
-                  }
-                  
-                  input PersonUpdateInput {
-                    actedInMovies: [PersonActedInMoviesUpdateFieldInput!]
-                    name: String
-                  }
-                  
-                  input PersonWhere {
-                    AND: [PersonWhere!]
-                    OR: [PersonWhere!]
-                    actedInMovies: MovieWhere @deprecated(reason: \\"Use \`actedInMovies_SOME\` instead.\\")
-                    actedInMoviesAggregate: PersonActedInMoviesAggregateInput
-                    actedInMoviesConnection: PersonActedInMoviesConnectionWhere @deprecated(reason: \\"Use \`actedInMoviesConnection_SOME\` instead.\\")
-                    actedInMoviesConnection_ALL: PersonActedInMoviesConnectionWhere
-                    actedInMoviesConnection_NONE: PersonActedInMoviesConnectionWhere
-                    actedInMoviesConnection_NOT: PersonActedInMoviesConnectionWhere @deprecated(reason: \\"Use \`actedInMoviesConnection_NONE\` instead.\\")
-                    actedInMoviesConnection_SINGLE: PersonActedInMoviesConnectionWhere
-                    actedInMoviesConnection_SOME: PersonActedInMoviesConnectionWhere
-                    \\"\\"\\"Return People where all of the related Movies match this filter\\"\\"\\"
-                    actedInMovies_ALL: MovieWhere
-                    \\"\\"\\"Return People where none of the related Movies match this filter\\"\\"\\"
-                    actedInMovies_NONE: MovieWhere
-                    actedInMovies_NOT: MovieWhere @deprecated(reason: \\"Use \`actedInMovies_NONE\` instead.\\")
-                    \\"\\"\\"Return People where one of the related Movies match this filter\\"\\"\\"
-                    actedInMovies_SINGLE: MovieWhere
-                    \\"\\"\\"Return People where some of the related Movies match this filter\\"\\"\\"
-                    actedInMovies_SOME: MovieWhere
-                    name: String
-                    name_CONTAINS: String
-                    name_ENDS_WITH: String
-                    name_IN: [String!]
-                    name_NOT: String
-                    name_NOT_CONTAINS: String
-                    name_NOT_ENDS_WITH: String
-                    name_NOT_IN: [String!]
-                    name_NOT_STARTS_WITH: String
-                    name_STARTS_WITH: String
-                  }
-                  
-                  type Query {
-                    movies(options: MovieOptions, where: MovieWhere): [Movie!]!
-                    moviesAggregate(where: MovieWhere): MovieAggregateSelection!
-                    moviesConnection(after: String, first: Int, sort: [MovieSort], where: MovieWhere): MoviesConnection!
-                    people(options: PersonOptions, where: PersonWhere): [Person!]!
-                    peopleAggregate(where: PersonWhere): PersonAggregateSelection!
-                    peopleConnection(after: String, first: Int, sort: [PersonSort], where: PersonWhere): PeopleConnection!
-                  }
-                  
-                  enum SortDirection {
-                    \\"\\"\\"Sort by field values in ascending order.\\"\\"\\"
-                    ASC
-                    \\"\\"\\"Sort by field values in descending order.\\"\\"\\"
-                    DESC
-                  }
-                  
-                  type StringAggregateSelectionNonNullable {
-                    longest: String!
-                    shortest: String!
-                  }
-                  
-                  type UpdateInfo {
-                    bookmark: String
-                    nodesCreated: Int!
-                    nodesDeleted: Int!
-                    relationshipsCreated: Int!
-                    relationshipsDeleted: Int!
-                  }
-                  
-                  type UpdateMoviesMutationResponse {
-                    info: UpdateInfo!
-                    movies: [Movie!]!
-                  }
-                  
-                  type UpdatePeopleMutationResponse {
-                    info: UpdateInfo!
-                    people: [Person!]!
-                  }"
-              `);
-=======
             "schema {
               query: Query
               mutation: Mutation
@@ -3456,6 +2276,5 @@
               people: [Person!]!
             }"
         `);
->>>>>>> a66deb9d
     });
 });