/*
 * Copyright (c) "Neo4j"
 * Neo4j Sweden AB [http://neo4j.com]
 *
 * This file is part of Neo4j.
 *
 * Licensed under the Apache License, Version 2.0 (the "License");
 * you may not use this file except in compliance with the License.
 * You may obtain a copy of the License at
 *
 *     http://www.apache.org/licenses/LICENSE-2.0
 *
 * Unless required by applicable law or agreed to in writing, software
 * distributed under the License is distributed on an "AS IS" BASIS,
 * WITHOUT WARRANTIES OR CONDITIONS OF ANY KIND, either express or implied.
 * See the License for the specific language governing permissions and
 * limitations under the License.
 */

import { printSchemaWithDirectives } from "@graphql-tools/utils";
import { lexicographicSortSchema } from "graphql/utilities";
import { gql } from "apollo-server";
import { Neo4jGraphQL } from "../../../src";

describe("@exclude directive", () => {
    test("can be used to skip generation of Query", () => {
        const typeDefs = gql`
            type Actor @exclude(operations: [READ]) {
                name: String
            }

            type Movie {
                title: String
            }
        `;
        const neoSchema = new Neo4jGraphQL({ typeDefs });
        const printedSchema = printSchemaWithDirectives(lexicographicSortSchema(neoSchema.schema));

        expect(printedSchema).toMatchInlineSnapshot(`
            "schema {
              query: Query
              mutation: Mutation
            }

            type Actor {
              name: String
            }

            input ActorCreateInput {
              name: String
            }

            input ActorUpdateInput {
              name: String
            }

            input ActorWhere {
              AND: [ActorWhere!]
              OR: [ActorWhere!]
              name: String
              name_CONTAINS: String
              name_ENDS_WITH: String
              name_IN: [String]
              name_NOT: String
              name_NOT_CONTAINS: String
              name_NOT_ENDS_WITH: String
              name_NOT_IN: [String]
              name_NOT_STARTS_WITH: String
              name_STARTS_WITH: String
            }

            type CreateActorsMutationResponse {
              actors: [Actor!]!
              info: CreateInfo!
            }

            type CreateInfo {
              bookmark: String
              nodesCreated: Int!
              relationshipsCreated: Int!
            }

            type CreateMoviesMutationResponse {
              info: CreateInfo!
              movies: [Movie!]!
            }

            type DeleteInfo {
              bookmark: String
              nodesDeleted: Int!
              relationshipsDeleted: Int!
            }

            type Movie {
              title: String
            }

            type MovieAggregateSelection {
              count: Int!
              title: StringAggregateSelectionNullable!
            }

            input MovieCreateInput {
              title: String
            }

            input MovieOptions {
              limit: Int
              offset: Int
              \\"\\"\\"Specify one or more MovieSort objects to sort Movies by. The sorts will be applied in the order in which they are arranged in the array.\\"\\"\\"
              sort: [MovieSort]
            }

            \\"\\"\\"Fields to sort Movies by. The order in which sorts are applied is not guaranteed when specifying many fields in one MovieSort object.\\"\\"\\"
            input MovieSort {
              title: SortDirection
            }

            input MovieUpdateInput {
              title: String
            }

            input MovieWhere {
              AND: [MovieWhere!]
              OR: [MovieWhere!]
              title: String
              title_CONTAINS: String
              title_ENDS_WITH: String
              title_IN: [String]
              title_NOT: String
              title_NOT_CONTAINS: String
              title_NOT_ENDS_WITH: String
              title_NOT_IN: [String]
              title_NOT_STARTS_WITH: String
              title_STARTS_WITH: String
            }

            type Mutation {
              createActors(input: [ActorCreateInput!]!): CreateActorsMutationResponse!
              createMovies(input: [MovieCreateInput!]!): CreateMoviesMutationResponse!
              deleteActors(where: ActorWhere): DeleteInfo!
              deleteMovies(where: MovieWhere): DeleteInfo!
              updateActors(update: ActorUpdateInput, where: ActorWhere): UpdateActorsMutationResponse!
              updateMovies(update: MovieUpdateInput, where: MovieWhere): UpdateMoviesMutationResponse!
            }

            type Query {
              movies(options: MovieOptions, where: MovieWhere): [Movie!]!
              moviesAggregate(where: MovieWhere): MovieAggregateSelection!
            }

            enum SortDirection {
              \\"\\"\\"Sort by field values in ascending order.\\"\\"\\"
              ASC
              \\"\\"\\"Sort by field values in descending order.\\"\\"\\"
              DESC
            }

            type StringAggregateSelectionNullable {
              longest: String
              shortest: String
            }

            type UpdateActorsMutationResponse {
              actors: [Actor!]!
              info: UpdateInfo!
            }

            type UpdateInfo {
              bookmark: String
              nodesCreated: Int!
              nodesDeleted: Int!
              relationshipsCreated: Int!
              relationshipsDeleted: Int!
            }

            type UpdateMoviesMutationResponse {
              info: UpdateInfo!
              movies: [Movie!]!
            }
            "
        `);
    });

    test("can be used to skip generation of Mutation", () => {
        const typeDefs = gql`
            type Actor @exclude(operations: [CREATE]) {
                name: String
            }
        `;
        const neoSchema = new Neo4jGraphQL({ typeDefs });
        const printedSchema = printSchemaWithDirectives(lexicographicSortSchema(neoSchema.schema));

        expect(printedSchema).toMatchInlineSnapshot(`
            "schema {
              query: Query
              mutation: Mutation
            }

            type Actor {
              name: String
            }

            type ActorAggregateSelection {
              count: Int!
              name: StringAggregateSelectionNullable!
            }

            input ActorOptions {
              limit: Int
              offset: Int
              \\"\\"\\"Specify one or more ActorSort objects to sort Actors by. The sorts will be applied in the order in which they are arranged in the array.\\"\\"\\"
              sort: [ActorSort]
            }

            \\"\\"\\"Fields to sort Actors by. The order in which sorts are applied is not guaranteed when specifying many fields in one ActorSort object.\\"\\"\\"
            input ActorSort {
              name: SortDirection
            }

            input ActorUpdateInput {
              name: String
            }

            input ActorWhere {
              AND: [ActorWhere!]
              OR: [ActorWhere!]
              name: String
              name_CONTAINS: String
              name_ENDS_WITH: String
              name_IN: [String]
              name_NOT: String
              name_NOT_CONTAINS: String
              name_NOT_ENDS_WITH: String
              name_NOT_IN: [String]
              name_NOT_STARTS_WITH: String
              name_STARTS_WITH: String
            }

            type DeleteInfo {
              bookmark: String
              nodesDeleted: Int!
              relationshipsDeleted: Int!
            }

            type Mutation {
              deleteActors(where: ActorWhere): DeleteInfo!
              updateActors(update: ActorUpdateInput, where: ActorWhere): UpdateActorsMutationResponse!
            }

            type Query {
              actors(options: ActorOptions, where: ActorWhere): [Actor!]!
              actorsAggregate(where: ActorWhere): ActorAggregateSelection!
            }

            enum SortDirection {
              \\"\\"\\"Sort by field values in ascending order.\\"\\"\\"
              ASC
              \\"\\"\\"Sort by field values in descending order.\\"\\"\\"
              DESC
            }

            type StringAggregateSelectionNullable {
              longest: String
              shortest: String
            }

            type UpdateActorsMutationResponse {
              actors: [Actor!]!
              info: UpdateInfo!
            }

            type UpdateInfo {
              bookmark: String
              nodesCreated: Int!
              nodesDeleted: Int!
              relationshipsCreated: Int!
              relationshipsDeleted: Int!
            }
            "
        `);
    });

    test("can be used with no arguments to skip generation of all Queries and Mutations and removes the type itself if not referenced elsewhere", () => {
        const typeDefs = gql`
            type Actor @exclude {
                name: String
            }

            type Movie {
                title: String
            }
        `;
        const neoSchema = new Neo4jGraphQL({ typeDefs });
        const printedSchema = printSchemaWithDirectives(lexicographicSortSchema(neoSchema.schema));

        expect(printedSchema).toMatchInlineSnapshot(`
            "schema {
              query: Query
              mutation: Mutation
            }

            type CreateInfo {
              bookmark: String
              nodesCreated: Int!
              relationshipsCreated: Int!
            }

            type CreateMoviesMutationResponse {
              info: CreateInfo!
              movies: [Movie!]!
            }

            type DeleteInfo {
              bookmark: String
              nodesDeleted: Int!
              relationshipsDeleted: Int!
            }

            type Movie {
              title: String
            }

            type MovieAggregateSelection {
              count: Int!
              title: StringAggregateSelectionNullable!
            }

            input MovieCreateInput {
              title: String
            }

            input MovieOptions {
              limit: Int
              offset: Int
              \\"\\"\\"Specify one or more MovieSort objects to sort Movies by. The sorts will be applied in the order in which they are arranged in the array.\\"\\"\\"
              sort: [MovieSort]
            }

            \\"\\"\\"Fields to sort Movies by. The order in which sorts are applied is not guaranteed when specifying many fields in one MovieSort object.\\"\\"\\"
            input MovieSort {
              title: SortDirection
            }

            input MovieUpdateInput {
              title: String
            }

            input MovieWhere {
              AND: [MovieWhere!]
              OR: [MovieWhere!]
              title: String
              title_CONTAINS: String
              title_ENDS_WITH: String
              title_IN: [String]
              title_NOT: String
              title_NOT_CONTAINS: String
              title_NOT_ENDS_WITH: String
              title_NOT_IN: [String]
              title_NOT_STARTS_WITH: String
              title_STARTS_WITH: String
            }

            type Mutation {
              createMovies(input: [MovieCreateInput!]!): CreateMoviesMutationResponse!
              deleteMovies(where: MovieWhere): DeleteInfo!
              updateMovies(update: MovieUpdateInput, where: MovieWhere): UpdateMoviesMutationResponse!
            }

            type Query {
              movies(options: MovieOptions, where: MovieWhere): [Movie!]!
              moviesAggregate(where: MovieWhere): MovieAggregateSelection!
            }

            enum SortDirection {
              \\"\\"\\"Sort by field values in ascending order.\\"\\"\\"
              ASC
              \\"\\"\\"Sort by field values in descending order.\\"\\"\\"
              DESC
            }

            type StringAggregateSelectionNullable {
              longest: String
              shortest: String
            }

            type UpdateInfo {
              bookmark: String
              nodesCreated: Int!
              nodesDeleted: Int!
              relationshipsCreated: Int!
              relationshipsDeleted: Int!
            }

            type UpdateMoviesMutationResponse {
              info: UpdateInfo!
              movies: [Movie!]!
            }
            "
        `);
    });

    test("can be used with no arguments to skip generation of all Queries and Mutations but retains the type itself if referenced elsewhere", () => {
        const typeDefs = gql`
            type Actor @exclude {
                name: String
            }

            type Movie {
                title: String
            }

            type Query {
                customActorQuery: Actor
            }
        `;
        const neoSchema = new Neo4jGraphQL({ typeDefs });
        const printedSchema = printSchemaWithDirectives(lexicographicSortSchema(neoSchema.schema));

        expect(printedSchema).toMatchInlineSnapshot(`
            "schema {
              query: Query
              mutation: Mutation
            }

            type Actor {
              name: String
            }

            type CreateInfo {
              bookmark: String
              nodesCreated: Int!
              relationshipsCreated: Int!
            }

            type CreateMoviesMutationResponse {
              info: CreateInfo!
              movies: [Movie!]!
            }

            type DeleteInfo {
              bookmark: String
              nodesDeleted: Int!
              relationshipsDeleted: Int!
            }

            type Movie {
              title: String
            }

            type MovieAggregateSelection {
              count: Int!
              title: StringAggregateSelectionNullable!
            }

            input MovieCreateInput {
              title: String
            }

            input MovieOptions {
              limit: Int
              offset: Int
              \\"\\"\\"Specify one or more MovieSort objects to sort Movies by. The sorts will be applied in the order in which they are arranged in the array.\\"\\"\\"
              sort: [MovieSort]
            }

            \\"\\"\\"Fields to sort Movies by. The order in which sorts are applied is not guaranteed when specifying many fields in one MovieSort object.\\"\\"\\"
            input MovieSort {
              title: SortDirection
            }

            input MovieUpdateInput {
              title: String
            }

            input MovieWhere {
              AND: [MovieWhere!]
              OR: [MovieWhere!]
              title: String
              title_CONTAINS: String
              title_ENDS_WITH: String
              title_IN: [String]
              title_NOT: String
              title_NOT_CONTAINS: String
              title_NOT_ENDS_WITH: String
              title_NOT_IN: [String]
              title_NOT_STARTS_WITH: String
              title_STARTS_WITH: String
            }

            type Mutation {
              createMovies(input: [MovieCreateInput!]!): CreateMoviesMutationResponse!
              deleteMovies(where: MovieWhere): DeleteInfo!
              updateMovies(update: MovieUpdateInput, where: MovieWhere): UpdateMoviesMutationResponse!
            }

            type Query {
              customActorQuery: Actor
              movies(options: MovieOptions, where: MovieWhere): [Movie!]!
              moviesAggregate(where: MovieWhere): MovieAggregateSelection!
            }

            enum SortDirection {
              \\"\\"\\"Sort by field values in ascending order.\\"\\"\\"
              ASC
              \\"\\"\\"Sort by field values in descending order.\\"\\"\\"
              DESC
            }

            type StringAggregateSelectionNullable {
              longest: String
              shortest: String
            }

            type UpdateInfo {
              bookmark: String
              nodesCreated: Int!
              nodesDeleted: Int!
              relationshipsCreated: Int!
              relationshipsDeleted: Int!
            }

            type UpdateMoviesMutationResponse {
              info: UpdateInfo!
              movies: [Movie!]!
            }
            "
        `);
    });

    test("can be used with no arguments to skip generation of all Queries and Mutations but retains the type itself if referenced in a `@relationship` directive", () => {
        const typeDefs = gql`
            type Actor @exclude {
                name: String
            }

            type Movie {
                title: String
                actors: [Actor!]! @relationship(type: "ACTED_IN", direction: IN)
            }
        `;
        const neoSchema = new Neo4jGraphQL({ typeDefs });
        const printedSchema = printSchemaWithDirectives(lexicographicSortSchema(neoSchema.schema));

        expect(printedSchema).toMatchInlineSnapshot(`
<<<<<<< HEAD
"schema {
  query: Query
  mutation: Mutation
}

type Actor {
  name: String
}

input ActorConnectWhere {
  node: ActorWhere!
}

input ActorCreateInput {
  name: String
}

input ActorOptions {
  limit: Int
  offset: Int
  \\"\\"\\"Specify one or more ActorSort objects to sort Actors by. The sorts will be applied in the order in which they are arranged in the array.\\"\\"\\"
  sort: [ActorSort]
}

\\"\\"\\"Fields to sort Actors by. The order in which sorts are applied is not guaranteed when specifying many fields in one ActorSort object.\\"\\"\\"
input ActorSort {
  name: SortDirection
}

input ActorUpdateInput {
  name: String
}

input ActorWhere {
  AND: [ActorWhere!]
  OR: [ActorWhere!]
  name: String
  name_CONTAINS: String
  name_ENDS_WITH: String
  name_IN: [String]
  name_NOT: String
  name_NOT_CONTAINS: String
  name_NOT_ENDS_WITH: String
  name_NOT_IN: [String]
  name_NOT_STARTS_WITH: String
  name_STARTS_WITH: String
}

type CreateInfo {
  bookmark: String
  nodesCreated: Int!
  relationshipsCreated: Int!
}

type CreateMoviesMutationResponse {
  info: CreateInfo!
  movies: [Movie!]!
}

type DeleteInfo {
  bookmark: String
  nodesDeleted: Int!
  relationshipsDeleted: Int!
}

type Movie {
  actors(directed: Boolean, options: ActorOptions, where: ActorWhere): [Actor]
  actorsAggregate(where: ActorWhere): MovieActorActorsAggregationSelection
  actorsConnection(after: String, first: Int, sort: [MovieActorsConnectionSort!], where: MovieActorsConnectionWhere): MovieActorsConnection!
  title: String
}

type MovieActorActorsAggregationSelection {
  count: Int!
  node: MovieActorActorsNodeAggregateSelection
}

type MovieActorActorsNodeAggregateSelection {
  name: StringAggregateSelectionNullable!
}

input MovieActorsAggregateInput {
  AND: [MovieActorsAggregateInput!]
  OR: [MovieActorsAggregateInput!]
  count: Int
  count_GT: Int
  count_GTE: Int
  count_LT: Int
  count_LTE: Int
  node: MovieActorsNodeAggregationWhereInput
}

input MovieActorsConnectFieldInput {
  where: ActorConnectWhere
}

type MovieActorsConnection {
  edges: [MovieActorsRelationship!]!
  pageInfo: PageInfo!
  totalCount: Int!
}

input MovieActorsConnectionSort {
  node: ActorSort
}

input MovieActorsConnectionWhere {
  AND: [MovieActorsConnectionWhere!]
  OR: [MovieActorsConnectionWhere!]
  node: ActorWhere
  node_NOT: ActorWhere
}

input MovieActorsCreateFieldInput {
  node: ActorCreateInput!
}

input MovieActorsDeleteFieldInput {
  where: MovieActorsConnectionWhere
}

input MovieActorsDisconnectFieldInput {
  where: MovieActorsConnectionWhere
}

input MovieActorsFieldInput {
  connect: [MovieActorsConnectFieldInput!]
  create: [MovieActorsCreateFieldInput!]
}

input MovieActorsNodeAggregationWhereInput {
  AND: [MovieActorsNodeAggregationWhereInput!]
  OR: [MovieActorsNodeAggregationWhereInput!]
  name_AVERAGE_EQUAL: Float
  name_AVERAGE_GT: Float
  name_AVERAGE_GTE: Float
  name_AVERAGE_LT: Float
  name_AVERAGE_LTE: Float
  name_EQUAL: String
  name_GT: Int
  name_GTE: Int
  name_LONGEST_EQUAL: Int
  name_LONGEST_GT: Int
  name_LONGEST_GTE: Int
  name_LONGEST_LT: Int
  name_LONGEST_LTE: Int
  name_LT: Int
  name_LTE: Int
  name_SHORTEST_EQUAL: Int
  name_SHORTEST_GT: Int
  name_SHORTEST_GTE: Int
  name_SHORTEST_LT: Int
  name_SHORTEST_LTE: Int
}

type MovieActorsRelationship {
  cursor: String!
  node: Actor!
}

input MovieActorsUpdateConnectionInput {
  node: ActorUpdateInput
}

input MovieActorsUpdateFieldInput {
  connect: [MovieActorsConnectFieldInput!]
  create: [MovieActorsCreateFieldInput!]
  delete: [MovieActorsDeleteFieldInput!]
  disconnect: [MovieActorsDisconnectFieldInput!]
  update: MovieActorsUpdateConnectionInput
  where: MovieActorsConnectionWhere
}

type MovieAggregateSelection {
  count: Int!
  title: StringAggregateSelectionNullable!
}

input MovieConnectInput {
  actors: [MovieActorsConnectFieldInput!]
}

input MovieCreateInput {
  actors: MovieActorsFieldInput
  title: String
}

input MovieDeleteInput {
  actors: [MovieActorsDeleteFieldInput!]
}

input MovieDisconnectInput {
  actors: [MovieActorsDisconnectFieldInput!]
}

input MovieOptions {
  limit: Int
  offset: Int
  \\"\\"\\"Specify one or more MovieSort objects to sort Movies by. The sorts will be applied in the order in which they are arranged in the array.\\"\\"\\"
  sort: [MovieSort]
}

input MovieRelationInput {
  actors: [MovieActorsCreateFieldInput!]
}

\\"\\"\\"Fields to sort Movies by. The order in which sorts are applied is not guaranteed when specifying many fields in one MovieSort object.\\"\\"\\"
input MovieSort {
  title: SortDirection
}

input MovieUpdateInput {
  actors: [MovieActorsUpdateFieldInput!]
  title: String
}

input MovieWhere {
  AND: [MovieWhere!]
  OR: [MovieWhere!]
  actors: ActorWhere
  actorsAggregate: MovieActorsAggregateInput
  actorsConnection: MovieActorsConnectionWhere
  actorsConnection_NOT: MovieActorsConnectionWhere
  actors_NOT: ActorWhere
  title: String
  title_CONTAINS: String
  title_ENDS_WITH: String
  title_IN: [String]
  title_NOT: String
  title_NOT_CONTAINS: String
  title_NOT_ENDS_WITH: String
  title_NOT_IN: [String]
  title_NOT_STARTS_WITH: String
  title_STARTS_WITH: String
}

type Mutation {
  createMovies(input: [MovieCreateInput!]!): CreateMoviesMutationResponse!
  deleteMovies(delete: MovieDeleteInput, where: MovieWhere): DeleteInfo!
  updateMovies(connect: MovieConnectInput, create: MovieRelationInput, delete: MovieDeleteInput, disconnect: MovieDisconnectInput, update: MovieUpdateInput, where: MovieWhere): UpdateMoviesMutationResponse!
}

\\"\\"\\"Pagination information (Relay)\\"\\"\\"
type PageInfo {
  endCursor: String
  hasNextPage: Boolean!
  hasPreviousPage: Boolean!
  startCursor: String
}

type Query {
  movies(options: MovieOptions, where: MovieWhere): [Movie!]!
  moviesAggregate(where: MovieWhere): MovieAggregateSelection!
}

enum SortDirection {
  \\"\\"\\"Sort by field values in ascending order.\\"\\"\\"
  ASC
  \\"\\"\\"Sort by field values in descending order.\\"\\"\\"
  DESC
}

type StringAggregateSelectionNullable {
  longest: String
  shortest: String
}

type UpdateInfo {
  bookmark: String
  nodesCreated: Int!
  nodesDeleted: Int!
  relationshipsCreated: Int!
  relationshipsDeleted: Int!
}

type UpdateMoviesMutationResponse {
  info: UpdateInfo!
  movies: [Movie!]!
}
"
`);
=======
            "schema {
              query: Query
              mutation: Mutation
            }

            type Actor {
              name: String
            }

            input ActorConnectWhere {
              node: ActorWhere!
            }

            input ActorCreateInput {
              name: String
            }

            input ActorOptions {
              limit: Int
              offset: Int
              \\"\\"\\"Specify one or more ActorSort objects to sort Actors by. The sorts will be applied in the order in which they are arranged in the array.\\"\\"\\"
              sort: [ActorSort]
            }

            \\"\\"\\"Fields to sort Actors by. The order in which sorts are applied is not guaranteed when specifying many fields in one ActorSort object.\\"\\"\\"
            input ActorSort {
              name: SortDirection
            }

            input ActorUpdateInput {
              name: String
            }

            input ActorWhere {
              AND: [ActorWhere!]
              OR: [ActorWhere!]
              name: String
              name_CONTAINS: String
              name_ENDS_WITH: String
              name_IN: [String]
              name_NOT: String
              name_NOT_CONTAINS: String
              name_NOT_ENDS_WITH: String
              name_NOT_IN: [String]
              name_NOT_STARTS_WITH: String
              name_STARTS_WITH: String
            }

            type CreateInfo {
              bookmark: String
              nodesCreated: Int!
              relationshipsCreated: Int!
            }

            type CreateMoviesMutationResponse {
              info: CreateInfo!
              movies: [Movie!]!
            }

            type DeleteInfo {
              bookmark: String
              nodesDeleted: Int!
              relationshipsDeleted: Int!
            }

            type Movie {
              actors(options: ActorOptions, where: ActorWhere): [Actor!]!
              actorsAggregate(where: ActorWhere): MovieActorActorsAggregationSelection
              actorsConnection(after: String, first: Int, sort: [MovieActorsConnectionSort!], where: MovieActorsConnectionWhere): MovieActorsConnection!
              title: String
            }

            type MovieActorActorsAggregationSelection {
              count: Int!
              node: MovieActorActorsNodeAggregateSelection
            }

            type MovieActorActorsNodeAggregateSelection {
              name: StringAggregateSelectionNullable!
            }

            input MovieActorsAggregateInput {
              AND: [MovieActorsAggregateInput!]
              OR: [MovieActorsAggregateInput!]
              count: Int
              count_GT: Int
              count_GTE: Int
              count_LT: Int
              count_LTE: Int
              node: MovieActorsNodeAggregationWhereInput
            }

            input MovieActorsConnectFieldInput {
              where: ActorConnectWhere
            }

            type MovieActorsConnection {
              edges: [MovieActorsRelationship!]!
              pageInfo: PageInfo!
              totalCount: Int!
            }

            input MovieActorsConnectionSort {
              node: ActorSort
            }

            input MovieActorsConnectionWhere {
              AND: [MovieActorsConnectionWhere!]
              OR: [MovieActorsConnectionWhere!]
              node: ActorWhere
              node_NOT: ActorWhere
            }

            input MovieActorsCreateFieldInput {
              node: ActorCreateInput!
            }

            input MovieActorsDeleteFieldInput {
              where: MovieActorsConnectionWhere
            }

            input MovieActorsDisconnectFieldInput {
              where: MovieActorsConnectionWhere
            }

            input MovieActorsFieldInput {
              connect: [MovieActorsConnectFieldInput!]
              create: [MovieActorsCreateFieldInput!]
            }

            input MovieActorsNodeAggregationWhereInput {
              AND: [MovieActorsNodeAggregationWhereInput!]
              OR: [MovieActorsNodeAggregationWhereInput!]
              name_AVERAGE_EQUAL: Float
              name_AVERAGE_GT: Float
              name_AVERAGE_GTE: Float
              name_AVERAGE_LT: Float
              name_AVERAGE_LTE: Float
              name_EQUAL: String
              name_GT: Int
              name_GTE: Int
              name_LONGEST_EQUAL: Int
              name_LONGEST_GT: Int
              name_LONGEST_GTE: Int
              name_LONGEST_LT: Int
              name_LONGEST_LTE: Int
              name_LT: Int
              name_LTE: Int
              name_SHORTEST_EQUAL: Int
              name_SHORTEST_GT: Int
              name_SHORTEST_GTE: Int
              name_SHORTEST_LT: Int
              name_SHORTEST_LTE: Int
            }

            type MovieActorsRelationship {
              cursor: String!
              node: Actor!
            }

            input MovieActorsUpdateConnectionInput {
              node: ActorUpdateInput
            }

            input MovieActorsUpdateFieldInput {
              connect: [MovieActorsConnectFieldInput!]
              create: [MovieActorsCreateFieldInput!]
              delete: [MovieActorsDeleteFieldInput!]
              disconnect: [MovieActorsDisconnectFieldInput!]
              update: MovieActorsUpdateConnectionInput
              where: MovieActorsConnectionWhere
            }

            type MovieAggregateSelection {
              count: Int!
              title: StringAggregateSelectionNullable!
            }

            input MovieConnectInput {
              actors: [MovieActorsConnectFieldInput!]
            }

            input MovieCreateInput {
              actors: MovieActorsFieldInput
              title: String
            }

            input MovieDeleteInput {
              actors: [MovieActorsDeleteFieldInput!]
            }

            input MovieDisconnectInput {
              actors: [MovieActorsDisconnectFieldInput!]
            }

            input MovieOptions {
              limit: Int
              offset: Int
              \\"\\"\\"Specify one or more MovieSort objects to sort Movies by. The sorts will be applied in the order in which they are arranged in the array.\\"\\"\\"
              sort: [MovieSort]
            }

            input MovieRelationInput {
              actors: [MovieActorsCreateFieldInput!]
            }

            \\"\\"\\"Fields to sort Movies by. The order in which sorts are applied is not guaranteed when specifying many fields in one MovieSort object.\\"\\"\\"
            input MovieSort {
              title: SortDirection
            }

            input MovieUpdateInput {
              actors: [MovieActorsUpdateFieldInput!]
              title: String
            }

            input MovieWhere {
              AND: [MovieWhere!]
              OR: [MovieWhere!]
              actors: ActorWhere
              actorsAggregate: MovieActorsAggregateInput
              actorsConnection: MovieActorsConnectionWhere
              actorsConnection_NOT: MovieActorsConnectionWhere
              actors_NOT: ActorWhere
              title: String
              title_CONTAINS: String
              title_ENDS_WITH: String
              title_IN: [String]
              title_NOT: String
              title_NOT_CONTAINS: String
              title_NOT_ENDS_WITH: String
              title_NOT_IN: [String]
              title_NOT_STARTS_WITH: String
              title_STARTS_WITH: String
            }

            type Mutation {
              createMovies(input: [MovieCreateInput!]!): CreateMoviesMutationResponse!
              deleteMovies(delete: MovieDeleteInput, where: MovieWhere): DeleteInfo!
              updateMovies(connect: MovieConnectInput, create: MovieRelationInput, delete: MovieDeleteInput, disconnect: MovieDisconnectInput, update: MovieUpdateInput, where: MovieWhere): UpdateMoviesMutationResponse!
            }

            \\"\\"\\"Pagination information (Relay)\\"\\"\\"
            type PageInfo {
              endCursor: String
              hasNextPage: Boolean!
              hasPreviousPage: Boolean!
              startCursor: String
            }

            type Query {
              movies(options: MovieOptions, where: MovieWhere): [Movie!]!
              moviesAggregate(where: MovieWhere): MovieAggregateSelection!
            }

            enum SortDirection {
              \\"\\"\\"Sort by field values in ascending order.\\"\\"\\"
              ASC
              \\"\\"\\"Sort by field values in descending order.\\"\\"\\"
              DESC
            }

            type StringAggregateSelectionNullable {
              longest: String
              shortest: String
            }

            type UpdateInfo {
              bookmark: String
              nodesCreated: Int!
              nodesDeleted: Int!
              relationshipsCreated: Int!
              relationshipsDeleted: Int!
            }

            type UpdateMoviesMutationResponse {
              info: UpdateInfo!
              movies: [Movie!]!
            }
            "
        `);
>>>>>>> afb943f7
    });

    test("doesn't break if provided with an empty array", () => {
        const typeDefs = gql`
            type Actor @exclude(operations: []) {
                name: String
            }
        `;
        const neoSchema = new Neo4jGraphQL({ typeDefs });
        const printedSchema = printSchemaWithDirectives(lexicographicSortSchema(neoSchema.schema));

        expect(printedSchema).toMatchInlineSnapshot(`
            "schema {
              query: Query
              mutation: Mutation
            }

            type Actor {
              name: String
            }

            type ActorAggregateSelection {
              count: Int!
              name: StringAggregateSelectionNullable!
            }

            input ActorCreateInput {
              name: String
            }

            input ActorOptions {
              limit: Int
              offset: Int
              \\"\\"\\"Specify one or more ActorSort objects to sort Actors by. The sorts will be applied in the order in which they are arranged in the array.\\"\\"\\"
              sort: [ActorSort]
            }

            \\"\\"\\"Fields to sort Actors by. The order in which sorts are applied is not guaranteed when specifying many fields in one ActorSort object.\\"\\"\\"
            input ActorSort {
              name: SortDirection
            }

            input ActorUpdateInput {
              name: String
            }

            input ActorWhere {
              AND: [ActorWhere!]
              OR: [ActorWhere!]
              name: String
              name_CONTAINS: String
              name_ENDS_WITH: String
              name_IN: [String]
              name_NOT: String
              name_NOT_CONTAINS: String
              name_NOT_ENDS_WITH: String
              name_NOT_IN: [String]
              name_NOT_STARTS_WITH: String
              name_STARTS_WITH: String
            }

            type CreateActorsMutationResponse {
              actors: [Actor!]!
              info: CreateInfo!
            }

            type CreateInfo {
              bookmark: String
              nodesCreated: Int!
              relationshipsCreated: Int!
            }

            type DeleteInfo {
              bookmark: String
              nodesDeleted: Int!
              relationshipsDeleted: Int!
            }

            type Mutation {
              createActors(input: [ActorCreateInput!]!): CreateActorsMutationResponse!
              deleteActors(where: ActorWhere): DeleteInfo!
              updateActors(update: ActorUpdateInput, where: ActorWhere): UpdateActorsMutationResponse!
            }

            type Query {
              actors(options: ActorOptions, where: ActorWhere): [Actor!]!
              actorsAggregate(where: ActorWhere): ActorAggregateSelection!
            }

            enum SortDirection {
              \\"\\"\\"Sort by field values in ascending order.\\"\\"\\"
              ASC
              \\"\\"\\"Sort by field values in descending order.\\"\\"\\"
              DESC
            }

            type StringAggregateSelectionNullable {
              longest: String
              shortest: String
            }

            type UpdateActorsMutationResponse {
              actors: [Actor!]!
              info: UpdateInfo!
            }

            type UpdateInfo {
              bookmark: String
              nodesCreated: Int!
              nodesDeleted: Int!
              relationshipsCreated: Int!
              relationshipsDeleted: Int!
            }
            "
        `);
    });

    test("can be used with interfaces", () => {
        const typeDefs = gql`
            interface Production @exclude(operations: [CREATE]) {
                title: String
            }

            type Movie implements Production {
                title: String
            }

            type Series implements Production @exclude(operations: [UPDATE]) {
                title: String
            }
        `;
        const neoSchema = new Neo4jGraphQL({ typeDefs });
        const printedSchema = printSchemaWithDirectives(lexicographicSortSchema(neoSchema.schema));

        expect(printedSchema).toMatchInlineSnapshot(`
            "schema {
              query: Query
              mutation: Mutation
            }

            type CreateInfo {
              bookmark: String
              nodesCreated: Int!
              relationshipsCreated: Int!
            }

            type CreateSeriesMutationResponse {
              info: CreateInfo!
              series: [Series!]!
            }

            type DeleteInfo {
              bookmark: String
              nodesDeleted: Int!
              relationshipsDeleted: Int!
            }

            type Movie implements Production {
              title: String
            }

            type MovieAggregateSelection {
              count: Int!
              title: StringAggregateSelectionNullable!
            }

            input MovieOptions {
              limit: Int
              offset: Int
              \\"\\"\\"Specify one or more MovieSort objects to sort Movies by. The sorts will be applied in the order in which they are arranged in the array.\\"\\"\\"
              sort: [MovieSort]
            }

            \\"\\"\\"Fields to sort Movies by. The order in which sorts are applied is not guaranteed when specifying many fields in one MovieSort object.\\"\\"\\"
            input MovieSort {
              title: SortDirection
            }

            input MovieUpdateInput {
              title: String
            }

            input MovieWhere {
              AND: [MovieWhere!]
              OR: [MovieWhere!]
              title: String
              title_CONTAINS: String
              title_ENDS_WITH: String
              title_IN: [String]
              title_NOT: String
              title_NOT_CONTAINS: String
              title_NOT_ENDS_WITH: String
              title_NOT_IN: [String]
              title_NOT_STARTS_WITH: String
              title_STARTS_WITH: String
            }

            type Mutation {
              createSeries(input: [SeriesCreateInput!]!): CreateSeriesMutationResponse!
              deleteMovies(where: MovieWhere): DeleteInfo!
              deleteSeries(where: SeriesWhere): DeleteInfo!
              updateMovies(update: MovieUpdateInput, where: MovieWhere): UpdateMoviesMutationResponse!
            }

            interface Production {
              title: String
            }

            type Query {
              movies(options: MovieOptions, where: MovieWhere): [Movie!]!
              moviesAggregate(where: MovieWhere): MovieAggregateSelection!
              series(options: SeriesOptions, where: SeriesWhere): [Series!]!
              seriesAggregate(where: SeriesWhere): SeriesAggregateSelection!
            }

            type Series implements Production {
              title: String
            }

            type SeriesAggregateSelection {
              count: Int!
              title: StringAggregateSelectionNullable!
            }

            input SeriesCreateInput {
              title: String
            }

            input SeriesOptions {
              limit: Int
              offset: Int
              \\"\\"\\"Specify one or more SeriesSort objects to sort Series by. The sorts will be applied in the order in which they are arranged in the array.\\"\\"\\"
              sort: [SeriesSort]
            }

            \\"\\"\\"Fields to sort Series by. The order in which sorts are applied is not guaranteed when specifying many fields in one SeriesSort object.\\"\\"\\"
            input SeriesSort {
              title: SortDirection
            }

            input SeriesWhere {
              AND: [SeriesWhere!]
              OR: [SeriesWhere!]
              title: String
              title_CONTAINS: String
              title_ENDS_WITH: String
              title_IN: [String]
              title_NOT: String
              title_NOT_CONTAINS: String
              title_NOT_ENDS_WITH: String
              title_NOT_IN: [String]
              title_NOT_STARTS_WITH: String
              title_STARTS_WITH: String
            }

            enum SortDirection {
              \\"\\"\\"Sort by field values in ascending order.\\"\\"\\"
              ASC
              \\"\\"\\"Sort by field values in descending order.\\"\\"\\"
              DESC
            }

            type StringAggregateSelectionNullable {
              longest: String
              shortest: String
            }

            type UpdateInfo {
              bookmark: String
              nodesCreated: Int!
              nodesDeleted: Int!
              relationshipsCreated: Int!
              relationshipsDeleted: Int!
            }

            type UpdateMoviesMutationResponse {
              info: UpdateInfo!
              movies: [Movie!]!
            }
            "
        `);
    });
});<|MERGE_RESOLUTION|>--- conflicted
+++ resolved
@@ -543,289 +543,6 @@
         const printedSchema = printSchemaWithDirectives(lexicographicSortSchema(neoSchema.schema));
 
         expect(printedSchema).toMatchInlineSnapshot(`
-<<<<<<< HEAD
-"schema {
-  query: Query
-  mutation: Mutation
-}
-
-type Actor {
-  name: String
-}
-
-input ActorConnectWhere {
-  node: ActorWhere!
-}
-
-input ActorCreateInput {
-  name: String
-}
-
-input ActorOptions {
-  limit: Int
-  offset: Int
-  \\"\\"\\"Specify one or more ActorSort objects to sort Actors by. The sorts will be applied in the order in which they are arranged in the array.\\"\\"\\"
-  sort: [ActorSort]
-}
-
-\\"\\"\\"Fields to sort Actors by. The order in which sorts are applied is not guaranteed when specifying many fields in one ActorSort object.\\"\\"\\"
-input ActorSort {
-  name: SortDirection
-}
-
-input ActorUpdateInput {
-  name: String
-}
-
-input ActorWhere {
-  AND: [ActorWhere!]
-  OR: [ActorWhere!]
-  name: String
-  name_CONTAINS: String
-  name_ENDS_WITH: String
-  name_IN: [String]
-  name_NOT: String
-  name_NOT_CONTAINS: String
-  name_NOT_ENDS_WITH: String
-  name_NOT_IN: [String]
-  name_NOT_STARTS_WITH: String
-  name_STARTS_WITH: String
-}
-
-type CreateInfo {
-  bookmark: String
-  nodesCreated: Int!
-  relationshipsCreated: Int!
-}
-
-type CreateMoviesMutationResponse {
-  info: CreateInfo!
-  movies: [Movie!]!
-}
-
-type DeleteInfo {
-  bookmark: String
-  nodesDeleted: Int!
-  relationshipsDeleted: Int!
-}
-
-type Movie {
-  actors(directed: Boolean, options: ActorOptions, where: ActorWhere): [Actor]
-  actorsAggregate(where: ActorWhere): MovieActorActorsAggregationSelection
-  actorsConnection(after: String, first: Int, sort: [MovieActorsConnectionSort!], where: MovieActorsConnectionWhere): MovieActorsConnection!
-  title: String
-}
-
-type MovieActorActorsAggregationSelection {
-  count: Int!
-  node: MovieActorActorsNodeAggregateSelection
-}
-
-type MovieActorActorsNodeAggregateSelection {
-  name: StringAggregateSelectionNullable!
-}
-
-input MovieActorsAggregateInput {
-  AND: [MovieActorsAggregateInput!]
-  OR: [MovieActorsAggregateInput!]
-  count: Int
-  count_GT: Int
-  count_GTE: Int
-  count_LT: Int
-  count_LTE: Int
-  node: MovieActorsNodeAggregationWhereInput
-}
-
-input MovieActorsConnectFieldInput {
-  where: ActorConnectWhere
-}
-
-type MovieActorsConnection {
-  edges: [MovieActorsRelationship!]!
-  pageInfo: PageInfo!
-  totalCount: Int!
-}
-
-input MovieActorsConnectionSort {
-  node: ActorSort
-}
-
-input MovieActorsConnectionWhere {
-  AND: [MovieActorsConnectionWhere!]
-  OR: [MovieActorsConnectionWhere!]
-  node: ActorWhere
-  node_NOT: ActorWhere
-}
-
-input MovieActorsCreateFieldInput {
-  node: ActorCreateInput!
-}
-
-input MovieActorsDeleteFieldInput {
-  where: MovieActorsConnectionWhere
-}
-
-input MovieActorsDisconnectFieldInput {
-  where: MovieActorsConnectionWhere
-}
-
-input MovieActorsFieldInput {
-  connect: [MovieActorsConnectFieldInput!]
-  create: [MovieActorsCreateFieldInput!]
-}
-
-input MovieActorsNodeAggregationWhereInput {
-  AND: [MovieActorsNodeAggregationWhereInput!]
-  OR: [MovieActorsNodeAggregationWhereInput!]
-  name_AVERAGE_EQUAL: Float
-  name_AVERAGE_GT: Float
-  name_AVERAGE_GTE: Float
-  name_AVERAGE_LT: Float
-  name_AVERAGE_LTE: Float
-  name_EQUAL: String
-  name_GT: Int
-  name_GTE: Int
-  name_LONGEST_EQUAL: Int
-  name_LONGEST_GT: Int
-  name_LONGEST_GTE: Int
-  name_LONGEST_LT: Int
-  name_LONGEST_LTE: Int
-  name_LT: Int
-  name_LTE: Int
-  name_SHORTEST_EQUAL: Int
-  name_SHORTEST_GT: Int
-  name_SHORTEST_GTE: Int
-  name_SHORTEST_LT: Int
-  name_SHORTEST_LTE: Int
-}
-
-type MovieActorsRelationship {
-  cursor: String!
-  node: Actor!
-}
-
-input MovieActorsUpdateConnectionInput {
-  node: ActorUpdateInput
-}
-
-input MovieActorsUpdateFieldInput {
-  connect: [MovieActorsConnectFieldInput!]
-  create: [MovieActorsCreateFieldInput!]
-  delete: [MovieActorsDeleteFieldInput!]
-  disconnect: [MovieActorsDisconnectFieldInput!]
-  update: MovieActorsUpdateConnectionInput
-  where: MovieActorsConnectionWhere
-}
-
-type MovieAggregateSelection {
-  count: Int!
-  title: StringAggregateSelectionNullable!
-}
-
-input MovieConnectInput {
-  actors: [MovieActorsConnectFieldInput!]
-}
-
-input MovieCreateInput {
-  actors: MovieActorsFieldInput
-  title: String
-}
-
-input MovieDeleteInput {
-  actors: [MovieActorsDeleteFieldInput!]
-}
-
-input MovieDisconnectInput {
-  actors: [MovieActorsDisconnectFieldInput!]
-}
-
-input MovieOptions {
-  limit: Int
-  offset: Int
-  \\"\\"\\"Specify one or more MovieSort objects to sort Movies by. The sorts will be applied in the order in which they are arranged in the array.\\"\\"\\"
-  sort: [MovieSort]
-}
-
-input MovieRelationInput {
-  actors: [MovieActorsCreateFieldInput!]
-}
-
-\\"\\"\\"Fields to sort Movies by. The order in which sorts are applied is not guaranteed when specifying many fields in one MovieSort object.\\"\\"\\"
-input MovieSort {
-  title: SortDirection
-}
-
-input MovieUpdateInput {
-  actors: [MovieActorsUpdateFieldInput!]
-  title: String
-}
-
-input MovieWhere {
-  AND: [MovieWhere!]
-  OR: [MovieWhere!]
-  actors: ActorWhere
-  actorsAggregate: MovieActorsAggregateInput
-  actorsConnection: MovieActorsConnectionWhere
-  actorsConnection_NOT: MovieActorsConnectionWhere
-  actors_NOT: ActorWhere
-  title: String
-  title_CONTAINS: String
-  title_ENDS_WITH: String
-  title_IN: [String]
-  title_NOT: String
-  title_NOT_CONTAINS: String
-  title_NOT_ENDS_WITH: String
-  title_NOT_IN: [String]
-  title_NOT_STARTS_WITH: String
-  title_STARTS_WITH: String
-}
-
-type Mutation {
-  createMovies(input: [MovieCreateInput!]!): CreateMoviesMutationResponse!
-  deleteMovies(delete: MovieDeleteInput, where: MovieWhere): DeleteInfo!
-  updateMovies(connect: MovieConnectInput, create: MovieRelationInput, delete: MovieDeleteInput, disconnect: MovieDisconnectInput, update: MovieUpdateInput, where: MovieWhere): UpdateMoviesMutationResponse!
-}
-
-\\"\\"\\"Pagination information (Relay)\\"\\"\\"
-type PageInfo {
-  endCursor: String
-  hasNextPage: Boolean!
-  hasPreviousPage: Boolean!
-  startCursor: String
-}
-
-type Query {
-  movies(options: MovieOptions, where: MovieWhere): [Movie!]!
-  moviesAggregate(where: MovieWhere): MovieAggregateSelection!
-}
-
-enum SortDirection {
-  \\"\\"\\"Sort by field values in ascending order.\\"\\"\\"
-  ASC
-  \\"\\"\\"Sort by field values in descending order.\\"\\"\\"
-  DESC
-}
-
-type StringAggregateSelectionNullable {
-  longest: String
-  shortest: String
-}
-
-type UpdateInfo {
-  bookmark: String
-  nodesCreated: Int!
-  nodesDeleted: Int!
-  relationshipsCreated: Int!
-  relationshipsDeleted: Int!
-}
-
-type UpdateMoviesMutationResponse {
-  info: UpdateInfo!
-  movies: [Movie!]!
-}
-"
-`);
-=======
             "schema {
               query: Query
               mutation: Mutation
@@ -892,7 +609,7 @@
             }
 
             type Movie {
-              actors(options: ActorOptions, where: ActorWhere): [Actor!]!
+              actors(directed: Boolean, options: ActorOptions, where: ActorWhere): [Actor!]!
               actorsAggregate(where: ActorWhere): MovieActorActorsAggregationSelection
               actorsConnection(after: String, first: Int, sort: [MovieActorsConnectionSort!], where: MovieActorsConnectionWhere): MovieActorsConnection!
               title: String
@@ -1107,7 +824,6 @@
             }
             "
         `);
->>>>>>> afb943f7
     });
 
     test("doesn't break if provided with an empty array", () => {
