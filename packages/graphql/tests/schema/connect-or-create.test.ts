/*
 * Copyright (c) "Neo4j"
 * Neo4j Sweden AB [http://neo4j.com]
 *
 * This file is part of Neo4j.
 *
 * Licensed under the Apache License, Version 2.0 (the "License");
 * you may not use this file except in compliance with the License.
 * You may obtain a copy of the License at
 *
 *     http://www.apache.org/licenses/LICENSE-2.0
 *
 * Unless required by applicable law or agreed to in writing, software
 * distributed under the License is distributed on an "AS IS" BASIS,
 * WITHOUT WARRANTIES OR CONDITIONS OF ANY KIND, either express or implied.
 * See the License for the specific language governing permissions and
 * limitations under the License.
 */

import { printSchemaWithDirectives } from "@graphql-tools/utils";
import { lexicographicSortSchema } from "graphql/utilities";
import { gql } from "apollo-server";
import { Neo4jGraphQL } from "../../src";

describe("Connect Or Create", () => {
    test("Connect Or Create", () => {
        const typeDefs = gql`
            type Movie {
                title: String!
                isan: String! @unique
            }

            type Actor {
                name: String!
                movies: [Movie!]! @relationship(type: "ACTED_IN", direction: OUT)
            }
        `;
        const neoSchema = new Neo4jGraphQL({ typeDefs });
        const printedSchema = printSchemaWithDirectives(lexicographicSortSchema(neoSchema.schema));

        expect(printedSchema).toMatchInlineSnapshot(`
            "schema {
              query: Query
              mutation: Mutation
            }

            type Actor {
              movies(options: MovieOptions, where: MovieWhere): [Movie!]!
              moviesAggregate(where: MovieWhere): ActorMovieMoviesAggregationSelection
              moviesConnection(after: String, first: Int, sort: [ActorMoviesConnectionSort!], where: ActorMoviesConnectionWhere): ActorMoviesConnection!
              name: String!
            }

            type ActorAggregateSelection {
              count: Int!
              name: StringAggregateSelectionNonNullable!
            }

            input ActorConnectInput {
              movies: [ActorMoviesConnectFieldInput!]
            }

            input ActorConnectOrCreateInput {
              movies: [ActorMoviesConnectOrCreateFieldInput!]
            }

            input ActorCreateInput {
              movies: ActorMoviesFieldInput
              name: String!
            }

            input ActorDeleteInput {
              movies: [ActorMoviesDeleteFieldInput!]
            }

            input ActorDisconnectInput {
              movies: [ActorMoviesDisconnectFieldInput!]
            }

            type ActorMovieMoviesAggregationSelection {
              count: Int!
              node: ActorMovieMoviesNodeAggregateSelection
            }

            type ActorMovieMoviesNodeAggregateSelection {
              isan: StringAggregateSelectionNonNullable!
              title: StringAggregateSelectionNonNullable!
            }

            input ActorMoviesAggregateInput {
              AND: [ActorMoviesAggregateInput!]
              OR: [ActorMoviesAggregateInput!]
              count: Int
              count_GT: Int
              count_GTE: Int
              count_LT: Int
              count_LTE: Int
              node: ActorMoviesNodeAggregationWhereInput
            }

            input ActorMoviesConnectFieldInput {
              where: MovieConnectWhere
            }

            input ActorMoviesConnectOrCreateFieldInput {
              onCreate: ActorMoviesConnectOrCreateFieldInputOnCreate!
              where: MovieConnectOrCreateWhere!
            }

            input ActorMoviesConnectOrCreateFieldInputOnCreate {
              node: MovieCreateInput!
            }

            type ActorMoviesConnection {
              edges: [ActorMoviesRelationship!]!
              pageInfo: PageInfo!
              totalCount: Int!
            }

            input ActorMoviesConnectionSort {
              node: MovieSort
            }

            input ActorMoviesConnectionWhere {
              AND: [ActorMoviesConnectionWhere!]
              OR: [ActorMoviesConnectionWhere!]
              node: MovieWhere
              node_NOT: MovieWhere
            }

            input ActorMoviesCreateFieldInput {
              node: MovieCreateInput!
            }

            input ActorMoviesDeleteFieldInput {
              where: ActorMoviesConnectionWhere
            }

            input ActorMoviesDisconnectFieldInput {
              where: ActorMoviesConnectionWhere
            }

            input ActorMoviesFieldInput {
              connect: [ActorMoviesConnectFieldInput!]
              connectOrCreate: [ActorMoviesConnectOrCreateFieldInput!]
              create: [ActorMoviesCreateFieldInput!]
            }

            input ActorMoviesNodeAggregationWhereInput {
              AND: [ActorMoviesNodeAggregationWhereInput!]
              OR: [ActorMoviesNodeAggregationWhereInput!]
              isan_AVERAGE_EQUAL: Float
              isan_AVERAGE_GT: Float
              isan_AVERAGE_GTE: Float
              isan_AVERAGE_LT: Float
              isan_AVERAGE_LTE: Float
              isan_EQUAL: String
              isan_GT: Int
              isan_GTE: Int
              isan_LONGEST_EQUAL: Int
              isan_LONGEST_GT: Int
              isan_LONGEST_GTE: Int
              isan_LONGEST_LT: Int
              isan_LONGEST_LTE: Int
              isan_LT: Int
              isan_LTE: Int
              isan_SHORTEST_EQUAL: Int
              isan_SHORTEST_GT: Int
              isan_SHORTEST_GTE: Int
              isan_SHORTEST_LT: Int
              isan_SHORTEST_LTE: Int
              title_AVERAGE_EQUAL: Float
              title_AVERAGE_GT: Float
              title_AVERAGE_GTE: Float
              title_AVERAGE_LT: Float
              title_AVERAGE_LTE: Float
              title_EQUAL: String
              title_GT: Int
              title_GTE: Int
              title_LONGEST_EQUAL: Int
              title_LONGEST_GT: Int
              title_LONGEST_GTE: Int
              title_LONGEST_LT: Int
              title_LONGEST_LTE: Int
              title_LT: Int
              title_LTE: Int
              title_SHORTEST_EQUAL: Int
              title_SHORTEST_GT: Int
              title_SHORTEST_GTE: Int
              title_SHORTEST_LT: Int
              title_SHORTEST_LTE: Int
            }

            type ActorMoviesRelationship {
              cursor: String!
              node: Movie!
            }

            input ActorMoviesUpdateConnectionInput {
              node: MovieUpdateInput
            }

            input ActorMoviesUpdateFieldInput {
              connect: [ActorMoviesConnectFieldInput!]
              connectOrCreate: [ActorMoviesConnectOrCreateFieldInput!]
              create: [ActorMoviesCreateFieldInput!]
              delete: [ActorMoviesDeleteFieldInput!]
              disconnect: [ActorMoviesDisconnectFieldInput!]
              update: ActorMoviesUpdateConnectionInput
              where: ActorMoviesConnectionWhere
            }

            input ActorOptions {
              limit: Int
              offset: Int
              \\"\\"\\"
              Specify one or more ActorSort objects to sort Actors by. The sorts will be applied in the order in which they are arranged in the array.
              \\"\\"\\"
              sort: [ActorSort]
            }

            input ActorRelationInput {
              movies: [ActorMoviesCreateFieldInput!]
            }

<<<<<<< HEAD
            type ActorRootConnection {
              edges: [ActorRootEdge!]!
              pageInfo: PageInfo!
              totalCount: Int!
            }

            type ActorRootEdge {
              cursor: String!
              node: Actor!
            }

            \\"\\"\\"Fields to sort Actors by. The order in which sorts are applied is not guaranteed when specifying many fields in one ActorSort object.\\"\\"\\"
=======
            \\"\\"\\"
            Fields to sort Actors by. The order in which sorts are applied is not guaranteed when specifying many fields in one ActorSort object.
            \\"\\"\\"
>>>>>>> cb4a0dd2
            input ActorSort {
              name: SortDirection
            }

            input ActorUpdateInput {
              movies: [ActorMoviesUpdateFieldInput!]
              name: String
            }

            input ActorWhere {
              AND: [ActorWhere!]
              OR: [ActorWhere!]
              movies: MovieWhere
              moviesAggregate: ActorMoviesAggregateInput
              moviesConnection: ActorMoviesConnectionWhere
              moviesConnection_NOT: ActorMoviesConnectionWhere
              movies_NOT: MovieWhere
              name: String
              name_CONTAINS: String
              name_ENDS_WITH: String
              name_IN: [String]
              name_NOT: String
              name_NOT_CONTAINS: String
              name_NOT_ENDS_WITH: String
              name_NOT_IN: [String]
              name_NOT_STARTS_WITH: String
              name_STARTS_WITH: String
            }

            type CreateActorsMutationResponse {
              actors: [Actor!]!
              info: CreateInfo!
            }

            type CreateInfo {
              bookmark: String
              nodesCreated: Int!
              relationshipsCreated: Int!
            }

            type CreateMoviesMutationResponse {
              info: CreateInfo!
              movies: [Movie!]!
            }

            type DeleteInfo {
              bookmark: String
              nodesDeleted: Int!
              relationshipsDeleted: Int!
            }

            type Movie {
              isan: String!
              title: String!
            }

            type MovieAggregateSelection {
              count: Int!
              isan: StringAggregateSelectionNonNullable!
              title: StringAggregateSelectionNonNullable!
            }

            input MovieConnectOrCreateWhere {
              node: MovieUniqueWhere!
            }

            input MovieConnectWhere {
              node: MovieWhere!
            }

            input MovieCreateInput {
              isan: String!
              title: String!
            }

            input MovieOptions {
              limit: Int
              offset: Int
              \\"\\"\\"
              Specify one or more MovieSort objects to sort Movies by. The sorts will be applied in the order in which they are arranged in the array.
              \\"\\"\\"
              sort: [MovieSort]
            }

<<<<<<< HEAD
            type MovieRootConnection {
              edges: [MovieRootEdge!]!
              pageInfo: PageInfo!
              totalCount: Int!
            }

            type MovieRootEdge {
              cursor: String!
              node: Movie!
            }

            \\"\\"\\"Fields to sort Movies by. The order in which sorts are applied is not guaranteed when specifying many fields in one MovieSort object.\\"\\"\\"
=======
            \\"\\"\\"
            Fields to sort Movies by. The order in which sorts are applied is not guaranteed when specifying many fields in one MovieSort object.
            \\"\\"\\"
>>>>>>> cb4a0dd2
            input MovieSort {
              isan: SortDirection
              title: SortDirection
            }

            input MovieUniqueWhere {
              isan: String
            }

            input MovieUpdateInput {
              isan: String
              title: String
            }

            input MovieWhere {
              AND: [MovieWhere!]
              OR: [MovieWhere!]
              isan: String
              isan_CONTAINS: String
              isan_ENDS_WITH: String
              isan_IN: [String]
              isan_NOT: String
              isan_NOT_CONTAINS: String
              isan_NOT_ENDS_WITH: String
              isan_NOT_IN: [String]
              isan_NOT_STARTS_WITH: String
              isan_STARTS_WITH: String
              title: String
              title_CONTAINS: String
              title_ENDS_WITH: String
              title_IN: [String]
              title_NOT: String
              title_NOT_CONTAINS: String
              title_NOT_ENDS_WITH: String
              title_NOT_IN: [String]
              title_NOT_STARTS_WITH: String
              title_STARTS_WITH: String
            }

            type Mutation {
              createActors(input: [ActorCreateInput!]!): CreateActorsMutationResponse!
              createMovies(input: [MovieCreateInput!]!): CreateMoviesMutationResponse!
              deleteActors(delete: ActorDeleteInput, where: ActorWhere): DeleteInfo!
              deleteMovies(where: MovieWhere): DeleteInfo!
              updateActors(connect: ActorConnectInput, connectOrCreate: ActorConnectOrCreateInput, create: ActorRelationInput, delete: ActorDeleteInput, disconnect: ActorDisconnectInput, update: ActorUpdateInput, where: ActorWhere): UpdateActorsMutationResponse!
              updateMovies(update: MovieUpdateInput, where: MovieWhere): UpdateMoviesMutationResponse!
            }

            \\"\\"\\"Pagination information (Relay)\\"\\"\\"
            type PageInfo {
              endCursor: String
              hasNextPage: Boolean!
              hasPreviousPage: Boolean!
              startCursor: String
            }

            type Query {
              actors(options: ActorOptions, where: ActorWhere): [Actor!]!
              actorsAggregate(where: ActorWhere): ActorAggregateSelection!
              actorsConnection(after: String, before: String, first: Int, last: Int, sort: [ActorSort], where: ActorWhere): ActorRootConnection!
              movies(options: MovieOptions, where: MovieWhere): [Movie!]!
              moviesAggregate(where: MovieWhere): MovieAggregateSelection!
              moviesConnection(after: String, before: String, first: Int, last: Int, sort: [MovieSort], where: MovieWhere): MovieRootConnection!
            }

            enum SortDirection {
              \\"\\"\\"Sort by field values in ascending order.\\"\\"\\"
              ASC
              \\"\\"\\"Sort by field values in descending order.\\"\\"\\"
              DESC
            }

            type StringAggregateSelectionNonNullable {
              longest: String!
              shortest: String!
            }

            type UpdateActorsMutationResponse {
              actors: [Actor!]!
              info: UpdateInfo!
            }

            type UpdateInfo {
              bookmark: String
              nodesCreated: Int!
              nodesDeleted: Int!
              relationshipsCreated: Int!
              relationshipsDeleted: Int!
            }

            type UpdateMoviesMutationResponse {
              info: UpdateInfo!
              movies: [Movie!]!
            }"
        `);
    });

    test("Connect Or Create with relation properties", () => {
        const typeDefs = gql`
            type Movie {
                title: String!
                isan: String! @unique
            }

            type Actor {
                name: String!
                movies: [Movie!]! @relationship(type: "ACTED_IN", direction: OUT, properties: "ActedIn")
            }

            interface ActedIn {
                screentime: Int!
                characterName: String
            }
        `;
        const neoSchema = new Neo4jGraphQL({ typeDefs });
        const printedSchema = printSchemaWithDirectives(lexicographicSortSchema(neoSchema.schema));

        expect(printedSchema).toMatchInlineSnapshot(`
            "schema {
              query: Query
              mutation: Mutation
            }

            interface ActedIn {
              characterName: String
              screentime: Int!
            }

            input ActedInCreateInput {
              characterName: String
              screentime: Int!
            }

            input ActedInSort {
              characterName: SortDirection
              screentime: SortDirection
            }

            input ActedInUpdateInput {
              characterName: String
              screentime: Int
            }

            input ActedInWhere {
              AND: [ActedInWhere!]
              OR: [ActedInWhere!]
              characterName: String
              characterName_CONTAINS: String
              characterName_ENDS_WITH: String
              characterName_IN: [String]
              characterName_NOT: String
              characterName_NOT_CONTAINS: String
              characterName_NOT_ENDS_WITH: String
              characterName_NOT_IN: [String]
              characterName_NOT_STARTS_WITH: String
              characterName_STARTS_WITH: String
              screentime: Int
              screentime_GT: Int
              screentime_GTE: Int
              screentime_IN: [Int]
              screentime_LT: Int
              screentime_LTE: Int
              screentime_NOT: Int
              screentime_NOT_IN: [Int]
            }

            type Actor {
              movies(options: MovieOptions, where: MovieWhere): [Movie!]!
              moviesAggregate(where: MovieWhere): ActorMovieMoviesAggregationSelection
              moviesConnection(after: String, first: Int, sort: [ActorMoviesConnectionSort!], where: ActorMoviesConnectionWhere): ActorMoviesConnection!
              name: String!
            }

            type ActorAggregateSelection {
              count: Int!
              name: StringAggregateSelectionNonNullable!
            }

            input ActorConnectInput {
              movies: [ActorMoviesConnectFieldInput!]
            }

            input ActorConnectOrCreateInput {
              movies: [ActorMoviesConnectOrCreateFieldInput!]
            }

            input ActorCreateInput {
              movies: ActorMoviesFieldInput
              name: String!
            }

            input ActorDeleteInput {
              movies: [ActorMoviesDeleteFieldInput!]
            }

            input ActorDisconnectInput {
              movies: [ActorMoviesDisconnectFieldInput!]
            }

            type ActorMovieMoviesAggregationSelection {
              count: Int!
              edge: ActorMovieMoviesEdgeAggregateSelection
              node: ActorMovieMoviesNodeAggregateSelection
            }

            type ActorMovieMoviesEdgeAggregateSelection {
              characterName: StringAggregateSelectionNullable!
              screentime: IntAggregateSelectionNonNullable!
            }

            type ActorMovieMoviesNodeAggregateSelection {
              isan: StringAggregateSelectionNonNullable!
              title: StringAggregateSelectionNonNullable!
            }

            input ActorMoviesAggregateInput {
              AND: [ActorMoviesAggregateInput!]
              OR: [ActorMoviesAggregateInput!]
              count: Int
              count_GT: Int
              count_GTE: Int
              count_LT: Int
              count_LTE: Int
              edge: ActorMoviesEdgeAggregationWhereInput
              node: ActorMoviesNodeAggregationWhereInput
            }

            input ActorMoviesConnectFieldInput {
              edge: ActedInCreateInput!
              where: MovieConnectWhere
            }

            input ActorMoviesConnectOrCreateFieldInput {
              onCreate: ActorMoviesConnectOrCreateFieldInputOnCreate!
              where: MovieConnectOrCreateWhere!
            }

            input ActorMoviesConnectOrCreateFieldInputOnCreate {
              edge: ActedInCreateInput!
              node: MovieCreateInput!
            }

            type ActorMoviesConnection {
              edges: [ActorMoviesRelationship!]!
              pageInfo: PageInfo!
              totalCount: Int!
            }

            input ActorMoviesConnectionSort {
              edge: ActedInSort
              node: MovieSort
            }

            input ActorMoviesConnectionWhere {
              AND: [ActorMoviesConnectionWhere!]
              OR: [ActorMoviesConnectionWhere!]
              edge: ActedInWhere
              edge_NOT: ActedInWhere
              node: MovieWhere
              node_NOT: MovieWhere
            }

            input ActorMoviesCreateFieldInput {
              edge: ActedInCreateInput!
              node: MovieCreateInput!
            }

            input ActorMoviesDeleteFieldInput {
              where: ActorMoviesConnectionWhere
            }

            input ActorMoviesDisconnectFieldInput {
              where: ActorMoviesConnectionWhere
            }

            input ActorMoviesEdgeAggregationWhereInput {
              AND: [ActorMoviesEdgeAggregationWhereInput!]
              OR: [ActorMoviesEdgeAggregationWhereInput!]
              characterName_AVERAGE_EQUAL: Float
              characterName_AVERAGE_GT: Float
              characterName_AVERAGE_GTE: Float
              characterName_AVERAGE_LT: Float
              characterName_AVERAGE_LTE: Float
              characterName_EQUAL: String
              characterName_GT: Int
              characterName_GTE: Int
              characterName_LONGEST_EQUAL: Int
              characterName_LONGEST_GT: Int
              characterName_LONGEST_GTE: Int
              characterName_LONGEST_LT: Int
              characterName_LONGEST_LTE: Int
              characterName_LT: Int
              characterName_LTE: Int
              characterName_SHORTEST_EQUAL: Int
              characterName_SHORTEST_GT: Int
              characterName_SHORTEST_GTE: Int
              characterName_SHORTEST_LT: Int
              characterName_SHORTEST_LTE: Int
              screentime_AVERAGE_EQUAL: Float
              screentime_AVERAGE_GT: Float
              screentime_AVERAGE_GTE: Float
              screentime_AVERAGE_LT: Float
              screentime_AVERAGE_LTE: Float
              screentime_EQUAL: Int
              screentime_GT: Int
              screentime_GTE: Int
              screentime_LT: Int
              screentime_LTE: Int
              screentime_MAX_EQUAL: Int
              screentime_MAX_GT: Int
              screentime_MAX_GTE: Int
              screentime_MAX_LT: Int
              screentime_MAX_LTE: Int
              screentime_MIN_EQUAL: Int
              screentime_MIN_GT: Int
              screentime_MIN_GTE: Int
              screentime_MIN_LT: Int
              screentime_MIN_LTE: Int
              screentime_SUM_EQUAL: Int
              screentime_SUM_GT: Int
              screentime_SUM_GTE: Int
              screentime_SUM_LT: Int
              screentime_SUM_LTE: Int
            }

            input ActorMoviesFieldInput {
              connect: [ActorMoviesConnectFieldInput!]
              connectOrCreate: [ActorMoviesConnectOrCreateFieldInput!]
              create: [ActorMoviesCreateFieldInput!]
            }

            input ActorMoviesNodeAggregationWhereInput {
              AND: [ActorMoviesNodeAggregationWhereInput!]
              OR: [ActorMoviesNodeAggregationWhereInput!]
              isan_AVERAGE_EQUAL: Float
              isan_AVERAGE_GT: Float
              isan_AVERAGE_GTE: Float
              isan_AVERAGE_LT: Float
              isan_AVERAGE_LTE: Float
              isan_EQUAL: String
              isan_GT: Int
              isan_GTE: Int
              isan_LONGEST_EQUAL: Int
              isan_LONGEST_GT: Int
              isan_LONGEST_GTE: Int
              isan_LONGEST_LT: Int
              isan_LONGEST_LTE: Int
              isan_LT: Int
              isan_LTE: Int
              isan_SHORTEST_EQUAL: Int
              isan_SHORTEST_GT: Int
              isan_SHORTEST_GTE: Int
              isan_SHORTEST_LT: Int
              isan_SHORTEST_LTE: Int
              title_AVERAGE_EQUAL: Float
              title_AVERAGE_GT: Float
              title_AVERAGE_GTE: Float
              title_AVERAGE_LT: Float
              title_AVERAGE_LTE: Float
              title_EQUAL: String
              title_GT: Int
              title_GTE: Int
              title_LONGEST_EQUAL: Int
              title_LONGEST_GT: Int
              title_LONGEST_GTE: Int
              title_LONGEST_LT: Int
              title_LONGEST_LTE: Int
              title_LT: Int
              title_LTE: Int
              title_SHORTEST_EQUAL: Int
              title_SHORTEST_GT: Int
              title_SHORTEST_GTE: Int
              title_SHORTEST_LT: Int
              title_SHORTEST_LTE: Int
            }

            type ActorMoviesRelationship implements ActedIn {
              characterName: String
              cursor: String!
              node: Movie!
              screentime: Int!
            }

            input ActorMoviesUpdateConnectionInput {
              edge: ActedInUpdateInput
              node: MovieUpdateInput
            }

            input ActorMoviesUpdateFieldInput {
              connect: [ActorMoviesConnectFieldInput!]
              connectOrCreate: [ActorMoviesConnectOrCreateFieldInput!]
              create: [ActorMoviesCreateFieldInput!]
              delete: [ActorMoviesDeleteFieldInput!]
              disconnect: [ActorMoviesDisconnectFieldInput!]
              update: ActorMoviesUpdateConnectionInput
              where: ActorMoviesConnectionWhere
            }

            input ActorOptions {
              limit: Int
              offset: Int
              \\"\\"\\"
              Specify one or more ActorSort objects to sort Actors by. The sorts will be applied in the order in which they are arranged in the array.
              \\"\\"\\"
              sort: [ActorSort]
            }

            input ActorRelationInput {
              movies: [ActorMoviesCreateFieldInput!]
            }

<<<<<<< HEAD
            type ActorRootConnection {
              edges: [ActorRootEdge!]!
              pageInfo: PageInfo!
              totalCount: Int!
            }

            type ActorRootEdge {
              cursor: String!
              node: Actor!
            }

            \\"\\"\\"Fields to sort Actors by. The order in which sorts are applied is not guaranteed when specifying many fields in one ActorSort object.\\"\\"\\"
=======
            \\"\\"\\"
            Fields to sort Actors by. The order in which sorts are applied is not guaranteed when specifying many fields in one ActorSort object.
            \\"\\"\\"
>>>>>>> cb4a0dd2
            input ActorSort {
              name: SortDirection
            }

            input ActorUpdateInput {
              movies: [ActorMoviesUpdateFieldInput!]
              name: String
            }

            input ActorWhere {
              AND: [ActorWhere!]
              OR: [ActorWhere!]
              movies: MovieWhere
              moviesAggregate: ActorMoviesAggregateInput
              moviesConnection: ActorMoviesConnectionWhere
              moviesConnection_NOT: ActorMoviesConnectionWhere
              movies_NOT: MovieWhere
              name: String
              name_CONTAINS: String
              name_ENDS_WITH: String
              name_IN: [String]
              name_NOT: String
              name_NOT_CONTAINS: String
              name_NOT_ENDS_WITH: String
              name_NOT_IN: [String]
              name_NOT_STARTS_WITH: String
              name_STARTS_WITH: String
            }

            type CreateActorsMutationResponse {
              actors: [Actor!]!
              info: CreateInfo!
            }

            type CreateInfo {
              bookmark: String
              nodesCreated: Int!
              relationshipsCreated: Int!
            }

            type CreateMoviesMutationResponse {
              info: CreateInfo!
              movies: [Movie!]!
            }

            type DeleteInfo {
              bookmark: String
              nodesDeleted: Int!
              relationshipsDeleted: Int!
            }

            type IntAggregateSelectionNonNullable {
              average: Float!
              max: Int!
              min: Int!
              sum: Int!
            }

            type Movie {
              isan: String!
              title: String!
            }

            type MovieAggregateSelection {
              count: Int!
              isan: StringAggregateSelectionNonNullable!
              title: StringAggregateSelectionNonNullable!
            }

            input MovieConnectOrCreateWhere {
              node: MovieUniqueWhere!
            }

            input MovieConnectWhere {
              node: MovieWhere!
            }

            input MovieCreateInput {
              isan: String!
              title: String!
            }

            input MovieOptions {
              limit: Int
              offset: Int
              \\"\\"\\"
              Specify one or more MovieSort objects to sort Movies by. The sorts will be applied in the order in which they are arranged in the array.
              \\"\\"\\"
              sort: [MovieSort]
            }

<<<<<<< HEAD
            type MovieRootConnection {
              edges: [MovieRootEdge!]!
              pageInfo: PageInfo!
              totalCount: Int!
            }

            type MovieRootEdge {
              cursor: String!
              node: Movie!
            }

            \\"\\"\\"Fields to sort Movies by. The order in which sorts are applied is not guaranteed when specifying many fields in one MovieSort object.\\"\\"\\"
=======
            \\"\\"\\"
            Fields to sort Movies by. The order in which sorts are applied is not guaranteed when specifying many fields in one MovieSort object.
            \\"\\"\\"
>>>>>>> cb4a0dd2
            input MovieSort {
              isan: SortDirection
              title: SortDirection
            }

            input MovieUniqueWhere {
              isan: String
            }

            input MovieUpdateInput {
              isan: String
              title: String
            }

            input MovieWhere {
              AND: [MovieWhere!]
              OR: [MovieWhere!]
              isan: String
              isan_CONTAINS: String
              isan_ENDS_WITH: String
              isan_IN: [String]
              isan_NOT: String
              isan_NOT_CONTAINS: String
              isan_NOT_ENDS_WITH: String
              isan_NOT_IN: [String]
              isan_NOT_STARTS_WITH: String
              isan_STARTS_WITH: String
              title: String
              title_CONTAINS: String
              title_ENDS_WITH: String
              title_IN: [String]
              title_NOT: String
              title_NOT_CONTAINS: String
              title_NOT_ENDS_WITH: String
              title_NOT_IN: [String]
              title_NOT_STARTS_WITH: String
              title_STARTS_WITH: String
            }

            type Mutation {
              createActors(input: [ActorCreateInput!]!): CreateActorsMutationResponse!
              createMovies(input: [MovieCreateInput!]!): CreateMoviesMutationResponse!
              deleteActors(delete: ActorDeleteInput, where: ActorWhere): DeleteInfo!
              deleteMovies(where: MovieWhere): DeleteInfo!
              updateActors(connect: ActorConnectInput, connectOrCreate: ActorConnectOrCreateInput, create: ActorRelationInput, delete: ActorDeleteInput, disconnect: ActorDisconnectInput, update: ActorUpdateInput, where: ActorWhere): UpdateActorsMutationResponse!
              updateMovies(update: MovieUpdateInput, where: MovieWhere): UpdateMoviesMutationResponse!
            }

            \\"\\"\\"Pagination information (Relay)\\"\\"\\"
            type PageInfo {
              endCursor: String
              hasNextPage: Boolean!
              hasPreviousPage: Boolean!
              startCursor: String
            }

            type Query {
              actors(options: ActorOptions, where: ActorWhere): [Actor!]!
              actorsAggregate(where: ActorWhere): ActorAggregateSelection!
              actorsConnection(after: String, before: String, first: Int, last: Int, sort: [ActorSort], where: ActorWhere): ActorRootConnection!
              movies(options: MovieOptions, where: MovieWhere): [Movie!]!
              moviesAggregate(where: MovieWhere): MovieAggregateSelection!
              moviesConnection(after: String, before: String, first: Int, last: Int, sort: [MovieSort], where: MovieWhere): MovieRootConnection!
            }

            enum SortDirection {
              \\"\\"\\"Sort by field values in ascending order.\\"\\"\\"
              ASC
              \\"\\"\\"Sort by field values in descending order.\\"\\"\\"
              DESC
            }

            type StringAggregateSelectionNonNullable {
              longest: String!
              shortest: String!
            }

            type StringAggregateSelectionNullable {
              longest: String
              shortest: String
            }

            type UpdateActorsMutationResponse {
              actors: [Actor!]!
              info: UpdateInfo!
            }

            type UpdateInfo {
              bookmark: String
              nodesCreated: Int!
              nodesDeleted: Int!
              relationshipsCreated: Int!
              relationshipsDeleted: Int!
            }

            type UpdateMoviesMutationResponse {
              info: UpdateInfo!
              movies: [Movie!]!
            }"
        `);
    });
});<|MERGE_RESOLUTION|>--- conflicted
+++ resolved
@@ -223,7 +223,6 @@
               movies: [ActorMoviesCreateFieldInput!]
             }
 
-<<<<<<< HEAD
             type ActorRootConnection {
               edges: [ActorRootEdge!]!
               pageInfo: PageInfo!
@@ -236,11 +235,6 @@
             }
 
             \\"\\"\\"Fields to sort Actors by. The order in which sorts are applied is not guaranteed when specifying many fields in one ActorSort object.\\"\\"\\"
-=======
-            \\"\\"\\"
-            Fields to sort Actors by. The order in which sorts are applied is not guaranteed when specifying many fields in one ActorSort object.
-            \\"\\"\\"
->>>>>>> cb4a0dd2
             input ActorSort {
               name: SortDirection
             }
@@ -325,7 +319,6 @@
               sort: [MovieSort]
             }
 
-<<<<<<< HEAD
             type MovieRootConnection {
               edges: [MovieRootEdge!]!
               pageInfo: PageInfo!
@@ -338,11 +331,6 @@
             }
 
             \\"\\"\\"Fields to sort Movies by. The order in which sorts are applied is not guaranteed when specifying many fields in one MovieSort object.\\"\\"\\"
-=======
-            \\"\\"\\"
-            Fields to sort Movies by. The order in which sorts are applied is not guaranteed when specifying many fields in one MovieSort object.
-            \\"\\"\\"
->>>>>>> cb4a0dd2
             input MovieSort {
               isan: SortDirection
               title: SortDirection
@@ -754,7 +742,6 @@
               movies: [ActorMoviesCreateFieldInput!]
             }
 
-<<<<<<< HEAD
             type ActorRootConnection {
               edges: [ActorRootEdge!]!
               pageInfo: PageInfo!
@@ -767,11 +754,6 @@
             }
 
             \\"\\"\\"Fields to sort Actors by. The order in which sorts are applied is not guaranteed when specifying many fields in one ActorSort object.\\"\\"\\"
-=======
-            \\"\\"\\"
-            Fields to sort Actors by. The order in which sorts are applied is not guaranteed when specifying many fields in one ActorSort object.
-            \\"\\"\\"
->>>>>>> cb4a0dd2
             input ActorSort {
               name: SortDirection
             }
@@ -863,7 +845,6 @@
               sort: [MovieSort]
             }
 
-<<<<<<< HEAD
             type MovieRootConnection {
               edges: [MovieRootEdge!]!
               pageInfo: PageInfo!
@@ -876,11 +857,6 @@
             }
 
             \\"\\"\\"Fields to sort Movies by. The order in which sorts are applied is not guaranteed when specifying many fields in one MovieSort object.\\"\\"\\"
-=======
-            \\"\\"\\"
-            Fields to sort Movies by. The order in which sorts are applied is not guaranteed when specifying many fields in one MovieSort object.
-            \\"\\"\\"
->>>>>>> cb4a0dd2
             input MovieSort {
               isan: SortDirection
               title: SortDirection
