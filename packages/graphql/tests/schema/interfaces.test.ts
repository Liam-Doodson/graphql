--- conflicted
+++ resolved
@@ -85,13 +85,8 @@
               customQuery: [Movie]
               id: ID
               movies(options: MovieOptions, where: MovieWhere): [Movie]
-<<<<<<< HEAD
               moviesAggregate(where: MovieWhere): MovieMovieMoviesAggregationSelection
-              moviesConnection(after: String, first: Int, sort: [MovieMoviesConnectionSort!], where: MovieMoviesConnectionWhere): MovieMoviesConnection!
-=======
-              moviesAggregate: MovieMovieMoviesAggregationSelection
               moviesConnection(after: String, first: Int, sort: [MovieNodeMoviesConnectionSort!], where: MovieNodeMoviesConnectionWhere): MovieNodeMoviesConnection!
->>>>>>> 235331e5
               nodes: [MovieNode]
             }
 
