--- conflicted
+++ resolved
@@ -23,14 +23,10 @@
 import { gql } from "apollo-server";
 import Neo4j from "../neo4j";
 import { Neo4jGraphQL } from "../../../src/classes";
-<<<<<<< HEAD
-import { generateUniqueType, UniqueType } from "../../utils/graphql-types";
+import { UniqueType } from "../../utils/graphql-types";
 import { cleanNodes } from "../../utils/clean-nodes";
 import { Neo4jGraphQLAuthJWTPlugin } from "../../../../plugins/graphql-plugin-auth/src";
 import { createJwtRequest } from "../../utils/create-jwt-request";
-=======
-import { UniqueType } from "../../utils/graphql-types";
->>>>>>> b204f7a7
 
 describe("@customResolver directive", () => {
     let driver: Driver;
@@ -392,14 +388,14 @@
     });
 
     beforeEach(() => {
-        Publication = generateUniqueType("Publication");
-        Author = generateUniqueType("Author");
-        Book = generateUniqueType("Book");
-        Journal = generateUniqueType("Journal");
-        User = generateUniqueType("User");
-        Address = generateUniqueType("Address");
-        City = generateUniqueType("City");
-        State = generateUniqueType("State");
+        Publication = new UniqueType("Publication");
+        Author = new UniqueType("Author");
+        Book = new UniqueType("Book");
+        Journal = new UniqueType("Journal");
+        User = new UniqueType("User");
+        Address = new UniqueType("Address");
+        City = new UniqueType("City");
+        State = new UniqueType("State");
     });
 
     afterEach(async () => {
