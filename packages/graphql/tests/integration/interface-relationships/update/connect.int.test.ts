--- conflicted
+++ resolved
@@ -381,116 +381,4 @@
             await session.close();
         }
     });
-<<<<<<< HEAD
-
-    test("should nested connect using interface relationship fields using where _on to only connect to certain type", async () => {
-        const session = await neo4j.getSession();
-
-        const actorName1 = generate({
-            readable: true,
-            charset: "alphabetic",
-        });
-        const actorName2 = generate({
-            readable: true,
-            charset: "alphabetic",
-        });
-
-        const movieTitle = generate({
-            readable: true,
-            charset: "alphabetic",
-        });
-        const movieRuntime = faker.number.int({ max: 100000 });
-        const movieScreenTime = faker.number.int({ max: 100000 });
-
-        const seriesTitle = generate({
-            readable: true,
-            charset: "alphabetic",
-        });
-        const seriesScreenTime = faker.number.int({ max: 100000 });
-
-        const query = `
-            mutation ConnectMovie($name1: String, $name2: String, $title: String, $screenTime: Int!) {
-                updateActors(
-                    where: { name: $name1 }
-                    connect: {
-                        actedIn: {
-                            edge: { screenTime: $screenTime }
-                            where: { node: { _on: { Movie: { title: $title } } } }
-                            connect: {
-                                actors: { edge: { ActedIn: { screenTime: $screenTime } }, where: { node: { name: $name2 } } }
-                            }
-                        }
-                    }
-                ) {
-                    actors {
-                        name
-                        actedIn {
-                            __typename
-                            title
-                            actors {
-                                name
-                            }
-                            ... on Movie {
-                                runtime
-                            }
-                        }
-                    }
-                }
-            }
-        `;
-
-        try {
-            await session.run(
-                `
-                CREATE (a:Actor { name: $actorName1 })
-                CREATE (:Actor { name: $actorName2 })
-                CREATE (:Series { title: $movieTitle })
-                CREATE (:Movie { title: $movieTitle, runtime:$movieRuntime })
-                CREATE (a)-[:ACTED_IN { screenTime: $seriesScreenTime }]->(:Series { title: $seriesTitle })
-            `,
-                { actorName1, actorName2, movieTitle, movieRuntime, seriesTitle, seriesScreenTime }
-            );
-
-            const gqlResult = await graphql({
-                schema: await neoSchema.getSchema(),
-                source: query,
-                contextValue: neo4j.getContextValues(),
-                variableValues: {
-                    name1: actorName1,
-                    name2: actorName2,
-                    title: movieTitle,
-                    screenTime: movieScreenTime,
-                },
-            });
-
-            expect(gqlResult.errors).toBeFalsy();
-
-            expect(gqlResult.data).toEqual({
-                updateActors: {
-                    actors: [
-                        {
-                            actedIn: expect.toIncludeSameMembers([
-                                {
-                                    __typename: "Movie",
-                                    runtime: movieRuntime,
-                                    title: movieTitle,
-                                    actors: expect.toIncludeSameMembers([{ name: actorName2 }, { name: actorName1 }]),
-                                },
-                                {
-                                    __typename: "Series",
-                                    title: seriesTitle,
-                                    actors: [{ name: actorName1 }],
-                                },
-                            ]),
-                            name: actorName1,
-                        },
-                    ],
-                },
-            });
-        } finally {
-            await session.close();
-        }
-    });
-=======
->>>>>>> 213a52b3
 });