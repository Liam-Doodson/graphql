--- conflicted
+++ resolved
@@ -36,80 +36,6 @@
 
 let driver: Driver;
 
-<<<<<<< HEAD
-const typeDefs = gql`
-    union Likable = Person | Movie
-
-    type Person {
-        name: String!
-        born: Int!
-        movies: [Movie!]! @relationship(type: "ACTED_IN", direction: OUT)
-        directed: [Movie!]! @relationship(type: "DIRECTED", direction: OUT)
-        reviewed: [Movie!]! @relationship(type: "REVIEWED", direction: OUT)
-        produced: [Movie!]! @relationship(type: "PRODUCED", direction: OUT)
-        likes: [Likable!]! @relationship(type: "LIKES", direction: OUT)
-    }
-
-    type Movie
-        @fulltext(
-            indexes: [
-                { queryName: "movieTaglineFulltextQuery", name: "MovieTaglineFulltextIndex", fields: ["tagline"] }
-            ]
-        ) {
-        id: ID!
-        title: String!
-        tagline: String
-        released: Int
-        actors: [Person!]! @relationship(type: "ACTED_IN", direction: IN)
-        directors: [Person!]! @relationship(type: "DIRECTED", direction: IN)
-        reviewers: [Person!]! @relationship(type: "REVIEWED", direction: IN)
-        producers: [Person!]! @relationship(type: "PRODUCED", direction: IN)
-        likedBy: [User!]! @relationship(type: "LIKES", direction: IN)
-        oneActorName: String
-            @cypher(statement: "MATCH (this)<-[:ACTED_IN]-(a:Person) RETURN a.name AS name", columnName: "name")
-        favouriteActor: Person @relationship(type: "FAV", direction: OUT)
-    }
-
-    type MovieClone {
-        title: String!
-        favouriteActor: Person! @relationship(type: "FAV", direction: OUT)
-    }
-    type PersonClone {
-        name: String!
-        movies: [MovieClone!]! @relationship(type: "FAV", direction: IN)
-    }
-
-    type User {
-        name: String!
-        likes: [Likable!]! @relationship(type: "LIKES", direction: OUT)
-    }
-
-    type Query {
-        customCypher: [Person]
-            @cypher(
-                statement: """
-                MATCH(m:Movie)--(p:Person)
-                WHERE m.released > 2000
-                RETURN p
-                """
-                columnName: "p"
-            )
-    }
-
-    type Mutation {
-        getCustomUser: [Person]!
-            @cypher(
-                statement: """
-                MATCH (user:Person { name_INCLUDES: "Wa" })
-                RETURN user
-                """
-                columnName: "user"
-            )
-    }
-`;
-
-=======
->>>>>>> fe11bb9a
 let neoSchema: Neo4jGraphQL;
 
 async function beforeAll() {
