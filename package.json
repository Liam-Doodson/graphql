--- conflicted
+++ resolved
@@ -27,15 +27,9 @@
         "release": "yarn build && changeset publish"
     },
     "devDependencies": {
-<<<<<<< HEAD
         "@tsconfig/node16": "^1.0.3",
-        "@typescript-eslint/eslint-plugin": "5.38.0",
-        "@typescript-eslint/parser": "5.38.0",
-=======
-        "@tsconfig/node14": "1.0.3",
         "@typescript-eslint/eslint-plugin": "5.39.0",
         "@typescript-eslint/parser": "5.39.0",
->>>>>>> cfcba58d
         "concurrently": "7.4.0",
         "dotenv": "16.0.3",
         "eslint": "8.24.0",
