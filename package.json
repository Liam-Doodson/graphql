--- conflicted
+++ resolved
@@ -49,12 +49,8 @@
         "ts-jest": "28.0.2",
         "typescript": "4.6.4"
     },
-<<<<<<< HEAD
     "packageManager": "yarn@3.2.0",
     "dependencies": {
         "@changesets/cli": "^2.22.0"
     }
-=======
-    "packageManager": "yarn@3.2.1"
->>>>>>> 68be73e8
 }