--- conflicted
+++ resolved
@@ -3,15 +3,9 @@
 
 Filtering can only be applied at the root of the Subscription operation.
 
-<<<<<<< HEAD
-NOTE: As aggregations are not supported on subscription types, there is currently no way to apply filter on these fields.
-
-A Subscription can be created to target the changes to a node (Create/ Update/ Delete) or to a relationship (Create Relationship/ Delete Relationship). 
-=======
 NOTE: Aggregations are not supported on subscription types, so there is currently no way to apply filter on these fields.
 
 A Subscription can be created to target the changes to a node (Create/Update/Delete) or to a relationship (Create/Delete).  
->>>>>>> 1f6cc648
 
 While the format slightly differs depending on whether the subscription targets a node or a relationship, providing a `where` argument allows for filtering on the events that are returned to the subscription.
 
@@ -63,20 +57,11 @@
 === AND, OR operators
 
 Complex combinations of operators are possible using the `AND`/ `OR` operators. 
-<<<<<<< HEAD
-These are stand-alone operators - that is, they are used as such and are not appended to field names. 
-
-`AND`/ `OR` operators accept as argument an array of items of the same format as the `where` argument. 
+
+`AND`/`OR` operators accept as argument an array of items of the same format as the `where` argument. 
 
 Check out a usage example in the xref:subscriptions/filtering.adoc#combining-operators[Combining operators] section below.
 
-=======
-
-`AND`/`OR` operators accept as argument an array of items of the same format as the `where` argument. 
-
-Check out a usage example in the xref:subscriptions/filtering.adoc#combining-operators[Combining operators] section below.
-
->>>>>>> 1f6cc648
 [[node-events-usage]]
 == Subscribing to node events
 
@@ -784,525 +769,4 @@
         }
     }
 }
-----
-
-
-== Subscribing to relationship events
-
-When subscribing to relationship events, the `where` argument still allows for specifying filters on the top-level properties of the targeted nodes, and also supports specifying filters on the relationship properties (`edge`) and on the top-level properties (`node`) of the nodes at the other end of the relationship. This is done by using the operators described above, and the usage is very similar to the one in xref:subscriptions/filtering.adoc#node-events-usage[Subscribing to node events].
-
-The relationship-related filtering logic is even more powerful, as filters can also express the expected relationship field, or the expected concrete type at the other end of the relationship when having relationships to Abastract Types. Note that these fields are combined in the resulting filter with a xref:subscriptions/filtering.adoc#filter-logical-or[logical `OR`].
-
-Only events matching these properties, conditions and type will be returned to this subscription. Note that these fields are combined in the resulting filter with a xref:subscriptions/filtering.adoc#filter-logical-and[logical `AND`].
-
-Considering the following type definitions:
-[source, graphql, indent=0]
-----
-type Movie {
-    title: String
-    genre: String
-    actors: [Actor!]! @relationship(type: "ACTED_IN", properties: "ActedIn", direction: IN)
-}
-interface ActedIn @relationshipProperties {
-    screenTime: Int!
-}
-type Actor {
-    name: String
-}
-----
-
-The format of the `where` argument is:
-[source, graphql, indent=0]
-----
-{
-    movie: {
-        # top-level properties of the node targeted for the subscription operation, supports operators
-        title_IN: []
-    },
-    createdRelationship: {
-        actors: { # field name corresponding to a relationship in the type definition of the node targeted for the subscription operation
-            edge: {
-                 # properties of the relationship, supports operators
-                screenTime_GT: 10,
-            },
-            node: {
-                # top-level properties of the node on the other end of the relationship, supports operators
-                name_STARTS_WITH: ""
-            }
-        }
-    }
-}
-----
-
-Below are some example of how filtering can be applied when creating a subscription to relationship events.
-
-=== Create Relationship
-The following example filters the subscriptions to newly created relationships that are connecting a `Movie` from genres other than "Drama", to an `Actor` with a screen time bigger than 10:
-
-[source, graphql, indent=0]
-----
-movieRelationshipCreated(where: { movie: { genre_NOT: "Drama" }, createdRelationship: { actors: { edge: { screenTime_GT: 10 } } } }) {
-    movie {
-        title
-    }
-    createdRelationship {
-        actors { 
-            screenTime
-            node { 
-                name
-            }
-        }
-    }
-}
-----
-
-NOTE: `Where` will only filter by properties set at the moment of creation.
-
-=== Delete Relationship
-The following example filters the subscriptions to deleted relationships that were connecting a `Movie` of genre Comedy or Adventure to an `Actor` named "Jim Carrey":
-
-[source, graphql, indent=0]
-----
-movieRelationshipDeleted(where: { movie: { genre_IN: ["Comedy", "Adventure"] }, createdRelationship: { actors: { node: { name: "Jim Carrey" } } } }) {
-    movie {
-        title
-    }
-    deletedRelationship {
-        actors { 
-            screenTime
-            node { 
-                name
-            }
-        }
-    }
-}
-----
-
-NOTE: `Where` will only filter by existing properties right before deletion.
-
-
-=== Relationship-related filters
-So far we've seen how to filter the subscription events by using operations on nodes or relationship properties. The relationship-related filtering logic is even more powerful, as filters can also express the expected relationship field, or the expected concrete type at the other end of the relationship when having relationships to Abastract Types.
-
-The following examples are valid for both `CREATE_RELATIONSHIP`/ `DELETE_RELATIONSHIP` events. Their purpose is to illustrate the various ways in which a subscription to a relationship event can be filtered to suit needs of various specificity.
-
-Considering the following type definitions:
-[source, graphql, indent=0]
-----
-type Movie {
-    title: String
-    genre: String
-    actors: [Actor!]! @relationship(type: "ACTED_IN", properties: "ActedIn", direction: IN)
-    directors: [Director!]! @relationship(type: "DIRECTED", properties: "Directed", direction: IN)
-    reviewers: [Reviewer!]! @relationship(type: "REVIEWED", properties: "Review", direction: IN)
-}
-interface ActedIn @relationshipProperties {
-    screenTime: Int!
-}
-type Actor {
-    name: String
-}
-type Person implements Reviewer {
-    name: String
-    reputation: Int
-}
-union Director = Person | Actor
-interface Directed @relationshipProperties {
-    year: Int!
-}
-interface Reviewer {
-    reputation: Int!
-}
-type Magazine implements Reviewer {
-    title: String
-    reputation: Int!
-}
-interface Review {
-    score: Int!
-}
-----
-
-And the base subscription operation:
-
-[source, graphql, indent=0]
-----
-movieRelationshipDeleted(where: {}) {
-    movie {
-        title
-    }
-    deletedRelationship {
-        actors { 
-            screenTime
-            node { 
-                name
-            }
-        }
-        directors {
-            year
-            node {
-                ... on PersonEventPayload { # generated type
-                    name
-                    reputation
-                }
-                ... on ActorEventPayload { # generated type
-                    name
-                }
-            }
-        }
-        reviewers {
-            score
-            node {
-                reputation
-                ... on MagazineEventPayload { # generated type
-                    title
-                    reputation
-                }
-                ... on PersonEventPayload { # generated type
-                    name
-                    reputation
-                }
-            }
-        }
-    }
-}
-----
-
-The following examples play around with the value of the `where` argument in order to achieve different results.
-
-=== Filtering via implicit/ explicit declaration 
-
-Implicit or explicit declaration is used to filter on the specific relationship types that are expected to be returned to a subscription.
-
-For example, when subscribing to created or deleted relationships to a `Movie` we might only be interested in the relationship of type `ACTED_IN`, indifferent to the properties of the `Actor` node or of the relationship to it. Note that the corresponding field name of this relationship is `actors`.
-
-By explicitly specifying the `actors` field name, we filter-out events to other relationship properties:
-[source, graphql, indent=0]
-----
-{
-    deletedRelationship: {
-        actors: {} # no properties specified here, therefore all relationships to this field name will be returned
-    }
-}
-----
-
-If we were interested in `Actor` nodes conforming to some filters, for example with the name starting with the letter "A", it is no different than when xref:subscriptions/filtering.adoc#node-events-usage[Subscribing to node events]:
-[source, graphql, indent=0]
-----
-{
-    deletedRelationship: {
-        actors: {
-            node: { # use operations to specify filers on the top-level properties of the node at the other end of the relationship
-                name_STARTS_WITH: "A"
-            }
-        } 
-    }
-}
-----
-
-Or we could also be interested in the relationship itself conforming to some filters, like the `Actor` to have spent no more than 40 minutes in the `Movie`:
-[source, graphql, indent=0]
-----
-{
-    deletedRelationship: {
-        actors: {
-            edge: { # use operations to specify filers on the top-level properties of the relationship
-                screenTime_LT: 40, 
-            }
-            node: { 
-                name: "Alvin"
-            }
-        } 
-    }
-}
-----
-
-Multiple relationship types can be included in the returned subscriptions by explicitly specifying the corresponding field names like so:
-[source, graphql, indent=0]
-----
-{
-    deletedRelationship: {
-        actors: {}, # include all relationships corresponding of type `ACTED_IN` 
-        directors: {} # include all relationships corresponding of type `DIRECTED` 
-        # exclude relationships of type `REVIEWED`
-    }
-}
-----
-
-In case we are interested in all relationship types, we can either express this implicitly by not specifying any:
-[source, graphql, indent=0]
-----
-{
-    deletedRelationship: {} # include all relationships of all types
-}
-----
-or explicitly by specifying the field names of all the relationships connected to the type targeted for the subscription:
-[source, graphql, indent=0]
-----
-{
-    deletedRelationship: {
-        # include all relationships of all types
-        # subscription target type is `Movie`, which has the following relationship field names:
-        actors: {}, 
-        directors: {}, 
-        reviewers: {}
-    }
-}
-----
-
-NOTE: As soon as we want to apply **any** filter to **any** of the relationships, explicitly including those that we are interested in is **mandatory**
-
-For example if all relationships should be returned, but we want to filter-out the `REVIEWED` ones with a score less than 7:
-[source, graphql, indent=0]
-----
-{
-    deletedRelationship: {
-        actors: {}, # include all relationships of type `ACTED_IN` 
-        directors: {}, # include all relationships of type `DIRECTED` 
-        reviewers: { # include all relationships of type `REVIEWED`, with the score property greater than 7
-            edge: {
-                score_GT: 7
-            }
-        } 
-    }
-}
-----
-
-Different filters can be applied to the different relationships without any constraints:
-[source, graphql, indent=0]
-----
-{
-    deletedRelationship: {
-        actors: { # include some relationships of type `ACTED_IN`, filtered by relationship property `screenTime` and node property `name`
-            edge: { 
-                screenTime_LT: 60,
-            },
-            node: {
-                name_IN: ["Tom Hardy", "George Clooney"]
-            }
-        }, 
-        directors: {}, # include all relationships of type `DIRECTED` 
-        reviewers: { # include some relationships of type `REVIEWED`, filtered by relationship property `score` only
-            edge: {
-                score_GT: 7
-            }
-        } 
-    }
-}
-----
-
-[[filter-logical-or]]
-NOTE: Note that in the above, there is an implicit logical `OR` between the `actors`, `directors` and `reviewers`, relationship fields. I.e. a relationship of **either** type `ACTED_IN` **or** of type `DIRECTED` **or** of type `REVIEWED` will trigger the subscription above.
-[[filter-logical-and]]
-NOTE: Note that there is an implicit logical `AND` between the `edge` and `node` fields inside of the `actors` relationship field. I.e. a relationship of type `ACTED_IN` with the property `screenTime` less than 60 **and** a target node with name in ["Tom Hardy", "George Clooney"] will trigger the subscription.
-
-=== Abstract Types
-
-==== Union Type
-
-The following example illustrates how to filter on the node at the other end of the relationship when it is of a Union type:
-[source, graphql, indent=0]
-----
-{
-    deletedRelationship: {
-        directors: { # relationship to a union type
-            Person: { # concrete type that makes up the union type
-                edge: {
-                    year_GT: 2010
-                },
-                node: {
-                    name: "John Doe",
-                    reputation: 10
-                }
-            },
-            Actor: { # concrete type that makes up the union type
-                edge: {
-                    year_LT: 2005
-                },
-                node: {
-                    name: "Tom Hardy"
-                }
-            }
-        }, 
-    }
-}
-----
-
-The result is that only relationships of type `DIRECTED` are returned to the subscription, where the `Director` is a `Person` named `John Doe` who directed the movie after 2010, or where the `Director` is an `Actor` named `Tom Hardy` who directed the movie before 2005.
-
-NOTE: Note that the relationship field name is split into multiple sections, one for each of the Concrete types that make up the Union type. The relationship properties do not exist outside the confines of one of these sections, even though the properties are the same.
-
-
-What about the example above that did not explicitly specify the Concrete types?
-[source, graphql, indent=0]
-----
-{
-    deletedRelationship: {
-        directors: {}, # include all relationships of type `DIRECTED`
-    }
-}
-----
-
-Following the same logic as for the relationship field names, when nothing is explicitly provided then all is accepted. Thus relationships of type `DIRECTED` between a `Movie` and any of the Concrete types that make up the Union type `Director` will be returned to the subscription.
-It is therefore equivalent to the following:
-[source, graphql, indent=0]
-----
-{
-    deletedRelationship: {
-        directors: { # include all relationships of type `DIRECTED`
-            Actor: {},
-            Person: {}
-        }
-    }
-}
-----
-
-Of course, it follows that explicitly specifying a Concrete type will exclude the other from the returned events:
-[source, graphql, indent=0]
-----
-{
-    deletedRelationship: {
-        directors: { 
-            Actor: {} # include all relationships of type `DIRECTED` to an `Actor` type 
-        }
-    }
-}
-----
-
-In this case, only relationships of type `DIRECTED` between a `Movie` and an `Actor` will be returned to the subscription, those between a `Movie` and a `Person` being filtered out.
-
-One reason why we might do this is to include some filters on the `Actor` type:
-[source, graphql, indent=0]
-----
-{
-    deletedRelationship: {
-        directors: { 
-            Actor: { # include some relationships of type `DIRECTED` to an `Actor` type, that conform to the filters
-                node: {
-                    name_NOT: "Tom Hardy"
-                }
-            }
-        }
-    }
-}
-----
-
-To include filters on the `Actor` type but also include `Person` type in the result, we need to make the intent explicit:
-[source, graphql, indent=0]
-----
-{
-    deletedRelationship: {
-        directors: { 
-            Actor: { # include some relationships of type `DIRECTED` to an `Actor` type, that conform to the filters
-                node: {
-                    name_NOT: "Tom Hardy"
-                }
-            },
-            Person: {} # include all relationships of type `DIRECTED` to a `Person` type
-        }
-    }
-}
-----
-
-
-==== Interface Type
-
-The following example illustrates how to filter on the node at the other end of the relationship when it is of an Interface type:
-[source, graphql, indent=0]
-----
-{
-    deletedRelationship: {
-        reviewers: { # relationship to an interface type
-            edge: {
-                # relationship properties of a relationship of type `REVIEWED`
-                score_GT: 7
-            },
-            node: {
-                # common fields declared by the interface
-                reputation_GTE: 8 
-                _on: { # specific fields depending on the concrete type
-                    Person: { # concrete type that makes up the interface type
-                        name: "Jane Doe",
-                        reputation_GTE: 7
-                    },
-                    Magazine: { # concrete type that makes up the interface type
-                        title_IN: ["Sight and Sound", "Total Film"],
-                        reputation_LT: 9
-                    }
-                }
-            }
-        }, 
-    }
-}
-----
-
-The above will return events for relationships between the type `Movie` and `Reviewer`, where the score is greater than 7 and the `Reviewer` is a Person named "Jane Doe" with a reputation greater or equal to 7, or the `Reviewer` is a Magazine with the reputation of 8.
-
-NOTE: Notice how the reputation field is part of the Interface type, and can thus be specified in 3 ways: inside the `node` key, inside each Concrete type, or in both places. When specified in both places, the filter is composed with a logic `AND`: type `Person` overrides the `reputation_GTE` operator so the final filter is `reputation_GTE: 7`, while type `Magazine` composes the original operator so the final filter is the interval `reputation_GTE: 8 && reputation_LT: 9`.
-
-
-To get all relationships of type `REVIEWED` with a certain score returned, we can make use of the implicit filtering like so:
-[source, graphql, indent=0]
-----
-{
-    deletedRelationship: {
-        reviewers: {
-            edge: { # include some relationships of type `REVIEWED` to both `Person` and `Magazine` Concrete types, that conform to the filters
-                score: 10
-            },
-        }, 
-    }      
-}
-----
-
-Even for relationships of type `REVIEWED` to a `Reviewer` of a specific reputation, we can still make use of the implicit filtering:
-[source, graphql, indent=0]
-----
-{
-    deletedRelationship: {
-        reviewers: { 
-            node: { # include some relationships of type `REVIEWED` to both `Person` and `Magazine` Concrete types, that conform to the filters
-                reputation: 9 
-            }
-        }, 
-    }
-}
-----
-
-It is only when a specific Concrete type needs to be filtered that we need to be explicit in the Concrete types that we are interested in:
-[source, graphql, indent=0]
-----
-{
-    deletedRelationship: {
-        reviewers: { 
-            node: {
-                _on: { 
-                    Person: { # include some relationships of type `REVIEWED` to Concrete type `Person`, that conform to the filters
-                        name: "Jane Doe",
-                        reputation_GTE: 9
-                    },
-                }
-            }
-        }, 
-    }
-}
-----
-
-The above will not include relationships of type `REVIEWED` to the `Magazine` type. We can include them by making the intent explicit:
-[source, graphql, indent=0]
-----
-{
-    deletedRelationship: {
-        reviewers: { 
-            node: {
-                _on: {  
-                    Person: { # include some relationships of type `REVIEWED` to Concrete type `Person`, that conform to the filters
-                        name: "Jane Doe",
-                        reputation_GTE: 9
-                    },
-                    Magazine: {} # include all relationships of type `REVIEWED` to Concrete type `Magazine` 
-                }
-            }
-        }, 
-    }
-}
 ----