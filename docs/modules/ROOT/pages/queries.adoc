--- conflicted
+++ resolved
@@ -105,7 +105,6 @@
 
 Will return all user friends, regardless on the direction of the relationship `"FRIENDS_WITH"`.
 
-<<<<<<< HEAD
 Undirected relationships can also be used in the same fashion with connections:
 
 [source, graphql, indent=0]
@@ -124,9 +123,6 @@
 ----
 
 Note that _undirected relationships_ are only supported in queries.
-=======
-Note that _undirected_ relationships are only supported in queries.
->>>>>>> be1ee76a
 
 
 [[queries-aggregate]]
