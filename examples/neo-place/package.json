--- conflicted
+++ resolved
@@ -36,11 +36,7 @@
         "graphql": "^16.5.0",
         "graphql-ws": "^5.8.2",
         "neo4j-driver": "^4.4.5",
-<<<<<<< HEAD
         "parcel": "^2.5.0",
-=======
-        "qrious": "^4.0.2",
->>>>>>> 64373fb7
         "urql": "^2.2.0",
         "wonka": "^4.0.15",
         "ws": "^8.6.0"
